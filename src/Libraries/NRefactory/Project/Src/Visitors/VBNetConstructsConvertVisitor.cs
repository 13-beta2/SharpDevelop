--- conflicted
+++ resolved
@@ -26,11 +26,8 @@
 		//   IIF(cond, true, false) => ConditionalExpression
 		//   Built-in methods => Prefix with class name
 		//   Function A() \n A = SomeValue \n End Function -> convert to return statement
-<<<<<<< HEAD
+		//   Array creation => add 1 to upper bound to get array length
 		//   Comparison with empty string literal ->
-=======
-		//   Array creation => add 1 to upper bound to get array length
->>>>>>> d079cdbc
 		
 		Dictionary<string, string> usings;
 		List<UsingDeclaration> addedUsings;
@@ -448,7 +445,17 @@
 			return base.VisitUsingStatement(usingStatement, data);
 		}
 		
-<<<<<<< HEAD
+		public override object VisitArrayCreateExpression(ArrayCreateExpression arrayCreateExpression, object data)
+		{
+			for (int i = 0; i < arrayCreateExpression.Arguments.Count; i++) {
+				arrayCreateExpression.Arguments[i] = Expression.AddInteger(arrayCreateExpression.Arguments[i], 1);
+			}
+			if (arrayCreateExpression.ArrayInitializer.CreateExpressions.Count == 0) {
+				arrayCreateExpression.ArrayInitializer = null;
+			}
+			return base.VisitArrayCreateExpression(arrayCreateExpression, data);
+		}
+		
 		bool IsEmptyStringLiteral(Expression expression)
 		{
 			PrimitiveExpression pe = expression as PrimitiveExpression;
@@ -487,17 +494,6 @@
 				}
 			}
 			return null;
-=======
-		public override object VisitArrayCreateExpression(ArrayCreateExpression arrayCreateExpression, object data)
-		{
-			for (int i = 0; i < arrayCreateExpression.Arguments.Count; i++) {
-				arrayCreateExpression.Arguments[i] = Expression.AddInteger(arrayCreateExpression.Arguments[i], 1);
-			}
-			if (arrayCreateExpression.ArrayInitializer.CreateExpressions.Count == 0) {
-				arrayCreateExpression.ArrayInitializer = null;
-			}
-			return base.VisitArrayCreateExpression(arrayCreateExpression, data);
->>>>>>> d079cdbc
 		}
 	}
 }