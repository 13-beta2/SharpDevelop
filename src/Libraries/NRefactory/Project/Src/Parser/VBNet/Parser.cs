
#line  1 "VBNET.ATG" 
using System.Collections;
using System.Collections.Generic;
using System.Collections.Specialized;
using System.Text;
using ICSharpCode.NRefactory.Ast;
using ICSharpCode.NRefactory.Parser.VB;
using ASTAttribute = ICSharpCode.NRefactory.Ast.Attribute;
/*
  Parser.frame file for NRefactory.
 */
using System;
using System.Reflection;

namespace ICSharpCode.NRefactory.Parser.VB {



partial class Parser : AbstractParser
{
	const int maxT = 205;

	const  bool   T            = true;
	const  bool   x            = false;
	

#line  12 "VBNET.ATG" 


/*

*/

	void VBNET() {

#line  230 "VBNET.ATG" 
		lexer.NextToken(); // get the first token
		compilationUnit = new CompilationUnit();
		
		while (la.kind == 1) {
			lexer.NextToken();
		}
		while (la.kind == 136) {
			OptionStmt();
		}
		while (la.kind == 108) {
			ImportsStmt();
		}
		while (
#line  236 "VBNET.ATG" 
IsGlobalAttrTarget()) {
			GlobalAttributeSection();
		}
		while (StartOf(1)) {
			NamespaceMemberDecl();
		}
		Expect(0);
	}

	void OptionStmt() {

#line  241 "VBNET.ATG" 
		INode node = null; bool val = true; 
		Expect(136);

#line  242 "VBNET.ATG" 
		Location startPos = t.Location; 
		if (la.kind == 95) {
			lexer.NextToken();
			if (la.kind == 134 || la.kind == 135) {
				OptionValue(
#line  244 "VBNET.ATG" 
ref val);
			}

#line  245 "VBNET.ATG" 
			node = new OptionDeclaration(OptionType.Explicit, val); 
		} else if (la.kind == 164) {
			lexer.NextToken();
			if (la.kind == 134 || la.kind == 135) {
				OptionValue(
#line  247 "VBNET.ATG" 
ref val);
			}

#line  248 "VBNET.ATG" 
			node = new OptionDeclaration(OptionType.Strict, val); 
		} else if (la.kind == 70) {
			lexer.NextToken();
			if (la.kind == 51) {
				lexer.NextToken();

#line  250 "VBNET.ATG" 
				node = new OptionDeclaration(OptionType.CompareBinary, val); 
			} else if (la.kind == 169) {
				lexer.NextToken();

#line  251 "VBNET.ATG" 
				node = new OptionDeclaration(OptionType.CompareText, val); 
			} else SynErr(206);
		} else SynErr(207);
		EndOfStmt();

#line  256 "VBNET.ATG" 
		if (node != null) {
		node.StartLocation = startPos;
		node.EndLocation   = t.Location;
		compilationUnit.AddChild(node);
		}
		
	}

	void ImportsStmt() {

#line  279 "VBNET.ATG" 
		List<Using> usings = new List<Using>();
		
		Expect(108);

#line  283 "VBNET.ATG" 
		Location startPos = t.Location;
		Using u;
		
		ImportClause(
#line  286 "VBNET.ATG" 
out u);

#line  286 "VBNET.ATG" 
		if (u != null) { usings.Add(u); } 
		while (la.kind == 12) {
			lexer.NextToken();
			ImportClause(
#line  288 "VBNET.ATG" 
out u);

#line  288 "VBNET.ATG" 
			if (u != null) { usings.Add(u); } 
		}
		EndOfStmt();

#line  292 "VBNET.ATG" 
		UsingDeclaration usingDeclaration = new UsingDeclaration(usings);
		usingDeclaration.StartLocation = startPos;
		usingDeclaration.EndLocation   = t.Location;
		compilationUnit.AddChild(usingDeclaration);
		
	}

	void GlobalAttributeSection() {
		Expect(27);

#line  2035 "VBNET.ATG" 
		Location startPos = t.Location; 
		if (la.kind == 49) {
			lexer.NextToken();
		} else if (la.kind == 121) {
			lexer.NextToken();
		} else SynErr(208);

#line  2037 "VBNET.ATG" 
		string attributeTarget = t.val.ToLower(System.Globalization.CultureInfo.InvariantCulture);
		List<ASTAttribute> attributes = new List<ASTAttribute>();
		ASTAttribute attribute;
		
		Expect(13);
		Attribute(
#line  2041 "VBNET.ATG" 
out attribute);

#line  2041 "VBNET.ATG" 
		attributes.Add(attribute); 
		while (
#line  2042 "VBNET.ATG" 
NotFinalComma()) {
			if (la.kind == 12) {
				lexer.NextToken();
				if (la.kind == 49) {
					lexer.NextToken();
				} else if (la.kind == 121) {
					lexer.NextToken();
				} else SynErr(209);
				Expect(13);
			}
			Attribute(
#line  2042 "VBNET.ATG" 
out attribute);

#line  2042 "VBNET.ATG" 
			attributes.Add(attribute); 
		}
		if (la.kind == 12) {
			lexer.NextToken();
		}
		Expect(26);
		EndOfStmt();

#line  2047 "VBNET.ATG" 
		AttributeSection section = new AttributeSection(attributeTarget, attributes);
		section.StartLocation = startPos;
		section.EndLocation = t.EndLocation;
		compilationUnit.AddChild(section);
		
	}

	void NamespaceMemberDecl() {

#line  321 "VBNET.ATG" 
		ModifierList m = new ModifierList();
		AttributeSection section;
		List<AttributeSection> attributes = new List<AttributeSection>();
		string qualident;
		
		if (la.kind == 126) {
			lexer.NextToken();

#line  328 "VBNET.ATG" 
			Location startPos = t.Location;
			
			Qualident(
#line  330 "VBNET.ATG" 
out qualident);

#line  332 "VBNET.ATG" 
			INode node =  new NamespaceDeclaration(qualident);
			node.StartLocation = startPos;
			compilationUnit.AddChild(node);
			compilationUnit.BlockStart(node);
			
			Expect(1);
			NamespaceBody();

#line  340 "VBNET.ATG" 
			node.EndLocation = t.Location;
			compilationUnit.BlockEnd();
			
		} else if (StartOf(2)) {
			while (la.kind == 27) {
				AttributeSection(
#line  344 "VBNET.ATG" 
out section);

#line  344 "VBNET.ATG" 
				attributes.Add(section); 
			}
			while (StartOf(3)) {
				TypeModifier(
#line  345 "VBNET.ATG" 
m);
			}
			NonModuleDeclaration(
#line  345 "VBNET.ATG" 
m, attributes);
		} else SynErr(210);
	}

	void OptionValue(
#line  264 "VBNET.ATG" 
ref bool val) {
		if (la.kind == 135) {
			lexer.NextToken();

#line  266 "VBNET.ATG" 
			val = true; 
		} else if (la.kind == 134) {
			lexer.NextToken();

#line  268 "VBNET.ATG" 
			val = false; 
		} else SynErr(211);
	}

	void EndOfStmt() {
		if (la.kind == 1) {
			lexer.NextToken();
		} else if (la.kind == 13) {
			lexer.NextToken();
			if (la.kind == 1) {
				lexer.NextToken();
			}
		} else SynErr(212);
	}

	void ImportClause(
#line  299 "VBNET.ATG" 
out Using u) {

#line  301 "VBNET.ATG" 
		string qualident  = null;
		TypeReference aliasedType = null;
		u = null;
		
		Qualident(
#line  305 "VBNET.ATG" 
out qualident);
		if (la.kind == 11) {
			lexer.NextToken();
			TypeName(
#line  306 "VBNET.ATG" 
out aliasedType);
		}

#line  308 "VBNET.ATG" 
		if (qualident != null && qualident.Length > 0) {
		if (aliasedType != null) {
			u = new Using(qualident, aliasedType);
		} else {
			u = new Using(qualident);
		}
		}
		
	}

	void Qualident(
<<<<<<< HEAD
#line  2764 "VBNET.ATG" 
out string qualident) {

#line  2766 "VBNET.ATG" 
=======
#line  2760 "VBNET.ATG" 
out string qualident) {

#line  2762 "VBNET.ATG" 
>>>>>>> 4b8d80a6
		string name;
		qualidentBuilder.Length = 0; 
		
		Identifier();

<<<<<<< HEAD
#line  2770 "VBNET.ATG" 
		qualidentBuilder.Append(t.val); 
		while (
#line  2771 "VBNET.ATG" 
DotAndIdentOrKw()) {
			Expect(10);
			IdentifierOrKeyword(
#line  2771 "VBNET.ATG" 
out name);

#line  2771 "VBNET.ATG" 
			qualidentBuilder.Append('.'); qualidentBuilder.Append(name); 
		}

#line  2773 "VBNET.ATG" 
=======
#line  2766 "VBNET.ATG" 
		qualidentBuilder.Append(t.val); 
		while (
#line  2767 "VBNET.ATG" 
DotAndIdentOrKw()) {
			Expect(10);
			IdentifierOrKeyword(
#line  2767 "VBNET.ATG" 
out name);

#line  2767 "VBNET.ATG" 
			qualidentBuilder.Append('.'); qualidentBuilder.Append(name); 
		}

#line  2769 "VBNET.ATG" 
>>>>>>> 4b8d80a6
		qualident = qualidentBuilder.ToString(); 
	}

	void TypeName(
#line  1928 "VBNET.ATG" 
out TypeReference typeref) {

#line  1929 "VBNET.ATG" 
		ArrayList rank = null; 
		NonArrayTypeName(
#line  1931 "VBNET.ATG" 
out typeref, false);
		ArrayTypeModifiers(
#line  1932 "VBNET.ATG" 
out rank);

#line  1933 "VBNET.ATG" 
		if (rank != null && typeref != null) {
		typeref.RankSpecifier = (int[])rank.ToArray(typeof(int));
		}
		
	}

	void NamespaceBody() {
		while (StartOf(1)) {
			NamespaceMemberDecl();
		}
		Expect(88);
		Expect(126);
		Expect(1);
	}

	void AttributeSection(
#line  2105 "VBNET.ATG" 
out AttributeSection section) {

#line  2107 "VBNET.ATG" 
		string attributeTarget = "";List<ASTAttribute> attributes = new List<ASTAttribute>();
		ASTAttribute attribute;
		
		
		Expect(27);

#line  2111 "VBNET.ATG" 
		Location startPos = t.Location; 
		if (
#line  2112 "VBNET.ATG" 
IsLocalAttrTarget()) {
			if (la.kind == 93) {
				lexer.NextToken();

#line  2113 "VBNET.ATG" 
				attributeTarget = "event";
			} else if (la.kind == 154) {
				lexer.NextToken();

#line  2114 "VBNET.ATG" 
				attributeTarget = "return";
			} else {
				Identifier();

#line  2117 "VBNET.ATG" 
				string val = t.val.ToLower(System.Globalization.CultureInfo.InvariantCulture);
				if (val != "field"	|| val != "method" ||
					val != "module" || val != "param"  ||
					val != "property" || val != "type")
				Error("attribute target specifier (event, return, field," +
						"method, module, param, property, or type) expected");
				attributeTarget = t.val;
				
			}
			Expect(13);
		}
		Attribute(
#line  2127 "VBNET.ATG" 
out attribute);

#line  2127 "VBNET.ATG" 
		attributes.Add(attribute); 
		while (
#line  2128 "VBNET.ATG" 
NotFinalComma()) {
			Expect(12);
			Attribute(
#line  2128 "VBNET.ATG" 
out attribute);

#line  2128 "VBNET.ATG" 
			attributes.Add(attribute); 
		}
		if (la.kind == 12) {
			lexer.NextToken();
		}
		Expect(26);

#line  2132 "VBNET.ATG" 
		section = new AttributeSection(attributeTarget, attributes);
		section.StartLocation = startPos;
		section.EndLocation = t.EndLocation;
		
	}

	void TypeModifier(
<<<<<<< HEAD
#line  2844 "VBNET.ATG" 
=======
#line  2840 "VBNET.ATG" 
>>>>>>> 4b8d80a6
ModifierList m) {
		switch (la.kind) {
		case 148: {
			lexer.NextToken();

<<<<<<< HEAD
#line  2845 "VBNET.ATG" 
=======
#line  2841 "VBNET.ATG" 
>>>>>>> 4b8d80a6
			m.Add(Modifiers.Public, t.Location); 
			break;
		}
		case 147: {
			lexer.NextToken();

<<<<<<< HEAD
#line  2846 "VBNET.ATG" 
=======
#line  2842 "VBNET.ATG" 
>>>>>>> 4b8d80a6
			m.Add(Modifiers.Protected, t.Location); 
			break;
		}
		case 99: {
			lexer.NextToken();

<<<<<<< HEAD
#line  2847 "VBNET.ATG" 
=======
#line  2843 "VBNET.ATG" 
>>>>>>> 4b8d80a6
			m.Add(Modifiers.Internal, t.Location); 
			break;
		}
		case 145: {
			lexer.NextToken();

<<<<<<< HEAD
#line  2848 "VBNET.ATG" 
=======
#line  2844 "VBNET.ATG" 
>>>>>>> 4b8d80a6
			m.Add(Modifiers.Private, t.Location); 
			break;
		}
		case 158: {
			lexer.NextToken();

<<<<<<< HEAD
#line  2849 "VBNET.ATG" 
=======
#line  2845 "VBNET.ATG" 
>>>>>>> 4b8d80a6
			m.Add(Modifiers.Static, t.Location); 
			break;
		}
		case 157: {
			lexer.NextToken();

<<<<<<< HEAD
#line  2850 "VBNET.ATG" 
=======
#line  2846 "VBNET.ATG" 
>>>>>>> 4b8d80a6
			m.Add(Modifiers.New, t.Location); 
			break;
		}
		case 122: {
			lexer.NextToken();

<<<<<<< HEAD
#line  2851 "VBNET.ATG" 
=======
#line  2847 "VBNET.ATG" 
>>>>>>> 4b8d80a6
			m.Add(Modifiers.Abstract, t.Location); 
			break;
		}
		case 131: {
			lexer.NextToken();

<<<<<<< HEAD
#line  2852 "VBNET.ATG" 
=======
#line  2848 "VBNET.ATG" 
>>>>>>> 4b8d80a6
			m.Add(Modifiers.Sealed, t.Location); 
			break;
		}
		case 203: {
			lexer.NextToken();

<<<<<<< HEAD
#line  2853 "VBNET.ATG" 
=======
#line  2849 "VBNET.ATG" 
>>>>>>> 4b8d80a6
			m.Add(Modifiers.Partial, t.Location); 
			break;
		}
		default: SynErr(213); break;
		}
	}

	void NonModuleDeclaration(
#line  404 "VBNET.ATG" 
ModifierList m, List<AttributeSection> attributes) {

#line  406 "VBNET.ATG" 
		TypeReference typeRef = null;
		List<TypeReference> baseInterfaces = null;
		
		switch (la.kind) {
		case 67: {

#line  409 "VBNET.ATG" 
			m.Check(Modifiers.Classes); 
			lexer.NextToken();

#line  412 "VBNET.ATG" 
			TypeDeclaration newType = new TypeDeclaration(m.Modifier, attributes);
			newType.StartLocation = t.Location;
			compilationUnit.AddChild(newType);
			compilationUnit.BlockStart(newType);
			
			newType.Type       = ClassType.Class;
			
			Identifier();

#line  419 "VBNET.ATG" 
			newType.Name = t.val; 
			TypeParameterList(
#line  420 "VBNET.ATG" 
newType.Templates);
			EndOfStmt();

#line  422 "VBNET.ATG" 
			newType.BodyStartLocation = t.Location; 
			if (la.kind == 110) {
				ClassBaseType(
#line  423 "VBNET.ATG" 
out typeRef);

#line  423 "VBNET.ATG" 
				newType.BaseTypes.Add(typeRef); 
			}
			while (la.kind == 107) {
				TypeImplementsClause(
#line  424 "VBNET.ATG" 
out baseInterfaces);

#line  424 "VBNET.ATG" 
				newType.BaseTypes.AddRange(baseInterfaces); 
			}
			ClassBody(
#line  425 "VBNET.ATG" 
newType);
			Expect(88);
			Expect(67);

#line  426 "VBNET.ATG" 
			newType.EndLocation = t.EndLocation; 
			Expect(1);

#line  429 "VBNET.ATG" 
			compilationUnit.BlockEnd();
			
			break;
		}
		case 121: {
			lexer.NextToken();

#line  433 "VBNET.ATG" 
			m.Check(Modifiers.VBModules);
			TypeDeclaration newType = new TypeDeclaration(m.Modifier, attributes);
			compilationUnit.AddChild(newType);
			compilationUnit.BlockStart(newType);
			newType.StartLocation = m.GetDeclarationLocation(t.Location);
			newType.Type = ClassType.Module;
			
			Identifier();

#line  440 "VBNET.ATG" 
			newType.Name = t.val; 
			Expect(1);

#line  442 "VBNET.ATG" 
			newType.BodyStartLocation = t.Location; 
			ModuleBody(
#line  443 "VBNET.ATG" 
newType);

#line  445 "VBNET.ATG" 
			compilationUnit.BlockEnd();
			
			break;
		}
		case 166: {
			lexer.NextToken();

#line  449 "VBNET.ATG" 
			m.Check(Modifiers.VBStructures);
			TypeDeclaration newType = new TypeDeclaration(m.Modifier, attributes);
			compilationUnit.AddChild(newType);
			compilationUnit.BlockStart(newType);
			newType.StartLocation = m.GetDeclarationLocation(t.Location);
			newType.Type = ClassType.Struct;
			
			Identifier();

#line  456 "VBNET.ATG" 
			newType.Name = t.val; 
			TypeParameterList(
#line  457 "VBNET.ATG" 
newType.Templates);
			Expect(1);

#line  459 "VBNET.ATG" 
			newType.BodyStartLocation = t.Location; 
			while (la.kind == 107) {
				TypeImplementsClause(
#line  460 "VBNET.ATG" 
out baseInterfaces);

#line  460 "VBNET.ATG" 
				newType.BaseTypes.AddRange(baseInterfaces);
			}
			StructureBody(
#line  461 "VBNET.ATG" 
newType);

#line  463 "VBNET.ATG" 
			compilationUnit.BlockEnd();
			
			break;
		}
		case 90: {
			lexer.NextToken();

#line  468 "VBNET.ATG" 
			m.Check(Modifiers.VBEnums);
			TypeDeclaration newType = new TypeDeclaration(m.Modifier, attributes);
			newType.StartLocation = m.GetDeclarationLocation(t.Location);
			compilationUnit.AddChild(newType);
			compilationUnit.BlockStart(newType);
			
			newType.Type = ClassType.Enum;
			
			Identifier();

#line  476 "VBNET.ATG" 
			newType.Name = t.val; 
			if (la.kind == 48) {
				lexer.NextToken();
				NonArrayTypeName(
#line  477 "VBNET.ATG" 
out typeRef, false);

#line  477 "VBNET.ATG" 
				newType.BaseTypes.Add(typeRef); 
			}
			Expect(1);

#line  479 "VBNET.ATG" 
			newType.BodyStartLocation = t.Location; 
			EnumBody(
#line  480 "VBNET.ATG" 
newType);

#line  482 "VBNET.ATG" 
			compilationUnit.BlockEnd();
			
			break;
		}
		case 112: {
			lexer.NextToken();

#line  487 "VBNET.ATG" 
			m.Check(Modifiers.VBInterfacs);
			TypeDeclaration newType = new TypeDeclaration(m.Modifier, attributes);
			newType.StartLocation = m.GetDeclarationLocation(t.Location);
			compilationUnit.AddChild(newType);
			compilationUnit.BlockStart(newType);
			newType.Type = ClassType.Interface;
			
			Identifier();

#line  494 "VBNET.ATG" 
			newType.Name = t.val; 
			TypeParameterList(
#line  495 "VBNET.ATG" 
newType.Templates);
			EndOfStmt();

#line  497 "VBNET.ATG" 
			newType.BodyStartLocation = t.Location; 
			while (la.kind == 110) {
				InterfaceBase(
#line  498 "VBNET.ATG" 
out baseInterfaces);

#line  498 "VBNET.ATG" 
				newType.BaseTypes.AddRange(baseInterfaces); 
			}
			InterfaceBody(
#line  499 "VBNET.ATG" 
newType);

#line  501 "VBNET.ATG" 
			compilationUnit.BlockEnd();
			
			break;
		}
		case 80: {
			lexer.NextToken();

#line  506 "VBNET.ATG" 
			m.Check(Modifiers.VBDelegates);
			DelegateDeclaration delegateDeclr = new DelegateDeclaration(m.Modifier, attributes);
			delegateDeclr.ReturnType = new TypeReference("", "System.Void");
			delegateDeclr.StartLocation = m.GetDeclarationLocation(t.Location);
			List<ParameterDeclarationExpression> p = new List<ParameterDeclarationExpression>();
			
			if (la.kind == 167) {
				lexer.NextToken();
				Identifier();

#line  513 "VBNET.ATG" 
				delegateDeclr.Name = t.val; 
				TypeParameterList(
#line  514 "VBNET.ATG" 
delegateDeclr.Templates);
				if (la.kind == 24) {
					lexer.NextToken();
					if (StartOf(4)) {
						FormalParameterList(
#line  515 "VBNET.ATG" 
p);
					}
					Expect(25);

#line  515 "VBNET.ATG" 
					delegateDeclr.Parameters = p; 
				}
			} else if (la.kind == 100) {
				lexer.NextToken();
				Identifier();

#line  517 "VBNET.ATG" 
				delegateDeclr.Name = t.val; 
				TypeParameterList(
#line  518 "VBNET.ATG" 
delegateDeclr.Templates);
				if (la.kind == 24) {
					lexer.NextToken();
					if (StartOf(4)) {
						FormalParameterList(
#line  519 "VBNET.ATG" 
p);
					}
					Expect(25);

#line  519 "VBNET.ATG" 
					delegateDeclr.Parameters = p; 
				}
				if (la.kind == 48) {
					lexer.NextToken();

#line  520 "VBNET.ATG" 
					TypeReference type; 
					TypeName(
#line  520 "VBNET.ATG" 
out type);

#line  520 "VBNET.ATG" 
					delegateDeclr.ReturnType = type; 
				}
			} else SynErr(214);

#line  522 "VBNET.ATG" 
			delegateDeclr.EndLocation = t.EndLocation; 
			Expect(1);

#line  525 "VBNET.ATG" 
			compilationUnit.AddChild(delegateDeclr);
			
			break;
		}
		default: SynErr(215); break;
		}
	}

	void TypeParameterList(
#line  349 "VBNET.ATG" 
List<TemplateDefinition> templates) {

#line  351 "VBNET.ATG" 
		TemplateDefinition template;
		
		if (
#line  354 "VBNET.ATG" 
la.kind == Tokens.OpenParenthesis && Peek(1).kind == Tokens.Of) {
			lexer.NextToken();
			Expect(200);
			TypeParameter(
#line  355 "VBNET.ATG" 
out template);

#line  357 "VBNET.ATG" 
			if (template != null) templates.Add(template);
			
			while (la.kind == 12) {
				lexer.NextToken();
				TypeParameter(
#line  360 "VBNET.ATG" 
out template);

#line  362 "VBNET.ATG" 
				if (template != null) templates.Add(template);
				
			}
			Expect(25);
		}
	}

	void TypeParameter(
#line  370 "VBNET.ATG" 
out TemplateDefinition template) {
		Identifier();

#line  372 "VBNET.ATG" 
		template = new TemplateDefinition(t.val, null); 
		if (la.kind == 48) {
			TypeParameterConstraints(
#line  373 "VBNET.ATG" 
template);
		}
	}

	void Identifier() {
		switch (la.kind) {
		case 2: {
			lexer.NextToken();
			break;
		}
		case 169: {
			lexer.NextToken();
			break;
		}
		case 51: {
			lexer.NextToken();
			break;
		}
		case 70: {
			lexer.NextToken();
			break;
		}
		case 204: {
			lexer.NextToken();
			break;
		}
		case 49: {
			lexer.NextToken();
			break;
		}
		case 47: {
			lexer.NextToken();
			break;
		}
		case 50: {
			lexer.NextToken();
			break;
		}
		case 144: {
			lexer.NextToken();
			break;
		}
		case 176: {
			lexer.NextToken();
			break;
		}
		case 177: {
			lexer.NextToken();
			break;
		}
		case 134: {
			lexer.NextToken();
			break;
		}
		case 95: {
			lexer.NextToken();
			break;
		}
		default: SynErr(216); break;
		}
	}

	void TypeParameterConstraints(
#line  377 "VBNET.ATG" 
TemplateDefinition template) {

#line  379 "VBNET.ATG" 
		TypeReference constraint;
		
		Expect(48);
		if (la.kind == 22) {
			lexer.NextToken();
			TypeParameterConstraint(
#line  385 "VBNET.ATG" 
out constraint);

#line  385 "VBNET.ATG" 
			if (constraint != null) { template.Bases.Add(constraint); } 
			while (la.kind == 12) {
				lexer.NextToken();
				TypeParameterConstraint(
#line  388 "VBNET.ATG" 
out constraint);

#line  388 "VBNET.ATG" 
				if (constraint != null) { template.Bases.Add(constraint); } 
			}
			Expect(23);
		} else if (StartOf(5)) {
			TypeParameterConstraint(
#line  391 "VBNET.ATG" 
out constraint);

#line  391 "VBNET.ATG" 
			if (constraint != null) { template.Bases.Add(constraint); } 
		} else SynErr(217);
	}

	void TypeParameterConstraint(
#line  395 "VBNET.ATG" 
out TypeReference constraint) {

#line  396 "VBNET.ATG" 
		constraint = null; 
		if (la.kind == 67) {
			lexer.NextToken();

#line  397 "VBNET.ATG" 
			constraint = TypeReference.ClassConstraint; 
		} else if (la.kind == 166) {
			lexer.NextToken();

#line  398 "VBNET.ATG" 
			constraint = TypeReference.StructConstraint; 
		} else if (la.kind == 127) {
			lexer.NextToken();

#line  399 "VBNET.ATG" 
			constraint = TypeReference.NewConstraint; 
		} else if (StartOf(6)) {
			TypeName(
#line  400 "VBNET.ATG" 
out constraint);
		} else SynErr(218);
	}

	void ClassBaseType(
#line  716 "VBNET.ATG" 
out TypeReference typeRef) {

#line  718 "VBNET.ATG" 
		typeRef = null;
		
		Expect(110);
		TypeName(
#line  721 "VBNET.ATG" 
out typeRef);
		EndOfStmt();
	}

	void TypeImplementsClause(
#line  1500 "VBNET.ATG" 
out List<TypeReference> baseInterfaces) {

#line  1502 "VBNET.ATG" 
		baseInterfaces = new List<TypeReference>();
		TypeReference type = null;
		
		Expect(107);
		TypeName(
#line  1505 "VBNET.ATG" 
out type);

#line  1507 "VBNET.ATG" 
		baseInterfaces.Add(type);
		
		while (la.kind == 12) {
			lexer.NextToken();
			TypeName(
#line  1510 "VBNET.ATG" 
out type);

#line  1511 "VBNET.ATG" 
			baseInterfaces.Add(type); 
		}
		EndOfStmt();
	}

	void ClassBody(
#line  535 "VBNET.ATG" 
TypeDeclaration newType) {

#line  536 "VBNET.ATG" 
		AttributeSection section; 
		while (StartOf(7)) {

#line  538 "VBNET.ATG" 
			List<AttributeSection> attributes = new List<AttributeSection>();
			ModifierList m = new ModifierList();
			
			while (la.kind == 27) {
				AttributeSection(
#line  541 "VBNET.ATG" 
out section);

#line  541 "VBNET.ATG" 
				attributes.Add(section); 
			}
			while (StartOf(8)) {
				MemberModifier(
#line  542 "VBNET.ATG" 
m);
			}
			ClassMemberDecl(
#line  543 "VBNET.ATG" 
m, attributes);
		}
	}

	void ModuleBody(
#line  562 "VBNET.ATG" 
TypeDeclaration newType) {

#line  563 "VBNET.ATG" 
		AttributeSection section; 
		while (StartOf(7)) {

#line  565 "VBNET.ATG" 
			List<AttributeSection> attributes = new List<AttributeSection>();
			ModifierList m = new ModifierList();
			
			while (la.kind == 27) {
				AttributeSection(
#line  568 "VBNET.ATG" 
out section);

#line  568 "VBNET.ATG" 
				attributes.Add(section); 
			}
			while (StartOf(8)) {
				MemberModifier(
#line  569 "VBNET.ATG" 
m);
			}
			ClassMemberDecl(
#line  570 "VBNET.ATG" 
m, attributes);
		}
		Expect(88);
		Expect(121);

#line  572 "VBNET.ATG" 
		newType.EndLocation = t.EndLocation; 
		Expect(1);
	}

	void StructureBody(
#line  547 "VBNET.ATG" 
TypeDeclaration newType) {

#line  548 "VBNET.ATG" 
		AttributeSection section; 
		while (StartOf(7)) {

#line  550 "VBNET.ATG" 
			List<AttributeSection> attributes = new List<AttributeSection>();
			ModifierList m = new ModifierList();
			
			while (la.kind == 27) {
				AttributeSection(
#line  553 "VBNET.ATG" 
out section);

#line  553 "VBNET.ATG" 
				attributes.Add(section); 
			}
			while (StartOf(8)) {
				MemberModifier(
#line  554 "VBNET.ATG" 
m);
			}
			StructureMemberDecl(
#line  555 "VBNET.ATG" 
m, attributes);
		}
		Expect(88);
		Expect(166);

#line  557 "VBNET.ATG" 
		newType.EndLocation = t.EndLocation; 
		Expect(1);
	}

	void NonArrayTypeName(
#line  1951 "VBNET.ATG" 
out TypeReference typeref, bool canBeUnbound) {

#line  1953 "VBNET.ATG" 
		string name;
		typeref = null;
		bool isGlobal = false;
		
		if (StartOf(9)) {
			if (la.kind == 198) {
				lexer.NextToken();
				Expect(10);

#line  1958 "VBNET.ATG" 
				isGlobal = true; 
			}
			QualIdentAndTypeArguments(
#line  1959 "VBNET.ATG" 
out typeref, canBeUnbound);

#line  1960 "VBNET.ATG" 
			typeref.IsGlobal = isGlobal; 
			while (la.kind == 10) {
				lexer.NextToken();

#line  1961 "VBNET.ATG" 
				TypeReference nestedTypeRef; 
				QualIdentAndTypeArguments(
#line  1962 "VBNET.ATG" 
out nestedTypeRef, canBeUnbound);

#line  1963 "VBNET.ATG" 
				typeref = new InnerClassTypeReference(typeref, nestedTypeRef.Type, nestedTypeRef.GenericTypes); 
			}
		} else if (la.kind == 133) {
			lexer.NextToken();

#line  1966 "VBNET.ATG" 
			typeref = new TypeReference("System.Object"); 
		} else if (StartOf(10)) {
			PrimitiveTypeName(
#line  1967 "VBNET.ATG" 
out name);

#line  1967 "VBNET.ATG" 
			typeref = new TypeReference(name); 
		} else SynErr(219);
	}

	void EnumBody(
#line  576 "VBNET.ATG" 
TypeDeclaration newType) {

#line  577 "VBNET.ATG" 
		FieldDeclaration f; 
		while (StartOf(11)) {
			EnumMemberDecl(
#line  579 "VBNET.ATG" 
out f);

#line  579 "VBNET.ATG" 
			compilationUnit.AddChild(f); 
		}
		Expect(88);
		Expect(90);

#line  581 "VBNET.ATG" 
		newType.EndLocation = t.EndLocation; 
		Expect(1);
	}

	void InterfaceBase(
#line  1485 "VBNET.ATG" 
out List<TypeReference> bases) {

#line  1487 "VBNET.ATG" 
		TypeReference type;
		bases = new List<TypeReference>();
		
		Expect(110);
		TypeName(
#line  1491 "VBNET.ATG" 
out type);

#line  1491 "VBNET.ATG" 
		bases.Add(type); 
		while (la.kind == 12) {
			lexer.NextToken();
			TypeName(
#line  1494 "VBNET.ATG" 
out type);

#line  1494 "VBNET.ATG" 
			bases.Add(type); 
		}
		Expect(1);
	}

	void InterfaceBody(
#line  585 "VBNET.ATG" 
TypeDeclaration newType) {
		while (StartOf(12)) {
			InterfaceMemberDecl();
		}
		Expect(88);
		Expect(112);

#line  587 "VBNET.ATG" 
		newType.EndLocation = t.EndLocation; 
		Expect(1);
	}

	void FormalParameterList(
#line  2139 "VBNET.ATG" 
List<ParameterDeclarationExpression> parameter) {

#line  2141 "VBNET.ATG" 
		ParameterDeclarationExpression p;
		AttributeSection section;
		List<AttributeSection> attributes = new List<AttributeSection>();
		
		while (la.kind == 27) {
			AttributeSection(
#line  2145 "VBNET.ATG" 
out section);

#line  2145 "VBNET.ATG" 
			attributes.Add(section); 
		}
		FormalParameter(
#line  2147 "VBNET.ATG" 
out p);

#line  2149 "VBNET.ATG" 
		bool paramsFound = false;
		p.Attributes = attributes;
		parameter.Add(p);
		
		while (la.kind == 12) {
			lexer.NextToken();

#line  2154 "VBNET.ATG" 
			if (paramsFound) Error("params array must be at end of parameter list"); 
			while (la.kind == 27) {
				AttributeSection(
#line  2155 "VBNET.ATG" 
out section);

#line  2155 "VBNET.ATG" 
				attributes.Add(section); 
			}
			FormalParameter(
#line  2157 "VBNET.ATG" 
out p);

#line  2157 "VBNET.ATG" 
			p.Attributes = attributes; parameter.Add(p); 
		}
	}

	void MemberModifier(
<<<<<<< HEAD
#line  2856 "VBNET.ATG" 
=======
#line  2852 "VBNET.ATG" 
>>>>>>> 4b8d80a6
ModifierList m) {
		switch (la.kind) {
		case 122: {
			lexer.NextToken();

<<<<<<< HEAD
#line  2857 "VBNET.ATG" 
=======
#line  2853 "VBNET.ATG" 
>>>>>>> 4b8d80a6
			m.Add(Modifiers.Abstract, t.Location);
			break;
		}
		case 79: {
			lexer.NextToken();

<<<<<<< HEAD
#line  2858 "VBNET.ATG" 
=======
#line  2854 "VBNET.ATG" 
>>>>>>> 4b8d80a6
			m.Add(Modifiers.Default, t.Location);
			break;
		}
		case 99: {
			lexer.NextToken();

<<<<<<< HEAD
#line  2859 "VBNET.ATG" 
=======
#line  2855 "VBNET.ATG" 
>>>>>>> 4b8d80a6
			m.Add(Modifiers.Internal, t.Location);
			break;
		}
		case 157: {
			lexer.NextToken();

<<<<<<< HEAD
#line  2860 "VBNET.ATG" 
=======
#line  2856 "VBNET.ATG" 
>>>>>>> 4b8d80a6
			m.Add(Modifiers.New, t.Location);
			break;
		}
		case 142: {
			lexer.NextToken();

<<<<<<< HEAD
#line  2861 "VBNET.ATG" 
=======
#line  2857 "VBNET.ATG" 
>>>>>>> 4b8d80a6
			m.Add(Modifiers.Override, t.Location);
			break;
		}
		case 123: {
			lexer.NextToken();

<<<<<<< HEAD
#line  2862 "VBNET.ATG" 
=======
#line  2858 "VBNET.ATG" 
>>>>>>> 4b8d80a6
			m.Add(Modifiers.Abstract, t.Location);
			break;
		}
		case 145: {
			lexer.NextToken();

<<<<<<< HEAD
#line  2863 "VBNET.ATG" 
=======
#line  2859 "VBNET.ATG" 
>>>>>>> 4b8d80a6
			m.Add(Modifiers.Private, t.Location);
			break;
		}
		case 147: {
			lexer.NextToken();

<<<<<<< HEAD
#line  2864 "VBNET.ATG" 
=======
#line  2860 "VBNET.ATG" 
>>>>>>> 4b8d80a6
			m.Add(Modifiers.Protected, t.Location);
			break;
		}
		case 148: {
			lexer.NextToken();

<<<<<<< HEAD
#line  2865 "VBNET.ATG" 
=======
#line  2861 "VBNET.ATG" 
>>>>>>> 4b8d80a6
			m.Add(Modifiers.Public, t.Location);
			break;
		}
		case 131: {
			lexer.NextToken();

<<<<<<< HEAD
#line  2866 "VBNET.ATG" 
=======
#line  2862 "VBNET.ATG" 
>>>>>>> 4b8d80a6
			m.Add(Modifiers.Sealed, t.Location);
			break;
		}
		case 132: {
			lexer.NextToken();

<<<<<<< HEAD
#line  2867 "VBNET.ATG" 
=======
#line  2863 "VBNET.ATG" 
>>>>>>> 4b8d80a6
			m.Add(Modifiers.Sealed, t.Location);
			break;
		}
		case 158: {
			lexer.NextToken();

<<<<<<< HEAD
#line  2868 "VBNET.ATG" 
=======
#line  2864 "VBNET.ATG" 
>>>>>>> 4b8d80a6
			m.Add(Modifiers.Static, t.Location);
			break;
		}
		case 141: {
			lexer.NextToken();

<<<<<<< HEAD
#line  2869 "VBNET.ATG" 
=======
#line  2865 "VBNET.ATG" 
>>>>>>> 4b8d80a6
			m.Add(Modifiers.Virtual, t.Location);
			break;
		}
		case 140: {
			lexer.NextToken();

<<<<<<< HEAD
#line  2870 "VBNET.ATG" 
=======
#line  2866 "VBNET.ATG" 
>>>>>>> 4b8d80a6
			m.Add(Modifiers.Overloads, t.Location);
			break;
		}
		case 150: {
			lexer.NextToken();

<<<<<<< HEAD
#line  2871 "VBNET.ATG" 
=======
#line  2867 "VBNET.ATG" 
>>>>>>> 4b8d80a6
			m.Add(Modifiers.ReadOnly, t.Location);
			break;
		}
		case 184: {
			lexer.NextToken();

<<<<<<< HEAD
#line  2872 "VBNET.ATG" 
=======
#line  2868 "VBNET.ATG" 
>>>>>>> 4b8d80a6
			m.Add(Modifiers.WriteOnly, t.Location);
			break;
		}
		case 183: {
			lexer.NextToken();

<<<<<<< HEAD
#line  2873 "VBNET.ATG" 
=======
#line  2869 "VBNET.ATG" 
>>>>>>> 4b8d80a6
			m.Add(Modifiers.WithEvents, t.Location);
			break;
		}
		case 81: {
			lexer.NextToken();

<<<<<<< HEAD
#line  2874 "VBNET.ATG" 
=======
#line  2870 "VBNET.ATG" 
>>>>>>> 4b8d80a6
			m.Add(Modifiers.Dim, t.Location);
			break;
		}
		default: SynErr(220); break;
		}
	}

	void ClassMemberDecl(
#line  712 "VBNET.ATG" 
ModifierList m, List<AttributeSection> attributes) {
		StructureMemberDecl(
#line  713 "VBNET.ATG" 
m, attributes);
	}

	void StructureMemberDecl(
#line  726 "VBNET.ATG" 
ModifierList m, List<AttributeSection> attributes) {

#line  728 "VBNET.ATG" 
		TypeReference type = null;
		List<ParameterDeclarationExpression> p = new List<ParameterDeclarationExpression>();
		Statement stmt = null;
		List<VariableDeclaration> variableDeclarators = new List<VariableDeclaration>();
		List<TemplateDefinition> templates = new List<TemplateDefinition>();
		
		switch (la.kind) {
		case 67: case 80: case 90: case 112: case 121: case 166: {
			NonModuleDeclaration(
#line  735 "VBNET.ATG" 
m, attributes);
			break;
		}
		case 167: {
			lexer.NextToken();

#line  739 "VBNET.ATG" 
			Location startPos = t.Location;
			
			if (StartOf(13)) {

#line  743 "VBNET.ATG" 
				string name = String.Empty;
				MethodDeclaration methodDeclaration; List<string> handlesClause = null;
				List<InterfaceImplementation> implementsClause = null;
				
				Identifier();

#line  749 "VBNET.ATG" 
				name = t.val;
				m.Check(Modifiers.VBMethods);
				
				TypeParameterList(
#line  752 "VBNET.ATG" 
templates);
				if (la.kind == 24) {
					lexer.NextToken();
					if (StartOf(4)) {
						FormalParameterList(
#line  753 "VBNET.ATG" 
p);
					}
					Expect(25);
				}
				if (la.kind == 105 || la.kind == 107) {
					if (la.kind == 107) {
						ImplementsClause(
#line  756 "VBNET.ATG" 
out implementsClause);
					} else {
						HandlesClause(
#line  758 "VBNET.ATG" 
out handlesClause);
					}
				}

#line  761 "VBNET.ATG" 
				Location endLocation = t.EndLocation; 
				Expect(1);
				if (
#line  765 "VBNET.ATG" 
IsMustOverride(m)) {

#line  767 "VBNET.ATG" 
					methodDeclaration = new MethodDeclaration(name, m.Modifier,  null, p, attributes);
					methodDeclaration.StartLocation = m.GetDeclarationLocation(startPos);
					methodDeclaration.EndLocation   = endLocation;
					methodDeclaration.TypeReference = new TypeReference("", "System.Void");
					
					methodDeclaration.Templates = templates;
					methodDeclaration.HandlesClause = handlesClause;
					methodDeclaration.InterfaceImplementations = implementsClause;
					
					compilationUnit.AddChild(methodDeclaration);
					
				} else if (StartOf(14)) {

#line  780 "VBNET.ATG" 
					methodDeclaration = new MethodDeclaration(name, m.Modifier,  null, p, attributes);
					methodDeclaration.StartLocation = m.GetDeclarationLocation(startPos);
					methodDeclaration.EndLocation   = endLocation;
					methodDeclaration.TypeReference = new TypeReference("", "System.Void");
					
					methodDeclaration.Templates = templates;
					methodDeclaration.HandlesClause = handlesClause;
					methodDeclaration.InterfaceImplementations = implementsClause;
					
					compilationUnit.AddChild(methodDeclaration);
					

#line  792 "VBNET.ATG" 
					if (ParseMethodBodies) { 
					Block(
#line  793 "VBNET.ATG" 
out stmt);
					Expect(88);
					Expect(167);

#line  795 "VBNET.ATG" 
					} else {
					// don't parse method body
					lexer.SkipCurrentBlock(Tokens.Sub); stmt = new BlockStatement();
					  }
					

#line  801 "VBNET.ATG" 
					methodDeclaration.Body  = (BlockStatement)stmt; 

#line  802 "VBNET.ATG" 
					methodDeclaration.Body.EndLocation = t.EndLocation; 
					Expect(1);
				} else SynErr(221);
			} else if (la.kind == 127) {
				lexer.NextToken();
				if (la.kind == 24) {
					lexer.NextToken();
					if (StartOf(4)) {
						FormalParameterList(
#line  805 "VBNET.ATG" 
p);
					}
					Expect(25);
				}

#line  806 "VBNET.ATG" 
				m.Check(Modifiers.Constructors); 

#line  807 "VBNET.ATG" 
				Location constructorEndLocation = t.EndLocation; 
				Expect(1);

#line  810 "VBNET.ATG" 
				if (ParseMethodBodies) { 
				Block(
#line  811 "VBNET.ATG" 
out stmt);
				Expect(88);
				Expect(167);

#line  813 "VBNET.ATG" 
				} else {
				// don't parse method body
				lexer.SkipCurrentBlock(Tokens.Sub); stmt = new BlockStatement();
				  }
				

#line  819 "VBNET.ATG" 
				Location endLocation = t.EndLocation; 
				Expect(1);

#line  821 "VBNET.ATG" 
				ConstructorDeclaration cd = new ConstructorDeclaration("New", m.Modifier, p, attributes); 
				cd.StartLocation = m.GetDeclarationLocation(startPos);
				cd.EndLocation   = constructorEndLocation;
				cd.Body = (BlockStatement)stmt;
				cd.Body.EndLocation   = endLocation;
				compilationUnit.AddChild(cd);
				
			} else SynErr(222);
			break;
		}
		case 100: {
			lexer.NextToken();

#line  833 "VBNET.ATG" 
			m.Check(Modifiers.VBMethods);
			string name = String.Empty;
			Location startPos = t.Location;
			MethodDeclaration methodDeclaration;List<string> handlesClause = null;
			List<InterfaceImplementation> implementsClause = null;
			AttributeSection returnTypeAttributeSection = null;
			
			Identifier();

#line  840 "VBNET.ATG" 
			name = t.val; 
			TypeParameterList(
#line  841 "VBNET.ATG" 
templates);
			if (la.kind == 24) {
				lexer.NextToken();
				if (StartOf(4)) {
					FormalParameterList(
#line  842 "VBNET.ATG" 
p);
				}
				Expect(25);
			}
			if (la.kind == 48) {
				lexer.NextToken();
				while (la.kind == 27) {
					AttributeSection(
#line  843 "VBNET.ATG" 
out returnTypeAttributeSection);
				}
				TypeName(
#line  843 "VBNET.ATG" 
out type);
			}

#line  845 "VBNET.ATG" 
			if(type == null) {
			type = new TypeReference("System.Object");
			}
			
			if (la.kind == 105 || la.kind == 107) {
				if (la.kind == 107) {
					ImplementsClause(
#line  851 "VBNET.ATG" 
out implementsClause);
				} else {
					HandlesClause(
#line  853 "VBNET.ATG" 
out handlesClause);
				}
			}
			Expect(1);
			if (
#line  859 "VBNET.ATG" 
IsMustOverride(m)) {

#line  861 "VBNET.ATG" 
				methodDeclaration = new MethodDeclaration(name, m.Modifier,  type, p, attributes);
				methodDeclaration.StartLocation = m.GetDeclarationLocation(startPos);
				methodDeclaration.EndLocation   = t.EndLocation;
				
				methodDeclaration.HandlesClause = handlesClause;
				methodDeclaration.Templates     = templates;
				methodDeclaration.InterfaceImplementations = implementsClause;
				if (returnTypeAttributeSection != null) {
					returnTypeAttributeSection.AttributeTarget = "return";
					methodDeclaration.Attributes.Add(returnTypeAttributeSection);
				}
				compilationUnit.AddChild(methodDeclaration);
				
			} else if (StartOf(14)) {

#line  876 "VBNET.ATG" 
				methodDeclaration = new MethodDeclaration(name, m.Modifier,  type, p, attributes);
				methodDeclaration.StartLocation = m.GetDeclarationLocation(startPos);
				methodDeclaration.EndLocation   = t.EndLocation;
				
				methodDeclaration.Templates     = templates;
				methodDeclaration.HandlesClause = handlesClause;
				methodDeclaration.InterfaceImplementations = implementsClause;
				if (returnTypeAttributeSection != null) {
					returnTypeAttributeSection.AttributeTarget = "return";
					methodDeclaration.Attributes.Add(returnTypeAttributeSection);
				}
				
				compilationUnit.AddChild(methodDeclaration);
				
				if (ParseMethodBodies) { 
				Block(
#line  891 "VBNET.ATG" 
out stmt);
				Expect(88);
				Expect(100);

#line  893 "VBNET.ATG" 
				} else {
				// don't parse method body
				lexer.SkipCurrentBlock(Tokens.Function); stmt = new BlockStatement();
				}
				methodDeclaration.Body = (BlockStatement)stmt;
				methodDeclaration.Body.StartLocation = methodDeclaration.EndLocation;
				methodDeclaration.Body.EndLocation   = t.EndLocation;
				
				Expect(1);
			} else SynErr(223);
			break;
		}
		case 78: {
			lexer.NextToken();

#line  907 "VBNET.ATG" 
			m.Check(Modifiers.VBExternalMethods);
			Location startPos = t.Location;
			CharsetModifier charsetModifer = CharsetModifier.None;
			string library = String.Empty;
			string alias = null;
			string name = String.Empty;
			
			if (StartOf(15)) {
				Charset(
#line  914 "VBNET.ATG" 
out charsetModifer);
			}
			if (la.kind == 167) {
				lexer.NextToken();
				Identifier();

#line  917 "VBNET.ATG" 
				name = t.val; 
				Expect(115);
				Expect(3);

#line  918 "VBNET.ATG" 
				library = t.literalValue as string; 
				if (la.kind == 44) {
					lexer.NextToken();
					Expect(3);

#line  919 "VBNET.ATG" 
					alias = t.literalValue as string; 
				}
				if (la.kind == 24) {
					lexer.NextToken();
					if (StartOf(4)) {
						FormalParameterList(
#line  920 "VBNET.ATG" 
p);
					}
					Expect(25);
				}
				Expect(1);

#line  923 "VBNET.ATG" 
				DeclareDeclaration declareDeclaration = new DeclareDeclaration(name, m.Modifier, null, p, attributes, library, alias, charsetModifer);
				declareDeclaration.StartLocation = m.GetDeclarationLocation(startPos);
				declareDeclaration.EndLocation   = t.EndLocation;
				compilationUnit.AddChild(declareDeclaration);
				
			} else if (la.kind == 100) {
				lexer.NextToken();
				Identifier();

#line  930 "VBNET.ATG" 
				name = t.val; 
				Expect(115);
				Expect(3);

#line  931 "VBNET.ATG" 
				library = t.literalValue as string; 
				if (la.kind == 44) {
					lexer.NextToken();
					Expect(3);

#line  932 "VBNET.ATG" 
					alias = t.literalValue as string; 
				}
				if (la.kind == 24) {
					lexer.NextToken();
					if (StartOf(4)) {
						FormalParameterList(
#line  933 "VBNET.ATG" 
p);
					}
					Expect(25);
				}
				if (la.kind == 48) {
					lexer.NextToken();
					TypeName(
#line  934 "VBNET.ATG" 
out type);
				}
				Expect(1);

#line  937 "VBNET.ATG" 
				DeclareDeclaration declareDeclaration = new DeclareDeclaration(name, m.Modifier, type, p, attributes, library, alias, charsetModifer);
				declareDeclaration.StartLocation = m.GetDeclarationLocation(startPos);
				declareDeclaration.EndLocation   = t.EndLocation;
				compilationUnit.AddChild(declareDeclaration);
				
			} else SynErr(224);
			break;
		}
		case 93: {
			lexer.NextToken();

#line  947 "VBNET.ATG" 
			m.Check(Modifiers.VBEvents);
			Location startPos = t.Location;
			EventDeclaration eventDeclaration;
			string name = String.Empty;
			List<InterfaceImplementation> implementsClause = null;
			
			Identifier();

#line  953 "VBNET.ATG" 
			name= t.val; 
			if (la.kind == 48) {
				lexer.NextToken();
				TypeName(
#line  955 "VBNET.ATG" 
out type);
			} else if (la.kind == 1 || la.kind == 24 || la.kind == 107) {
				if (la.kind == 24) {
					lexer.NextToken();
					if (StartOf(4)) {
						FormalParameterList(
#line  957 "VBNET.ATG" 
p);
					}
					Expect(25);
				}
			} else SynErr(225);
			if (la.kind == 107) {
				ImplementsClause(
#line  959 "VBNET.ATG" 
out implementsClause);
			}

#line  961 "VBNET.ATG" 
			eventDeclaration = new EventDeclaration(type, m.Modifier, p, attributes, name, implementsClause);
			eventDeclaration.StartLocation = m.GetDeclarationLocation(startPos);
			eventDeclaration.EndLocation = t.EndLocation;
			compilationUnit.AddChild(eventDeclaration);
			
			Expect(1);
			break;
		}
		case 2: case 47: case 49: case 50: case 51: case 70: case 95: case 134: case 144: case 169: case 176: case 177: {

#line  968 "VBNET.ATG" 
			Location startPos = t.Location; 

#line  970 "VBNET.ATG" 
			m.Check(Modifiers.Fields);
			FieldDeclaration fd = new FieldDeclaration(attributes, null, m.Modifier);
			fd.StartLocation = m.GetDeclarationLocation(startPos); 
			
			IdentifierForFieldDeclaration();

#line  974 "VBNET.ATG" 
			string name = t.val; 
			VariableDeclaratorPartAfterIdentifier(
#line  975 "VBNET.ATG" 
variableDeclarators, name);
			while (la.kind == 12) {
				lexer.NextToken();
				VariableDeclarator(
#line  976 "VBNET.ATG" 
variableDeclarators);
			}
			Expect(1);

#line  979 "VBNET.ATG" 
			fd.EndLocation = t.EndLocation;
			fd.Fields = variableDeclarators;
			compilationUnit.AddChild(fd);
			
			break;
		}
		case 71: {

#line  984 "VBNET.ATG" 
			m.Check(Modifiers.Fields); 
			lexer.NextToken();

#line  985 "VBNET.ATG" 
			m.Add(Modifiers.Const, t.Location);  

#line  987 "VBNET.ATG" 
			FieldDeclaration fd = new FieldDeclaration(attributes, type, m.Modifier);
			fd.StartLocation = m.GetDeclarationLocation(t.Location);
			List<VariableDeclaration> constantDeclarators = new List<VariableDeclaration>();
			
			ConstantDeclarator(
#line  991 "VBNET.ATG" 
constantDeclarators);
			while (la.kind == 12) {
				lexer.NextToken();
				ConstantDeclarator(
#line  992 "VBNET.ATG" 
constantDeclarators);
			}

#line  994 "VBNET.ATG" 
			fd.Fields = constantDeclarators;
			fd.EndLocation = t.Location;
			
			Expect(1);

#line  999 "VBNET.ATG" 
			fd.EndLocation = t.EndLocation;
			compilationUnit.AddChild(fd);
			
			break;
		}
		case 146: {
			lexer.NextToken();

#line  1005 "VBNET.ATG" 
			m.Check(Modifiers.VBProperties);
			Location startPos = t.Location;
			List<InterfaceImplementation> implementsClause = null;
			
			Identifier();

#line  1009 "VBNET.ATG" 
			string propertyName = t.val; 
			if (la.kind == 24) {
				lexer.NextToken();
				if (StartOf(4)) {
					FormalParameterList(
#line  1010 "VBNET.ATG" 
p);
				}
				Expect(25);
			}
			if (la.kind == 48) {
				lexer.NextToken();
				TypeName(
#line  1011 "VBNET.ATG" 
out type);
			}

#line  1013 "VBNET.ATG" 
			if(type == null) {
			type = new TypeReference("System.Object");
			}
			
			if (la.kind == 107) {
				ImplementsClause(
#line  1017 "VBNET.ATG" 
out implementsClause);
			}
			Expect(1);
			if (
#line  1021 "VBNET.ATG" 
IsMustOverride(m)) {

#line  1023 "VBNET.ATG" 
				PropertyDeclaration pDecl = new PropertyDeclaration(propertyName, type, m.Modifier, attributes);
				pDecl.StartLocation = m.GetDeclarationLocation(startPos);
				pDecl.EndLocation   = t.Location;
				pDecl.TypeReference = type;
				pDecl.InterfaceImplementations = implementsClause;
				pDecl.Parameters = p;
				compilationUnit.AddChild(pDecl);
				
			} else if (StartOf(16)) {

#line  1033 "VBNET.ATG" 
				PropertyDeclaration pDecl = new PropertyDeclaration(propertyName, type, m.Modifier, attributes);
				pDecl.StartLocation = m.GetDeclarationLocation(startPos);
				pDecl.EndLocation   = t.Location;
				pDecl.BodyStart   = t.Location;
				pDecl.TypeReference = type;
				pDecl.InterfaceImplementations = implementsClause;
				pDecl.Parameters = p;
				PropertyGetRegion getRegion;
				PropertySetRegion setRegion;
				
				AccessorDecls(
#line  1043 "VBNET.ATG" 
out getRegion, out setRegion);
				Expect(88);
				Expect(146);
				Expect(1);

#line  1047 "VBNET.ATG" 
				pDecl.GetRegion = getRegion;
				pDecl.SetRegion = setRegion;
				pDecl.BodyEnd = t.EndLocation;
				compilationUnit.AddChild(pDecl);
				
			} else SynErr(226);
			break;
		}
		case 204: {
			lexer.NextToken();

#line  1054 "VBNET.ATG" 
			Location startPos = t.Location; 
			Expect(93);

#line  1056 "VBNET.ATG" 
			m.Check(Modifiers.VBCustomEvents);
			EventAddRemoveRegion eventAccessorDeclaration;
			EventAddRegion addHandlerAccessorDeclaration = null;
			EventRemoveRegion removeHandlerAccessorDeclaration = null;
			EventRaiseRegion raiseEventAccessorDeclaration = null;
			List<InterfaceImplementation> implementsClause = null;
			
			Identifier();

#line  1063 "VBNET.ATG" 
			string customEventName = t.val; 
			Expect(48);
			TypeName(
#line  1064 "VBNET.ATG" 
out type);
			if (la.kind == 107) {
				ImplementsClause(
#line  1065 "VBNET.ATG" 
out implementsClause);
			}
			Expect(1);
			while (StartOf(17)) {
				EventAccessorDeclaration(
#line  1068 "VBNET.ATG" 
out eventAccessorDeclaration);

#line  1070 "VBNET.ATG" 
				if(eventAccessorDeclaration is EventAddRegion)
				{
					addHandlerAccessorDeclaration = (EventAddRegion)eventAccessorDeclaration;
				}
				else if(eventAccessorDeclaration is EventRemoveRegion)
				{
					removeHandlerAccessorDeclaration = (EventRemoveRegion)eventAccessorDeclaration;
				}
				else if(eventAccessorDeclaration is EventRaiseRegion)
				{
					raiseEventAccessorDeclaration = (EventRaiseRegion)eventAccessorDeclaration;
				}
				
			}
			Expect(88);
			Expect(93);
			Expect(1);

#line  1086 "VBNET.ATG" 
			if(addHandlerAccessorDeclaration == null)
			{
				Error("Need to provide AddHandler accessor.");
			}
			
			if(removeHandlerAccessorDeclaration == null)
			{
				Error("Need to provide RemoveHandler accessor.");
			}
			
			if(raiseEventAccessorDeclaration == null)
			{
				Error("Need to provide RaiseEvent accessor.");
			}
			
			EventDeclaration decl = new EventDeclaration(type, customEventName, m.Modifier, attributes, null);
			decl.StartLocation = m.GetDeclarationLocation(startPos);
			decl.EndLocation = t.EndLocation;
			decl.AddRegion = addHandlerAccessorDeclaration;
			decl.RemoveRegion = removeHandlerAccessorDeclaration;
			decl.RaiseRegion = raiseEventAccessorDeclaration;
			compilationUnit.AddChild(decl);
			
			break;
		}
		case 187: case 201: case 202: {

#line  1109 "VBNET.ATG" 
			ConversionType opConversionType = ConversionType.None; 
			if (la.kind == 201 || la.kind == 202) {
				if (la.kind == 202) {
					lexer.NextToken();

#line  1110 "VBNET.ATG" 
					opConversionType = ConversionType.Implicit; 
				} else {
					lexer.NextToken();

#line  1111 "VBNET.ATG" 
					opConversionType = ConversionType.Explicit;
				}
			}
			Expect(187);

#line  1114 "VBNET.ATG" 
			m.Check(Modifiers.VBOperators);
			Location startPos = t.Location;
			TypeReference returnType = NullTypeReference.Instance;
			TypeReference operandType = NullTypeReference.Instance;
			string operandName;
			OverloadableOperatorType operatorType;
			AttributeSection section;
			List<ParameterDeclarationExpression> parameters = new List<ParameterDeclarationExpression>();
			List<AttributeSection> returnTypeAttributes = new List<AttributeSection>();
			
			OverloadableOperator(
#line  1124 "VBNET.ATG" 
out operatorType);
			Expect(24);
			if (la.kind == 55) {
				lexer.NextToken();
			}
			Identifier();

#line  1125 "VBNET.ATG" 
			operandName = t.val; 
			if (la.kind == 48) {
				lexer.NextToken();
				TypeName(
#line  1126 "VBNET.ATG" 
out operandType);
			}

#line  1127 "VBNET.ATG" 
			parameters.Add(new ParameterDeclarationExpression(operandType, operandName, ParameterModifiers.In)); 
			while (la.kind == 12) {
				lexer.NextToken();
				if (la.kind == 55) {
					lexer.NextToken();
				}
				Identifier();

#line  1131 "VBNET.ATG" 
				operandName = t.val; 
				if (la.kind == 48) {
					lexer.NextToken();
					TypeName(
#line  1132 "VBNET.ATG" 
out operandType);
				}

#line  1133 "VBNET.ATG" 
				parameters.Add(new ParameterDeclarationExpression(operandType, operandName, ParameterModifiers.In)); 
			}
			Expect(25);

#line  1136 "VBNET.ATG" 
			Location endPos = t.EndLocation; 
			if (la.kind == 48) {
				lexer.NextToken();
				while (la.kind == 27) {
					AttributeSection(
#line  1137 "VBNET.ATG" 
out section);

#line  1137 "VBNET.ATG" 
					returnTypeAttributes.Add(section); 
				}
				TypeName(
#line  1137 "VBNET.ATG" 
out returnType);

#line  1137 "VBNET.ATG" 
				endPos = t.EndLocation; 
				Expect(1);
			}
			Block(
#line  1138 "VBNET.ATG" 
out stmt);
			Expect(88);
			Expect(187);
			Expect(1);

#line  1140 "VBNET.ATG" 
			OperatorDeclaration operatorDeclaration = new OperatorDeclaration(m.Modifier, 
			                                                                 attributes, 
			                                                                 parameters, 
			                                                                 returnType,
			                                                                 operatorType
			                                                                 );
			operatorDeclaration.ConversionType = opConversionType;
			operatorDeclaration.ReturnTypeAttributes = returnTypeAttributes;
			operatorDeclaration.Body = (BlockStatement)stmt;
			operatorDeclaration.StartLocation = m.GetDeclarationLocation(startPos);
			operatorDeclaration.EndLocation = endPos;
			operatorDeclaration.Body.StartLocation = startPos;
			operatorDeclaration.Body.EndLocation = t.Location;
			compilationUnit.AddChild(operatorDeclaration);
			
			break;
		}
		default: SynErr(227); break;
		}
	}

	void EnumMemberDecl(
#line  694 "VBNET.ATG" 
out FieldDeclaration f) {

#line  696 "VBNET.ATG" 
		Expression expr = null;List<AttributeSection> attributes = new List<AttributeSection>();
		AttributeSection section = null;
		VariableDeclaration varDecl = null;
		
		while (la.kind == 27) {
			AttributeSection(
#line  700 "VBNET.ATG" 
out section);

#line  700 "VBNET.ATG" 
			attributes.Add(section); 
		}
		Identifier();

#line  703 "VBNET.ATG" 
		f = new FieldDeclaration(attributes);
		varDecl = new VariableDeclaration(t.val);
		f.Fields.Add(varDecl);
		f.StartLocation = varDecl.StartLocation = t.Location;
		
		if (la.kind == 11) {
			lexer.NextToken();
			Expr(
#line  708 "VBNET.ATG" 
out expr);

#line  708 "VBNET.ATG" 
			varDecl.Initializer = expr; 
		}
		Expect(1);
	}

	void InterfaceMemberDecl() {

#line  595 "VBNET.ATG" 
		TypeReference type =null;
		List<ParameterDeclarationExpression> p = new List<ParameterDeclarationExpression>();
		List<TemplateDefinition> templates = new List<TemplateDefinition>();
		AttributeSection section, returnTypeAttributeSection = null;
		ModifierList mod = new ModifierList();
		List<AttributeSection> attributes = new List<AttributeSection>();
		string name;
		
		if (StartOf(18)) {
			while (la.kind == 27) {
				AttributeSection(
#line  603 "VBNET.ATG" 
out section);

#line  603 "VBNET.ATG" 
				attributes.Add(section); 
			}
			while (StartOf(8)) {
				MemberModifier(
#line  606 "VBNET.ATG" 
mod);
			}
			if (la.kind == 93) {
				lexer.NextToken();

#line  610 "VBNET.ATG" 
				mod.Check(Modifiers.VBInterfaceEvents);
				Location startLocation = t.Location;
				
				Identifier();

#line  613 "VBNET.ATG" 
				name = t.val; 
				if (la.kind == 24) {
					lexer.NextToken();
					if (StartOf(4)) {
						FormalParameterList(
#line  614 "VBNET.ATG" 
p);
					}
					Expect(25);
				}
				if (la.kind == 48) {
					lexer.NextToken();
					TypeName(
#line  615 "VBNET.ATG" 
out type);
				}
				Expect(1);

#line  618 "VBNET.ATG" 
				EventDeclaration ed = new EventDeclaration(type, mod.Modifier, p, attributes, name, null);
				compilationUnit.AddChild(ed);
				ed.StartLocation = startLocation;
				ed.EndLocation = t.EndLocation;
				
			} else if (la.kind == 167) {
				lexer.NextToken();

#line  626 "VBNET.ATG" 
				Location startLocation =  t.Location;
				mod.Check(Modifiers.VBInterfaceMethods);
				
				Identifier();

#line  629 "VBNET.ATG" 
				name = t.val; 
				TypeParameterList(
#line  630 "VBNET.ATG" 
templates);
				if (la.kind == 24) {
					lexer.NextToken();
					if (StartOf(4)) {
						FormalParameterList(
#line  631 "VBNET.ATG" 
p);
					}
					Expect(25);
				}
				Expect(1);

#line  634 "VBNET.ATG" 
				MethodDeclaration md = new MethodDeclaration(name, mod.Modifier, null, p, attributes);
				md.TypeReference = new TypeReference("", "System.Void");
				md.StartLocation = startLocation;
				md.EndLocation = t.EndLocation;
				md.Templates = templates;
				compilationUnit.AddChild(md);
				
			} else if (la.kind == 100) {
				lexer.NextToken();

#line  644 "VBNET.ATG" 
				mod.Check(Modifiers.VBInterfaceMethods);
				Location startLocation = t.Location;
				
				Identifier();

#line  647 "VBNET.ATG" 
				name = t.val; 
				TypeParameterList(
#line  648 "VBNET.ATG" 
templates);
				if (la.kind == 24) {
					lexer.NextToken();
					if (StartOf(4)) {
						FormalParameterList(
#line  649 "VBNET.ATG" 
p);
					}
					Expect(25);
				}
				if (la.kind == 48) {
					lexer.NextToken();
					while (la.kind == 27) {
						AttributeSection(
#line  650 "VBNET.ATG" 
out returnTypeAttributeSection);
					}
					TypeName(
#line  650 "VBNET.ATG" 
out type);
				}

#line  652 "VBNET.ATG" 
				if(type == null) {
				type = new TypeReference("System.Object");
				}
				MethodDeclaration md = new MethodDeclaration(name, mod.Modifier, type, p, attributes);
				if (returnTypeAttributeSection != null) {
					returnTypeAttributeSection.AttributeTarget = "return";
					md.Attributes.Add(returnTypeAttributeSection);
				}
				md.StartLocation = startLocation;
				md.EndLocation = t.EndLocation;
				md.Templates = templates;
				compilationUnit.AddChild(md);
				
				Expect(1);
			} else if (la.kind == 146) {
				lexer.NextToken();

#line  669 "VBNET.ATG" 
				Location startLocation = t.Location;
				mod.Check(Modifiers.VBInterfaceProperties);
				
				Identifier();

#line  672 "VBNET.ATG" 
				name = t.val;  
				if (la.kind == 24) {
					lexer.NextToken();
					if (StartOf(4)) {
						FormalParameterList(
#line  673 "VBNET.ATG" 
p);
					}
					Expect(25);
				}
				if (la.kind == 48) {
					lexer.NextToken();
					TypeName(
#line  674 "VBNET.ATG" 
out type);
				}

#line  676 "VBNET.ATG" 
				if(type == null) {
				type = new TypeReference("System.Object");
				}
				
				Expect(1);

#line  682 "VBNET.ATG" 
				PropertyDeclaration pd = new PropertyDeclaration(name, type, mod.Modifier, attributes);
				pd.Parameters = p;
				pd.EndLocation = t.EndLocation;
				pd.StartLocation = startLocation;
				compilationUnit.AddChild(pd);
				
			} else SynErr(228);
		} else if (StartOf(19)) {
			NonModuleDeclaration(
#line  690 "VBNET.ATG" 
mod, attributes);
		} else SynErr(229);
	}

	void Expr(
#line  1544 "VBNET.ATG" 
out Expression expr) {
		DisjunctionExpr(
#line  1546 "VBNET.ATG" 
out expr);
	}

	void ImplementsClause(
#line  1517 "VBNET.ATG" 
out List<InterfaceImplementation> baseInterfaces) {

#line  1519 "VBNET.ATG" 
		baseInterfaces = new List<InterfaceImplementation>();
		TypeReference type = null;
		string memberName = null;
		
		Expect(107);
		NonArrayTypeName(
#line  1524 "VBNET.ATG" 
out type, false);

#line  1525 "VBNET.ATG" 
		if (type != null) memberName = TypeReference.StripLastIdentifierFromType(ref type); 

#line  1526 "VBNET.ATG" 
		baseInterfaces.Add(new InterfaceImplementation(type, memberName)); 
		while (la.kind == 12) {
			lexer.NextToken();
			NonArrayTypeName(
#line  1528 "VBNET.ATG" 
out type, false);

#line  1529 "VBNET.ATG" 
			if (type != null) memberName = TypeReference.StripLastIdentifierFromType(ref type); 

#line  1530 "VBNET.ATG" 
			baseInterfaces.Add(new InterfaceImplementation(type, memberName)); 
		}
	}

	void HandlesClause(
#line  1475 "VBNET.ATG" 
out List<string> handlesClause) {

#line  1477 "VBNET.ATG" 
		handlesClause = new List<string>();
		string name;
		
		Expect(105);
		EventMemberSpecifier(
#line  1480 "VBNET.ATG" 
out name);

#line  1480 "VBNET.ATG" 
		handlesClause.Add(name); 
		while (la.kind == 12) {
			lexer.NextToken();
			EventMemberSpecifier(
#line  1481 "VBNET.ATG" 
out name);

#line  1481 "VBNET.ATG" 
			handlesClause.Add(name); 
		}
	}

	void Block(
#line  2195 "VBNET.ATG" 
out Statement stmt) {

#line  2198 "VBNET.ATG" 
		BlockStatement blockStmt = new BlockStatement();
		/* in snippet parsing mode, t might be null */
		if (t != null) blockStmt.StartLocation = t.Location;
		compilationUnit.BlockStart(blockStmt);
		
		while (StartOf(20) || 
#line  2204 "VBNET.ATG" 
IsEndStmtAhead()) {
			if (
#line  2204 "VBNET.ATG" 
IsEndStmtAhead()) {
				Expect(88);
				EndOfStmt();

#line  2204 "VBNET.ATG" 
				compilationUnit.AddChild(new EndStatement()); 
			} else {
				Statement();
				EndOfStmt();
			}
		}

#line  2209 "VBNET.ATG" 
		stmt = blockStmt;
		if (t != null) blockStmt.EndLocation = t.EndLocation;
		compilationUnit.BlockEnd();
		
	}

	void Charset(
#line  1467 "VBNET.ATG" 
out CharsetModifier charsetModifier) {

#line  1468 "VBNET.ATG" 
		charsetModifier = CharsetModifier.None; 
		if (la.kind == 100 || la.kind == 167) {
		} else if (la.kind == 47) {
			lexer.NextToken();

#line  1469 "VBNET.ATG" 
			charsetModifier = CharsetModifier.Ansi; 
		} else if (la.kind == 50) {
			lexer.NextToken();

#line  1470 "VBNET.ATG" 
			charsetModifier = CharsetModifier.Auto; 
		} else if (la.kind == 176) {
			lexer.NextToken();

#line  1471 "VBNET.ATG" 
			charsetModifier = CharsetModifier.Unicode; 
		} else SynErr(230);
	}

	void IdentifierForFieldDeclaration() {
		switch (la.kind) {
		case 2: {
			lexer.NextToken();
			break;
		}
		case 169: {
			lexer.NextToken();
			break;
		}
		case 51: {
			lexer.NextToken();
			break;
		}
		case 70: {
			lexer.NextToken();
			break;
		}
		case 49: {
			lexer.NextToken();
			break;
		}
		case 47: {
			lexer.NextToken();
			break;
		}
		case 50: {
			lexer.NextToken();
			break;
		}
		case 144: {
			lexer.NextToken();
			break;
		}
		case 176: {
			lexer.NextToken();
			break;
		}
		case 177: {
			lexer.NextToken();
			break;
		}
		case 134: {
			lexer.NextToken();
			break;
		}
		case 95: {
			lexer.NextToken();
			break;
		}
		default: SynErr(231); break;
		}
	}

	void VariableDeclaratorPartAfterIdentifier(
#line  1343 "VBNET.ATG" 
List<VariableDeclaration> fieldDeclaration, string name) {

#line  1345 "VBNET.ATG" 
		Expression expr = null;
		TypeReference type = null;
		ArrayList rank = null;
		List<Expression> dimension = null;
		Location startLocation = t.Location;
		
		if (
#line  1351 "VBNET.ATG" 
IsSize() && !IsDims()) {
			ArrayInitializationModifier(
#line  1351 "VBNET.ATG" 
out dimension);
		}
		if (
#line  1352 "VBNET.ATG" 
IsDims()) {
			ArrayNameModifier(
#line  1352 "VBNET.ATG" 
out rank);
		}
		if (
#line  1354 "VBNET.ATG" 
IsObjectCreation()) {
			Expect(48);
			ObjectCreateExpression(
#line  1354 "VBNET.ATG" 
out expr);

#line  1356 "VBNET.ATG" 
			if (expr is ObjectCreateExpression) {
			type = ((ObjectCreateExpression)expr).CreateType;
			} else {
				type = ((ArrayCreateExpression)expr).CreateType;
			}
			
		} else if (StartOf(21)) {
			if (la.kind == 48) {
				lexer.NextToken();
				TypeName(
#line  1363 "VBNET.ATG" 
out type);

#line  1365 "VBNET.ATG" 
				if (type != null) {
				for (int i = fieldDeclaration.Count - 1; i >= 0; i--) {
					VariableDeclaration vd = fieldDeclaration[i];
					if (vd.TypeReference.Type.Length > 0) break;
					TypeReference newType = type.Clone();
					newType.RankSpecifier = vd.TypeReference.RankSpecifier;
					vd.TypeReference = newType;
				}
				}
				 
			}

#line  1377 "VBNET.ATG" 
			if (type == null && (dimension != null || rank != null)) {
			type = new TypeReference("");
			}
			if (dimension != null) {
				if(type.RankSpecifier != null) {
					Error("array rank only allowed one time");
				} else {
					if (rank == null) {
						type.RankSpecifier = new int[] { dimension.Count - 1 };
					} else {
						rank.Insert(0, dimension.Count - 1);
						type.RankSpecifier = (int[])rank.ToArray(typeof(int));
					}
					expr = new ArrayCreateExpression(type, dimension);
				}
			} else if (rank != null) {
				if(type.RankSpecifier != null) {
					Error("array rank only allowed one time");
				} else {
					type.RankSpecifier = (int[])rank.ToArray(typeof(int));
				}
			}
			
			if (la.kind == 11) {
				lexer.NextToken();
				VariableInitializer(
#line  1400 "VBNET.ATG" 
out expr);
			}
		} else SynErr(232);

#line  1403 "VBNET.ATG" 
		VariableDeclaration varDecl = new VariableDeclaration(name, expr, type);
		varDecl.StartLocation = startLocation;
		varDecl.EndLocation = t.Location;
		fieldDeclaration.Add(varDecl);
		
	}

	void VariableDeclarator(
#line  1337 "VBNET.ATG" 
List<VariableDeclaration> fieldDeclaration) {
		Identifier();

#line  1339 "VBNET.ATG" 
		string name = t.val; 
		VariableDeclaratorPartAfterIdentifier(
#line  1340 "VBNET.ATG" 
fieldDeclaration, name);
	}

	void ConstantDeclarator(
#line  1318 "VBNET.ATG" 
List<VariableDeclaration> constantDeclaration) {

#line  1320 "VBNET.ATG" 
		Expression expr = null;
		TypeReference type = null;
		string name = String.Empty;
		Location location;
		
		Identifier();

#line  1325 "VBNET.ATG" 
		name = t.val; location = t.Location; 
		if (la.kind == 48) {
			lexer.NextToken();
			TypeName(
#line  1326 "VBNET.ATG" 
out type);
		}
		Expect(11);
		Expr(
#line  1327 "VBNET.ATG" 
out expr);

#line  1329 "VBNET.ATG" 
		VariableDeclaration f = new VariableDeclaration(name, expr);
		f.TypeReference = type;
		f.StartLocation = location;
		constantDeclaration.Add(f);
		
	}

	void AccessorDecls(
#line  1252 "VBNET.ATG" 
out PropertyGetRegion getBlock, out PropertySetRegion setBlock) {

#line  1254 "VBNET.ATG" 
		List<AttributeSection> attributes = new List<AttributeSection>();
		AttributeSection section;
		getBlock = null;
		setBlock = null; 
		
		while (la.kind == 27) {
			AttributeSection(
#line  1259 "VBNET.ATG" 
out section);

#line  1259 "VBNET.ATG" 
			attributes.Add(section); 
		}
		if (StartOf(22)) {
			GetAccessorDecl(
#line  1261 "VBNET.ATG" 
out getBlock, attributes);
			if (StartOf(23)) {

#line  1263 "VBNET.ATG" 
				attributes = new List<AttributeSection>(); 
				while (la.kind == 27) {
					AttributeSection(
#line  1264 "VBNET.ATG" 
out section);

#line  1264 "VBNET.ATG" 
					attributes.Add(section); 
				}
				SetAccessorDecl(
#line  1265 "VBNET.ATG" 
out setBlock, attributes);
			}
		} else if (StartOf(24)) {
			SetAccessorDecl(
#line  1268 "VBNET.ATG" 
out setBlock, attributes);
			if (StartOf(25)) {

#line  1270 "VBNET.ATG" 
				attributes = new List<AttributeSection>(); 
				while (la.kind == 27) {
					AttributeSection(
#line  1271 "VBNET.ATG" 
out section);

#line  1271 "VBNET.ATG" 
					attributes.Add(section); 
				}
				GetAccessorDecl(
#line  1272 "VBNET.ATG" 
out getBlock, attributes);
			}
		} else SynErr(233);
	}

	void EventAccessorDeclaration(
#line  1215 "VBNET.ATG" 
out EventAddRemoveRegion eventAccessorDeclaration) {

#line  1217 "VBNET.ATG" 
		Statement stmt = null;
		List<ParameterDeclarationExpression> p = new List<ParameterDeclarationExpression>();
		AttributeSection section;
		List<AttributeSection> attributes = new List<AttributeSection>();
		eventAccessorDeclaration = null;
		
		while (la.kind == 27) {
			AttributeSection(
#line  1223 "VBNET.ATG" 
out section);

#line  1223 "VBNET.ATG" 
			attributes.Add(section); 
		}
		if (la.kind == 42) {
			lexer.NextToken();
			if (la.kind == 24) {
				lexer.NextToken();
				if (StartOf(4)) {
					FormalParameterList(
#line  1225 "VBNET.ATG" 
p);
				}
				Expect(25);
			}
			Expect(1);
			Block(
#line  1226 "VBNET.ATG" 
out stmt);
			Expect(88);
			Expect(42);
			Expect(1);

#line  1228 "VBNET.ATG" 
			eventAccessorDeclaration = new EventAddRegion(attributes);
			eventAccessorDeclaration.Block = (BlockStatement)stmt;
			eventAccessorDeclaration.Parameters = p;
			
		} else if (la.kind == 152) {
			lexer.NextToken();
			if (la.kind == 24) {
				lexer.NextToken();
				if (StartOf(4)) {
					FormalParameterList(
#line  1233 "VBNET.ATG" 
p);
				}
				Expect(25);
			}
			Expect(1);
			Block(
#line  1234 "VBNET.ATG" 
out stmt);
			Expect(88);
			Expect(152);
			Expect(1);

#line  1236 "VBNET.ATG" 
			eventAccessorDeclaration = new EventRemoveRegion(attributes);
			eventAccessorDeclaration.Block = (BlockStatement)stmt;
			eventAccessorDeclaration.Parameters = p;
			
		} else if (la.kind == 149) {
			lexer.NextToken();
			if (la.kind == 24) {
				lexer.NextToken();
				if (StartOf(4)) {
					FormalParameterList(
#line  1241 "VBNET.ATG" 
p);
				}
				Expect(25);
			}
			Expect(1);
			Block(
#line  1242 "VBNET.ATG" 
out stmt);
			Expect(88);
			Expect(149);
			Expect(1);

#line  1244 "VBNET.ATG" 
			eventAccessorDeclaration = new EventRaiseRegion(attributes);
			eventAccessorDeclaration.Block = (BlockStatement)stmt;
			eventAccessorDeclaration.Parameters = p;
			
		} else SynErr(234);
	}

	void OverloadableOperator(
#line  1157 "VBNET.ATG" 
out OverloadableOperatorType operatorType) {

#line  1158 "VBNET.ATG" 
		operatorType = OverloadableOperatorType.None; 
		switch (la.kind) {
		case 14: {
			lexer.NextToken();

#line  1160 "VBNET.ATG" 
			operatorType = OverloadableOperatorType.Add; 
			break;
		}
		case 15: {
			lexer.NextToken();

#line  1162 "VBNET.ATG" 
			operatorType = OverloadableOperatorType.Subtract; 
			break;
		}
		case 16: {
			lexer.NextToken();

#line  1164 "VBNET.ATG" 
			operatorType = OverloadableOperatorType.Multiply; 
			break;
		}
		case 17: {
			lexer.NextToken();

#line  1166 "VBNET.ATG" 
			operatorType = OverloadableOperatorType.Divide; 
			break;
		}
		case 18: {
			lexer.NextToken();

#line  1168 "VBNET.ATG" 
			operatorType = OverloadableOperatorType.DivideInteger; 
			break;
		}
		case 19: {
			lexer.NextToken();

#line  1170 "VBNET.ATG" 
			operatorType = OverloadableOperatorType.Concat; 
			break;
		}
		case 116: {
			lexer.NextToken();

#line  1172 "VBNET.ATG" 
			operatorType = OverloadableOperatorType.Like; 
			break;
		}
		case 120: {
			lexer.NextToken();

#line  1174 "VBNET.ATG" 
			operatorType = OverloadableOperatorType.Modulus; 
			break;
		}
		case 45: {
			lexer.NextToken();

#line  1176 "VBNET.ATG" 
			operatorType = OverloadableOperatorType.BitwiseAnd; 
			break;
		}
		case 138: {
			lexer.NextToken();

#line  1178 "VBNET.ATG" 
			operatorType = OverloadableOperatorType.BitwiseOr; 
			break;
		}
		case 185: {
			lexer.NextToken();

#line  1180 "VBNET.ATG" 
			operatorType = OverloadableOperatorType.ExclusiveOr; 
			break;
		}
		case 20: {
			lexer.NextToken();

#line  1182 "VBNET.ATG" 
			operatorType = OverloadableOperatorType.Power; 
			break;
		}
		case 31: {
			lexer.NextToken();

#line  1184 "VBNET.ATG" 
			operatorType = OverloadableOperatorType.ShiftLeft; 
			break;
		}
		case 32: {
			lexer.NextToken();

#line  1186 "VBNET.ATG" 
			operatorType = OverloadableOperatorType.ShiftRight; 
			break;
		}
		case 11: {
			lexer.NextToken();

#line  1188 "VBNET.ATG" 
			operatorType = OverloadableOperatorType.Equality; 
			break;
		}
		case 28: {
			lexer.NextToken();

#line  1190 "VBNET.ATG" 
			operatorType = OverloadableOperatorType.InEquality; 
			break;
		}
		case 27: {
			lexer.NextToken();

#line  1192 "VBNET.ATG" 
			operatorType = OverloadableOperatorType.LessThan; 
			break;
		}
		case 30: {
			lexer.NextToken();

#line  1194 "VBNET.ATG" 
			operatorType = OverloadableOperatorType.LessThanOrEqual; 
			break;
		}
		case 26: {
			lexer.NextToken();

#line  1196 "VBNET.ATG" 
			operatorType = OverloadableOperatorType.GreaterThan; 
			break;
		}
		case 29: {
			lexer.NextToken();

#line  1198 "VBNET.ATG" 
			operatorType = OverloadableOperatorType.GreaterThanOrEqual; 
			break;
		}
		case 75: {
			lexer.NextToken();

#line  1200 "VBNET.ATG" 
			operatorType = OverloadableOperatorType.CType; 
			break;
		}
		case 2: case 47: case 49: case 50: case 51: case 70: case 95: case 134: case 144: case 169: case 176: case 177: case 204: {
			Identifier();

#line  1204 "VBNET.ATG" 
			string opName = t.val; 
			if (string.Equals(opName, "istrue", StringComparison.InvariantCultureIgnoreCase)) {
				operatorType = OverloadableOperatorType.IsTrue;
			} else if (string.Equals(opName, "isfalse", StringComparison.InvariantCultureIgnoreCase)) {
				operatorType = OverloadableOperatorType.IsFalse;
			} else {
				Error("Invalid operator. Possible operators are '+', '-', 'Not', 'IsTrue', 'IsFalse'.");
			}
			
			break;
		}
		default: SynErr(235); break;
		}
	}

	void GetAccessorDecl(
#line  1278 "VBNET.ATG" 
out PropertyGetRegion getBlock, List<AttributeSection> attributes) {

#line  1279 "VBNET.ATG" 
		Statement stmt = null; Modifiers m; 
		PropertyAccessorAccessModifier(
#line  1281 "VBNET.ATG" 
out m);
		Expect(101);

#line  1283 "VBNET.ATG" 
		Location startLocation = t.Location; 
		Expect(1);
		Block(
#line  1285 "VBNET.ATG" 
out stmt);

#line  1286 "VBNET.ATG" 
		getBlock = new PropertyGetRegion((BlockStatement)stmt, attributes); 
		Expect(88);
		Expect(101);

#line  1288 "VBNET.ATG" 
		getBlock.Modifier = m; 

#line  1289 "VBNET.ATG" 
		getBlock.StartLocation = startLocation; getBlock.EndLocation = t.EndLocation; 
		Expect(1);
	}

	void SetAccessorDecl(
#line  1294 "VBNET.ATG" 
out PropertySetRegion setBlock, List<AttributeSection> attributes) {

#line  1296 "VBNET.ATG" 
		Statement stmt = null;
		List<ParameterDeclarationExpression> p = new List<ParameterDeclarationExpression>();
		Modifiers m;
		
		PropertyAccessorAccessModifier(
#line  1301 "VBNET.ATG" 
out m);
		Expect(156);

#line  1303 "VBNET.ATG" 
		Location startLocation = t.Location; 
		if (la.kind == 24) {
			lexer.NextToken();
			if (StartOf(4)) {
				FormalParameterList(
#line  1304 "VBNET.ATG" 
p);
			}
			Expect(25);
		}
		Expect(1);
		Block(
#line  1306 "VBNET.ATG" 
out stmt);

#line  1308 "VBNET.ATG" 
		setBlock = new PropertySetRegion((BlockStatement)stmt, attributes);
		setBlock.Modifier = m;
		setBlock.Parameters = p;
		
		Expect(88);
		Expect(156);

#line  1313 "VBNET.ATG" 
		setBlock.StartLocation = startLocation; setBlock.EndLocation = t.EndLocation; 
		Expect(1);
	}

	void PropertyAccessorAccessModifier(
<<<<<<< HEAD
#line  2877 "VBNET.ATG" 
out Modifiers m) {

#line  2878 "VBNET.ATG" 
=======
#line  2873 "VBNET.ATG" 
out Modifiers m) {

#line  2874 "VBNET.ATG" 
>>>>>>> 4b8d80a6
		m = Modifiers.None; 
		while (StartOf(26)) {
			if (la.kind == 148) {
				lexer.NextToken();

<<<<<<< HEAD
#line  2880 "VBNET.ATG" 
=======
#line  2876 "VBNET.ATG" 
>>>>>>> 4b8d80a6
				m |= Modifiers.Public; 
			} else if (la.kind == 147) {
				lexer.NextToken();

<<<<<<< HEAD
#line  2881 "VBNET.ATG" 
=======
#line  2877 "VBNET.ATG" 
>>>>>>> 4b8d80a6
				m |= Modifiers.Protected; 
			} else if (la.kind == 99) {
				lexer.NextToken();

<<<<<<< HEAD
#line  2882 "VBNET.ATG" 
=======
#line  2878 "VBNET.ATG" 
>>>>>>> 4b8d80a6
				m |= Modifiers.Internal; 
			} else {
				lexer.NextToken();

<<<<<<< HEAD
#line  2883 "VBNET.ATG" 
=======
#line  2879 "VBNET.ATG" 
>>>>>>> 4b8d80a6
				m |= Modifiers.Private; 
			}
		}
	}

	void ArrayInitializationModifier(
#line  1411 "VBNET.ATG" 
out List<Expression> arrayModifiers) {

#line  1413 "VBNET.ATG" 
		arrayModifiers = null;
		
		Expect(24);
		InitializationRankList(
#line  1415 "VBNET.ATG" 
out arrayModifiers);
		Expect(25);
	}

	void ArrayNameModifier(
#line  1987 "VBNET.ATG" 
out ArrayList arrayModifiers) {

#line  1989 "VBNET.ATG" 
		arrayModifiers = null;
		
		ArrayTypeModifiers(
#line  1991 "VBNET.ATG" 
out arrayModifiers);
	}

	void ObjectCreateExpression(
#line  1840 "VBNET.ATG" 
out Expression oce) {

#line  1842 "VBNET.ATG" 
		TypeReference type = null;
		Expression initializer = null;
		List<Expression> arguments = null;
		ArrayList dimensions = null;
		oce = null;
		bool canBeNormal; bool canBeReDim;
		
		Expect(127);
		NonArrayTypeName(
#line  1849 "VBNET.ATG" 
out type, false);
		if (la.kind == 24) {
			lexer.NextToken();
			NormalOrReDimArgumentList(
#line  1850 "VBNET.ATG" 
out arguments, out canBeNormal, out canBeReDim);
			Expect(25);
			if (la.kind == 22 || 
#line  1851 "VBNET.ATG" 
la.kind == Tokens.OpenParenthesis) {
				if (
#line  1851 "VBNET.ATG" 
la.kind == Tokens.OpenParenthesis) {
					ArrayTypeModifiers(
#line  1852 "VBNET.ATG" 
out dimensions);
					CollectionInitializer(
#line  1853 "VBNET.ATG" 
out initializer);
				} else {
					CollectionInitializer(
#line  1854 "VBNET.ATG" 
out initializer);
				}
			}

#line  1856 "VBNET.ATG" 
			if (canBeReDim && !canBeNormal && initializer == null) initializer = new CollectionInitializerExpression(); 
		}

#line  1859 "VBNET.ATG" 
		if (type == null) type = new TypeReference("Object"); // fallback type on parser errors
		if (initializer == null) {
			oce = new ObjectCreateExpression(type, arguments);
		} else {
			if (dimensions == null) dimensions = new ArrayList();
			dimensions.Insert(0, (arguments == null) ? 0 : Math.Max(arguments.Count - 1, 0));
			type.RankSpecifier = (int[])dimensions.ToArray(typeof(int));
			ArrayCreateExpression ace = new ArrayCreateExpression(type, initializer as CollectionInitializerExpression);
			ace.Arguments = arguments;
			oce = ace;
		}
		
	}

	void VariableInitializer(
#line  1439 "VBNET.ATG" 
out Expression initializerExpression) {

#line  1441 "VBNET.ATG" 
		initializerExpression = null;
		
		if (StartOf(27)) {
			Expr(
#line  1443 "VBNET.ATG" 
out initializerExpression);
		} else if (la.kind == 22) {
			CollectionInitializer(
#line  1444 "VBNET.ATG" 
out initializerExpression);
		} else SynErr(236);
	}

	void InitializationRankList(
#line  1419 "VBNET.ATG" 
out List<Expression> rank) {

#line  1421 "VBNET.ATG" 
		rank = new List<Expression>();
		Expression expr = null;
		
		Expr(
#line  1424 "VBNET.ATG" 
out expr);
		if (la.kind == 172) {
			lexer.NextToken();

#line  1425 "VBNET.ATG" 
			EnsureIsZero(expr); 
			Expr(
#line  1426 "VBNET.ATG" 
out expr);
		}

#line  1428 "VBNET.ATG" 
		if (expr != null) { rank.Add(expr); } 
		while (la.kind == 12) {
			lexer.NextToken();
			Expr(
#line  1430 "VBNET.ATG" 
out expr);
			if (la.kind == 172) {
				lexer.NextToken();

#line  1431 "VBNET.ATG" 
				EnsureIsZero(expr); 
				Expr(
#line  1432 "VBNET.ATG" 
out expr);
			}

#line  1434 "VBNET.ATG" 
			if (expr != null) { rank.Add(expr); } 
		}
	}

	void CollectionInitializer(
#line  1448 "VBNET.ATG" 
out Expression outExpr) {

#line  1450 "VBNET.ATG" 
		Expression expr = null;
		CollectionInitializerExpression initializer = new CollectionInitializerExpression();
		
		Expect(22);
		if (StartOf(28)) {
			VariableInitializer(
#line  1455 "VBNET.ATG" 
out expr);

#line  1457 "VBNET.ATG" 
			if (expr != null) { initializer.CreateExpressions.Add(expr); }
			
			while (
#line  1460 "VBNET.ATG" 
NotFinalComma()) {
				Expect(12);
				VariableInitializer(
#line  1460 "VBNET.ATG" 
out expr);

#line  1461 "VBNET.ATG" 
				if (expr != null) { initializer.CreateExpressions.Add(expr); } 
			}
		}
		Expect(23);

#line  1464 "VBNET.ATG" 
		outExpr = initializer; 
	}

	void EventMemberSpecifier(
#line  1534 "VBNET.ATG" 
out string name) {

#line  1535 "VBNET.ATG" 
		string eventName; 
		if (StartOf(13)) {
			Identifier();
		} else if (la.kind == 124) {
			lexer.NextToken();
		} else if (la.kind == 119) {
			lexer.NextToken();
		} else SynErr(237);

#line  1538 "VBNET.ATG" 
		name = t.val; 
		Expect(10);
		IdentifierOrKeyword(
#line  1540 "VBNET.ATG" 
out eventName);

#line  1541 "VBNET.ATG" 
		name = name + "." + eventName; 
	}

	void IdentifierOrKeyword(
<<<<<<< HEAD
#line  2811 "VBNET.ATG" 
out string name) {

#line  2813 "VBNET.ATG" 
=======
#line  2807 "VBNET.ATG" 
out string name) {

#line  2809 "VBNET.ATG" 
>>>>>>> 4b8d80a6
		lexer.NextToken(); name = t.val;  
	}

	void DisjunctionExpr(
#line  1684 "VBNET.ATG" 
out Expression outExpr) {

#line  1686 "VBNET.ATG" 
		Expression expr;
		BinaryOperatorType op = BinaryOperatorType.None;
		
		ConjunctionExpr(
#line  1689 "VBNET.ATG" 
out outExpr);
		while (la.kind == 138 || la.kind == 139 || la.kind == 185) {
			if (la.kind == 138) {
				lexer.NextToken();

#line  1692 "VBNET.ATG" 
				op = BinaryOperatorType.BitwiseOr; 
			} else if (la.kind == 139) {
				lexer.NextToken();

#line  1693 "VBNET.ATG" 
				op = BinaryOperatorType.LogicalOr; 
			} else {
				lexer.NextToken();

#line  1694 "VBNET.ATG" 
				op = BinaryOperatorType.ExclusiveOr; 
			}
			ConjunctionExpr(
#line  1696 "VBNET.ATG" 
out expr);

#line  1696 "VBNET.ATG" 
			outExpr = new BinaryOperatorExpression(outExpr, op, expr);  
		}
	}

	void AssignmentOperator(
#line  1549 "VBNET.ATG" 
out AssignmentOperatorType op) {

#line  1550 "VBNET.ATG" 
		op = AssignmentOperatorType.None; 
		switch (la.kind) {
		case 11: {
			lexer.NextToken();

#line  1551 "VBNET.ATG" 
			op = AssignmentOperatorType.Assign; 
			break;
		}
		case 41: {
			lexer.NextToken();

#line  1552 "VBNET.ATG" 
			op = AssignmentOperatorType.ConcatString; 
			break;
		}
		case 33: {
			lexer.NextToken();

#line  1553 "VBNET.ATG" 
			op = AssignmentOperatorType.Add; 
			break;
		}
		case 35: {
			lexer.NextToken();

#line  1554 "VBNET.ATG" 
			op = AssignmentOperatorType.Subtract; 
			break;
		}
		case 36: {
			lexer.NextToken();

#line  1555 "VBNET.ATG" 
			op = AssignmentOperatorType.Multiply; 
			break;
		}
		case 37: {
			lexer.NextToken();

#line  1556 "VBNET.ATG" 
			op = AssignmentOperatorType.Divide; 
			break;
		}
		case 38: {
			lexer.NextToken();

#line  1557 "VBNET.ATG" 
			op = AssignmentOperatorType.DivideInteger; 
			break;
		}
		case 34: {
			lexer.NextToken();

#line  1558 "VBNET.ATG" 
			op = AssignmentOperatorType.Power; 
			break;
		}
		case 39: {
			lexer.NextToken();

#line  1559 "VBNET.ATG" 
			op = AssignmentOperatorType.ShiftLeft; 
			break;
		}
		case 40: {
			lexer.NextToken();

#line  1560 "VBNET.ATG" 
			op = AssignmentOperatorType.ShiftRight; 
			break;
		}
		default: SynErr(238); break;
		}
	}

	void SimpleExpr(
#line  1564 "VBNET.ATG" 
out Expression pexpr) {
		SimpleNonInvocationExpression(
#line  1566 "VBNET.ATG" 
out pexpr);
		while (la.kind == 10 || la.kind == 24) {
			if (la.kind == 10) {

#line  1567 "VBNET.ATG" 
				string name; 
				lexer.NextToken();
				IdentifierOrKeyword(
#line  1568 "VBNET.ATG" 
out name);

#line  1568 "VBNET.ATG" 
				pexpr = new FieldReferenceExpression(pexpr, name); 
			} else {
				InvocationExpression(
#line  1569 "VBNET.ATG" 
ref pexpr);
			}
		}
	}

	void SimpleNonInvocationExpression(
#line  1573 "VBNET.ATG" 
out Expression pexpr) {

#line  1575 "VBNET.ATG" 
		Expression expr;
		TypeReference type = null;
		string name = String.Empty;
		pexpr = null;
		
		if (StartOf(29)) {
			switch (la.kind) {
			case 3: {
				lexer.NextToken();

#line  1583 "VBNET.ATG" 
				pexpr = new PrimitiveExpression(t.literalValue, t.val);  
				break;
			}
			case 4: {
				lexer.NextToken();

#line  1584 "VBNET.ATG" 
				pexpr = new PrimitiveExpression(t.literalValue, t.val);  
				break;
			}
			case 7: {
				lexer.NextToken();

#line  1585 "VBNET.ATG" 
				pexpr = new PrimitiveExpression(t.literalValue, t.val);  
				break;
			}
			case 6: {
				lexer.NextToken();

#line  1586 "VBNET.ATG" 
				pexpr = new PrimitiveExpression(t.literalValue, t.val);  
				break;
			}
			case 5: {
				lexer.NextToken();

#line  1587 "VBNET.ATG" 
				pexpr = new PrimitiveExpression(t.literalValue, t.val);  
				break;
			}
			case 9: {
				lexer.NextToken();

#line  1588 "VBNET.ATG" 
				pexpr = new PrimitiveExpression(t.literalValue, t.val);  
				break;
			}
			case 8: {
				lexer.NextToken();

#line  1589 "VBNET.ATG" 
				pexpr = new PrimitiveExpression(t.literalValue, t.val);  
				break;
			}
			case 173: {
				lexer.NextToken();

#line  1591 "VBNET.ATG" 
				pexpr = new PrimitiveExpression(true, "true");  
				break;
			}
			case 96: {
				lexer.NextToken();

#line  1592 "VBNET.ATG" 
				pexpr = new PrimitiveExpression(false, "false"); 
				break;
			}
			case 130: {
				lexer.NextToken();

#line  1593 "VBNET.ATG" 
				pexpr = new PrimitiveExpression(null, "null");  
				break;
			}
			case 24: {
				lexer.NextToken();
				Expr(
#line  1594 "VBNET.ATG" 
out expr);
				Expect(25);

#line  1594 "VBNET.ATG" 
				pexpr = new ParenthesizedExpression(expr); 
				break;
			}
			case 2: case 47: case 49: case 50: case 51: case 70: case 95: case 134: case 144: case 169: case 176: case 177: case 204: {
				Identifier();

#line  1596 "VBNET.ATG" 
				pexpr = new IdentifierExpression(t.val); 

#line  1597 "VBNET.ATG" 
				pexpr.StartLocation = t.Location; pexpr.EndLocation = t.EndLocation; 
				break;
			}
			case 52: case 54: case 65: case 76: case 77: case 84: case 111: case 117: case 133: case 159: case 160: case 165: case 190: case 191: case 192: case 193: {

#line  1598 "VBNET.ATG" 
				string val = String.Empty; 
				if (StartOf(10)) {
					PrimitiveTypeName(
#line  1599 "VBNET.ATG" 
out val);
				} else if (la.kind == 133) {
					lexer.NextToken();

#line  1599 "VBNET.ATG" 
					val = "Object"; 
				} else SynErr(239);
				Expect(10);

#line  1600 "VBNET.ATG" 
				t.val = ""; 
				Identifier();

#line  1600 "VBNET.ATG" 
				pexpr = new FieldReferenceExpression(new TypeReferenceExpression(val), t.val); 
				break;
			}
			case 119: {
				lexer.NextToken();

#line  1601 "VBNET.ATG" 
				pexpr = new ThisReferenceExpression(); 
				break;
			}
			case 124: case 125: {

#line  1602 "VBNET.ATG" 
				Expression retExpr = null; 
				if (la.kind == 124) {
					lexer.NextToken();

#line  1603 "VBNET.ATG" 
					retExpr = new BaseReferenceExpression(); 
				} else if (la.kind == 125) {
					lexer.NextToken();

#line  1604 "VBNET.ATG" 
					retExpr = new ClassReferenceExpression(); 
				} else SynErr(240);
				Expect(10);
				IdentifierOrKeyword(
#line  1606 "VBNET.ATG" 
out name);

#line  1606 "VBNET.ATG" 
				pexpr = new FieldReferenceExpression(retExpr, name); 
				break;
			}
			case 198: {
				lexer.NextToken();
				Expect(10);
				Identifier();

#line  1608 "VBNET.ATG" 
				type = new TypeReference(t.val ?? ""); 

#line  1610 "VBNET.ATG" 
				type.IsGlobal = true; 

#line  1611 "VBNET.ATG" 
				pexpr = new TypeReferenceExpression(type); 
				break;
			}
			case 127: {
				ObjectCreateExpression(
#line  1612 "VBNET.ATG" 
out expr);

#line  1612 "VBNET.ATG" 
				pexpr = expr; 
				break;
			}
			case 75: case 82: case 199: {

#line  1614 "VBNET.ATG" 
				CastType castType = CastType.Cast; 
				if (la.kind == 82) {
					lexer.NextToken();
				} else if (la.kind == 75) {
					lexer.NextToken();

#line  1616 "VBNET.ATG" 
					castType = CastType.Conversion; 
				} else if (la.kind == 199) {
					lexer.NextToken();

#line  1617 "VBNET.ATG" 
					castType = CastType.TryCast; 
				} else SynErr(241);
				Expect(24);
				Expr(
#line  1619 "VBNET.ATG" 
out expr);
				Expect(12);
				TypeName(
#line  1619 "VBNET.ATG" 
out type);
				Expect(25);

#line  1620 "VBNET.ATG" 
				pexpr = new CastExpression(type, expr, castType); 
				break;
			}
			case 59: case 60: case 61: case 62: case 63: case 64: case 66: case 68: case 69: case 72: case 73: case 74: case 194: case 195: case 196: case 197: {
				CastTarget(
#line  1621 "VBNET.ATG" 
out type);
				Expect(24);
				Expr(
#line  1621 "VBNET.ATG" 
out expr);
				Expect(25);

#line  1621 "VBNET.ATG" 
				pexpr = new CastExpression(type, expr, CastType.PrimitiveConversion); 
				break;
			}
			case 43: {
				lexer.NextToken();
				Expr(
#line  1622 "VBNET.ATG" 
out expr);

#line  1622 "VBNET.ATG" 
				pexpr = new AddressOfExpression(expr); 
				break;
			}
			case 102: {
				lexer.NextToken();
				Expect(24);
				GetTypeTypeName(
#line  1623 "VBNET.ATG" 
out type);
				Expect(25);

#line  1623 "VBNET.ATG" 
				pexpr = new TypeOfExpression(type); 
				break;
			}
			case 175: {
				lexer.NextToken();
				SimpleExpr(
#line  1624 "VBNET.ATG" 
out expr);
				Expect(113);
				TypeName(
#line  1624 "VBNET.ATG" 
out type);

#line  1624 "VBNET.ATG" 
				pexpr = new TypeOfIsExpression(expr, type); 
				break;
			}
			}
		} else if (la.kind == 10) {
			lexer.NextToken();
			IdentifierOrKeyword(
#line  1628 "VBNET.ATG" 
out name);

#line  1628 "VBNET.ATG" 
			pexpr = new FieldReferenceExpression(null, name);
		} else SynErr(242);
	}

	void InvocationExpression(
#line  1632 "VBNET.ATG" 
ref Expression pexpr) {

#line  1633 "VBNET.ATG" 
		List<TypeReference> typeParameters = new List<TypeReference>();
		List<Expression> parameters = null;
		TypeReference type; 
		Expect(24);

#line  1637 "VBNET.ATG" 
		Location start = t.Location; 
		if (la.kind == 200) {
			lexer.NextToken();
			TypeName(
#line  1639 "VBNET.ATG" 
out type);

#line  1639 "VBNET.ATG" 
			if (type != null) typeParameters.Add(type); 
			while (la.kind == 12) {
				lexer.NextToken();
				TypeName(
#line  1642 "VBNET.ATG" 
out type);

#line  1642 "VBNET.ATG" 
				if (type != null) typeParameters.Add(type); 
			}
			Expect(25);
			if (la.kind == 10) {
				lexer.NextToken();
				Identifier();

#line  1647 "VBNET.ATG" 
				pexpr = new FieldReferenceExpression(GetTypeReferenceExpression(pexpr, typeParameters), t.val); 
			} else if (la.kind == 24) {
				lexer.NextToken();
				ArgumentList(
#line  1649 "VBNET.ATG" 
out parameters);
				Expect(25);

#line  1651 "VBNET.ATG" 
				pexpr = new InvocationExpression(pexpr, parameters, typeParameters); 
			} else SynErr(243);
		} else if (StartOf(30)) {
			ArgumentList(
#line  1653 "VBNET.ATG" 
out parameters);
			Expect(25);

#line  1655 "VBNET.ATG" 
			pexpr = new InvocationExpression(pexpr, parameters, typeParameters); 
		} else SynErr(244);

#line  1657 "VBNET.ATG" 
		pexpr.StartLocation = start; pexpr.EndLocation = t.Location; 
	}

	void PrimitiveTypeName(
<<<<<<< HEAD
#line  2818 "VBNET.ATG" 
out string type) {

#line  2819 "VBNET.ATG" 
=======
#line  2814 "VBNET.ATG" 
out string type) {

#line  2815 "VBNET.ATG" 
>>>>>>> 4b8d80a6
		type = String.Empty; 
		switch (la.kind) {
		case 52: {
			lexer.NextToken();

<<<<<<< HEAD
#line  2820 "VBNET.ATG" 
=======
#line  2816 "VBNET.ATG" 
>>>>>>> 4b8d80a6
			type = "Boolean"; 
			break;
		}
		case 76: {
			lexer.NextToken();

<<<<<<< HEAD
#line  2821 "VBNET.ATG" 
=======
#line  2817 "VBNET.ATG" 
>>>>>>> 4b8d80a6
			type = "Date"; 
			break;
		}
		case 65: {
			lexer.NextToken();

<<<<<<< HEAD
#line  2822 "VBNET.ATG" 
=======
#line  2818 "VBNET.ATG" 
>>>>>>> 4b8d80a6
			type = "Char"; 
			break;
		}
		case 165: {
			lexer.NextToken();

<<<<<<< HEAD
#line  2823 "VBNET.ATG" 
=======
#line  2819 "VBNET.ATG" 
>>>>>>> 4b8d80a6
			type = "String"; 
			break;
		}
		case 77: {
			lexer.NextToken();

<<<<<<< HEAD
#line  2824 "VBNET.ATG" 
=======
#line  2820 "VBNET.ATG" 
>>>>>>> 4b8d80a6
			type = "Decimal"; 
			break;
		}
		case 54: {
			lexer.NextToken();

<<<<<<< HEAD
#line  2825 "VBNET.ATG" 
=======
#line  2821 "VBNET.ATG" 
>>>>>>> 4b8d80a6
			type = "Byte"; 
			break;
		}
		case 159: {
			lexer.NextToken();

<<<<<<< HEAD
#line  2826 "VBNET.ATG" 
=======
#line  2822 "VBNET.ATG" 
>>>>>>> 4b8d80a6
			type = "Short"; 
			break;
		}
		case 111: {
			lexer.NextToken();

<<<<<<< HEAD
#line  2827 "VBNET.ATG" 
=======
#line  2823 "VBNET.ATG" 
>>>>>>> 4b8d80a6
			type = "Integer"; 
			break;
		}
		case 117: {
			lexer.NextToken();

<<<<<<< HEAD
#line  2828 "VBNET.ATG" 
=======
#line  2824 "VBNET.ATG" 
>>>>>>> 4b8d80a6
			type = "Long"; 
			break;
		}
		case 160: {
			lexer.NextToken();

<<<<<<< HEAD
#line  2829 "VBNET.ATG" 
=======
#line  2825 "VBNET.ATG" 
>>>>>>> 4b8d80a6
			type = "Single"; 
			break;
		}
		case 84: {
			lexer.NextToken();

<<<<<<< HEAD
#line  2830 "VBNET.ATG" 
=======
#line  2826 "VBNET.ATG" 
>>>>>>> 4b8d80a6
			type = "Double"; 
			break;
		}
		case 191: {
			lexer.NextToken();

<<<<<<< HEAD
#line  2831 "VBNET.ATG" 
=======
#line  2827 "VBNET.ATG" 
>>>>>>> 4b8d80a6
			type = "UInteger"; 
			break;
		}
		case 192: {
			lexer.NextToken();

<<<<<<< HEAD
#line  2832 "VBNET.ATG" 
=======
#line  2828 "VBNET.ATG" 
>>>>>>> 4b8d80a6
			type = "ULong"; 
			break;
		}
		case 193: {
			lexer.NextToken();

<<<<<<< HEAD
#line  2833 "VBNET.ATG" 
=======
#line  2829 "VBNET.ATG" 
>>>>>>> 4b8d80a6
			type = "UShort"; 
			break;
		}
		case 190: {
			lexer.NextToken();

<<<<<<< HEAD
#line  2834 "VBNET.ATG" 
=======
#line  2830 "VBNET.ATG" 
>>>>>>> 4b8d80a6
			type = "SByte"; 
			break;
		}
		default: SynErr(245); break;
		}
	}

	void CastTarget(
#line  1662 "VBNET.ATG" 
out TypeReference type) {

#line  1664 "VBNET.ATG" 
		type = null;
		
		switch (la.kind) {
		case 59: {
			lexer.NextToken();

#line  1666 "VBNET.ATG" 
			type = new TypeReference("System.Boolean"); 
			break;
		}
		case 60: {
			lexer.NextToken();

#line  1667 "VBNET.ATG" 
			type = new TypeReference("System.Byte"); 
			break;
		}
		case 194: {
			lexer.NextToken();

#line  1668 "VBNET.ATG" 
			type = new TypeReference("System.SByte"); 
			break;
		}
		case 61: {
			lexer.NextToken();

#line  1669 "VBNET.ATG" 
			type = new TypeReference("System.Char"); 
			break;
		}
		case 62: {
			lexer.NextToken();

#line  1670 "VBNET.ATG" 
			type = new TypeReference("System.DateTime"); 
			break;
		}
		case 64: {
			lexer.NextToken();

#line  1671 "VBNET.ATG" 
			type = new TypeReference("System.Decimal"); 
			break;
		}
		case 63: {
			lexer.NextToken();

#line  1672 "VBNET.ATG" 
			type = new TypeReference("System.Double"); 
			break;
		}
		case 72: {
			lexer.NextToken();

#line  1673 "VBNET.ATG" 
			type = new TypeReference("System.Int16"); 
			break;
		}
		case 66: {
			lexer.NextToken();

#line  1674 "VBNET.ATG" 
			type = new TypeReference("System.Int32"); 
			break;
		}
		case 68: {
			lexer.NextToken();

#line  1675 "VBNET.ATG" 
			type = new TypeReference("System.Int64"); 
			break;
		}
		case 195: {
			lexer.NextToken();

#line  1676 "VBNET.ATG" 
			type = new TypeReference("System.UInt16"); 
			break;
		}
		case 196: {
			lexer.NextToken();

#line  1677 "VBNET.ATG" 
			type = new TypeReference("System.UInt32"); 
			break;
		}
		case 197: {
			lexer.NextToken();

#line  1678 "VBNET.ATG" 
			type = new TypeReference("System.UInt64"); 
			break;
		}
		case 69: {
			lexer.NextToken();

#line  1679 "VBNET.ATG" 
			type = new TypeReference("System.Object"); 
			break;
		}
		case 73: {
			lexer.NextToken();

#line  1680 "VBNET.ATG" 
			type = new TypeReference("System.Single"); 
			break;
		}
		case 74: {
			lexer.NextToken();

#line  1681 "VBNET.ATG" 
			type = new TypeReference("System.String"); 
			break;
		}
		default: SynErr(246); break;
		}
	}

	void GetTypeTypeName(
#line  1939 "VBNET.ATG" 
out TypeReference typeref) {

#line  1940 "VBNET.ATG" 
		ArrayList rank = null; 
		NonArrayTypeName(
#line  1942 "VBNET.ATG" 
out typeref, true);
		ArrayTypeModifiers(
#line  1943 "VBNET.ATG" 
out rank);

#line  1944 "VBNET.ATG" 
		if (rank != null && typeref != null) {
		typeref.RankSpecifier = (int[])rank.ToArray(typeof(int));
		}
		
	}

	void ArgumentList(
#line  1874 "VBNET.ATG" 
out List<Expression> arguments) {

#line  1876 "VBNET.ATG" 
		arguments = new List<Expression>();
		Expression expr = null;
		
		if (StartOf(27)) {
			Argument(
#line  1879 "VBNET.ATG" 
out expr);
		}
		while (la.kind == 12) {
			lexer.NextToken();

#line  1880 "VBNET.ATG" 
			arguments.Add(expr ?? Expression.Null); expr = null; 
			if (StartOf(27)) {
				Argument(
#line  1881 "VBNET.ATG" 
out expr);
			}

#line  1882 "VBNET.ATG" 
			if (expr == null) expr = Expression.Null; 
		}

#line  1884 "VBNET.ATG" 
		if (expr != null) arguments.Add(expr); 
	}

	void ConjunctionExpr(
#line  1700 "VBNET.ATG" 
out Expression outExpr) {

#line  1702 "VBNET.ATG" 
		Expression expr;
		BinaryOperatorType op = BinaryOperatorType.None;
		
		NotExpr(
#line  1705 "VBNET.ATG" 
out outExpr);
		while (la.kind == 45 || la.kind == 46) {
			if (la.kind == 45) {
				lexer.NextToken();

#line  1708 "VBNET.ATG" 
				op = BinaryOperatorType.BitwiseAnd; 
			} else {
				lexer.NextToken();

#line  1709 "VBNET.ATG" 
				op = BinaryOperatorType.LogicalAnd; 
			}
			NotExpr(
#line  1711 "VBNET.ATG" 
out expr);

#line  1711 "VBNET.ATG" 
			outExpr = new BinaryOperatorExpression(outExpr, op, expr);  
		}
	}

	void NotExpr(
#line  1715 "VBNET.ATG" 
out Expression outExpr) {

#line  1716 "VBNET.ATG" 
		UnaryOperatorType uop = UnaryOperatorType.None; 
		while (la.kind == 129) {
			lexer.NextToken();

#line  1717 "VBNET.ATG" 
			uop = UnaryOperatorType.Not; 
		}
		ComparisonExpr(
#line  1718 "VBNET.ATG" 
out outExpr);

#line  1719 "VBNET.ATG" 
		if (uop != UnaryOperatorType.None)
		outExpr = new UnaryOperatorExpression(outExpr, uop);
		
	}

	void ComparisonExpr(
#line  1724 "VBNET.ATG" 
out Expression outExpr) {

#line  1726 "VBNET.ATG" 
		Expression expr;
		BinaryOperatorType op = BinaryOperatorType.None;
		
		ShiftExpr(
#line  1729 "VBNET.ATG" 
out outExpr);
		while (StartOf(31)) {
			switch (la.kind) {
			case 27: {
				lexer.NextToken();

#line  1732 "VBNET.ATG" 
				op = BinaryOperatorType.LessThan; 
				break;
			}
			case 26: {
				lexer.NextToken();

#line  1733 "VBNET.ATG" 
				op = BinaryOperatorType.GreaterThan; 
				break;
			}
			case 30: {
				lexer.NextToken();

#line  1734 "VBNET.ATG" 
				op = BinaryOperatorType.LessThanOrEqual; 
				break;
			}
			case 29: {
				lexer.NextToken();

#line  1735 "VBNET.ATG" 
				op = BinaryOperatorType.GreaterThanOrEqual; 
				break;
			}
			case 28: {
				lexer.NextToken();

#line  1736 "VBNET.ATG" 
				op = BinaryOperatorType.InEquality; 
				break;
			}
			case 11: {
				lexer.NextToken();

#line  1737 "VBNET.ATG" 
				op = BinaryOperatorType.Equality; 
				break;
			}
			case 116: {
				lexer.NextToken();

#line  1738 "VBNET.ATG" 
				op = BinaryOperatorType.Like; 
				break;
			}
			case 113: {
				lexer.NextToken();

#line  1739 "VBNET.ATG" 
				op = BinaryOperatorType.ReferenceEquality; 
				break;
			}
			case 189: {
				lexer.NextToken();

#line  1740 "VBNET.ATG" 
				op = BinaryOperatorType.ReferenceInequality; 
				break;
			}
			}
			if (StartOf(32)) {
				ShiftExpr(
#line  1743 "VBNET.ATG" 
out expr);

#line  1743 "VBNET.ATG" 
				outExpr = new BinaryOperatorExpression(outExpr, op, expr);  
			} else if (la.kind == 129) {
				lexer.NextToken();
				ShiftExpr(
#line  1746 "VBNET.ATG" 
out expr);

#line  1746 "VBNET.ATG" 
				outExpr = new BinaryOperatorExpression(outExpr, op, new UnaryOperatorExpression(expr, UnaryOperatorType.Not));  
			} else SynErr(247);
		}
	}

	void ShiftExpr(
#line  1751 "VBNET.ATG" 
out Expression outExpr) {

#line  1753 "VBNET.ATG" 
		Expression expr;
		BinaryOperatorType op = BinaryOperatorType.None;
		
		ConcatenationExpr(
#line  1756 "VBNET.ATG" 
out outExpr);
		while (la.kind == 31 || la.kind == 32) {
			if (la.kind == 31) {
				lexer.NextToken();

#line  1759 "VBNET.ATG" 
				op = BinaryOperatorType.ShiftLeft; 
			} else {
				lexer.NextToken();

#line  1760 "VBNET.ATG" 
				op = BinaryOperatorType.ShiftRight; 
			}
			ConcatenationExpr(
#line  1762 "VBNET.ATG" 
out expr);

#line  1762 "VBNET.ATG" 
			outExpr = new BinaryOperatorExpression(outExpr, op, expr);  
		}
	}

	void ConcatenationExpr(
#line  1766 "VBNET.ATG" 
out Expression outExpr) {

#line  1767 "VBNET.ATG" 
		Expression expr; 
		AdditiveExpr(
#line  1769 "VBNET.ATG" 
out outExpr);
		while (la.kind == 19) {
			lexer.NextToken();
			AdditiveExpr(
#line  1769 "VBNET.ATG" 
out expr);

#line  1769 "VBNET.ATG" 
			outExpr = new BinaryOperatorExpression(outExpr, BinaryOperatorType.Concat, expr);  
		}
	}

	void AdditiveExpr(
#line  1772 "VBNET.ATG" 
out Expression outExpr) {

#line  1774 "VBNET.ATG" 
		Expression expr;
		BinaryOperatorType op = BinaryOperatorType.None;
		
		ModuloExpr(
#line  1777 "VBNET.ATG" 
out outExpr);
		while (la.kind == 14 || la.kind == 15) {
			if (la.kind == 14) {
				lexer.NextToken();

#line  1780 "VBNET.ATG" 
				op = BinaryOperatorType.Add; 
			} else {
				lexer.NextToken();

#line  1781 "VBNET.ATG" 
				op = BinaryOperatorType.Subtract; 
			}
			ModuloExpr(
#line  1783 "VBNET.ATG" 
out expr);

#line  1783 "VBNET.ATG" 
			outExpr = new BinaryOperatorExpression(outExpr, op, expr);  
		}
	}

	void ModuloExpr(
#line  1787 "VBNET.ATG" 
out Expression outExpr) {

#line  1788 "VBNET.ATG" 
		Expression expr; 
		IntegerDivisionExpr(
#line  1790 "VBNET.ATG" 
out outExpr);
		while (la.kind == 120) {
			lexer.NextToken();
			IntegerDivisionExpr(
#line  1790 "VBNET.ATG" 
out expr);

#line  1790 "VBNET.ATG" 
			outExpr = new BinaryOperatorExpression(outExpr, BinaryOperatorType.Modulus, expr);  
		}
	}

	void IntegerDivisionExpr(
#line  1793 "VBNET.ATG" 
out Expression outExpr) {

#line  1794 "VBNET.ATG" 
		Expression expr; 
		MultiplicativeExpr(
#line  1796 "VBNET.ATG" 
out outExpr);
		while (la.kind == 18) {
			lexer.NextToken();
			MultiplicativeExpr(
#line  1796 "VBNET.ATG" 
out expr);

#line  1796 "VBNET.ATG" 
			outExpr = new BinaryOperatorExpression(outExpr, BinaryOperatorType.DivideInteger, expr);  
		}
	}

	void MultiplicativeExpr(
#line  1799 "VBNET.ATG" 
out Expression outExpr) {

#line  1801 "VBNET.ATG" 
		Expression expr;
		BinaryOperatorType op = BinaryOperatorType.None;
		
		UnaryExpr(
#line  1804 "VBNET.ATG" 
out outExpr);
		while (la.kind == 16 || la.kind == 17) {
			if (la.kind == 16) {
				lexer.NextToken();

#line  1807 "VBNET.ATG" 
				op = BinaryOperatorType.Multiply; 
			} else {
				lexer.NextToken();

#line  1808 "VBNET.ATG" 
				op = BinaryOperatorType.Divide; 
			}
			UnaryExpr(
#line  1810 "VBNET.ATG" 
out expr);

#line  1810 "VBNET.ATG" 
			outExpr = new BinaryOperatorExpression(outExpr, op, expr); 
		}
	}

	void UnaryExpr(
#line  1814 "VBNET.ATG" 
out Expression uExpr) {

#line  1816 "VBNET.ATG" 
		Expression expr;
		UnaryOperatorType uop = UnaryOperatorType.None;
		bool isUOp = false;
		
		while (la.kind == 14 || la.kind == 15 || la.kind == 16) {
			if (la.kind == 14) {
				lexer.NextToken();

#line  1820 "VBNET.ATG" 
				uop = UnaryOperatorType.Plus; isUOp = true; 
			} else if (la.kind == 15) {
				lexer.NextToken();

#line  1821 "VBNET.ATG" 
				uop = UnaryOperatorType.Minus; isUOp = true; 
			} else {
				lexer.NextToken();

#line  1822 "VBNET.ATG" 
				uop = UnaryOperatorType.Star;  isUOp = true;
			}
		}
		ExponentiationExpr(
#line  1824 "VBNET.ATG" 
out expr);

#line  1826 "VBNET.ATG" 
		if (isUOp) {
		uExpr = new UnaryOperatorExpression(expr, uop);
		} else {
			uExpr = expr;
		}
		
	}

	void ExponentiationExpr(
#line  1834 "VBNET.ATG" 
out Expression outExpr) {

#line  1835 "VBNET.ATG" 
		Expression expr; 
		SimpleExpr(
#line  1837 "VBNET.ATG" 
out outExpr);
		while (la.kind == 20) {
			lexer.NextToken();
			SimpleExpr(
#line  1837 "VBNET.ATG" 
out expr);

#line  1837 "VBNET.ATG" 
			outExpr = new BinaryOperatorExpression(outExpr, BinaryOperatorType.Power, expr);  
		}
	}

	void NormalOrReDimArgumentList(
#line  1888 "VBNET.ATG" 
out List<Expression> arguments, out bool canBeNormal, out bool canBeRedim) {

#line  1890 "VBNET.ATG" 
		arguments = new List<Expression>();
		canBeNormal = true; canBeRedim = !IsNamedAssign();
		Expression expr = null;
		
		if (StartOf(27)) {
			Argument(
#line  1895 "VBNET.ATG" 
out expr);
			if (la.kind == 172) {
				lexer.NextToken();

#line  1896 "VBNET.ATG" 
				EnsureIsZero(expr); canBeNormal = false; 
				Expr(
#line  1897 "VBNET.ATG" 
out expr);
			}
		}
		while (la.kind == 12) {
			lexer.NextToken();

#line  1900 "VBNET.ATG" 
			if (expr == null) canBeRedim = false; 

#line  1901 "VBNET.ATG" 
			arguments.Add(expr ?? Expression.Null); expr = null; 

#line  1902 "VBNET.ATG" 
			canBeRedim &= !IsNamedAssign(); 
			if (StartOf(27)) {
				Argument(
#line  1903 "VBNET.ATG" 
out expr);
				if (la.kind == 172) {
					lexer.NextToken();

#line  1904 "VBNET.ATG" 
					EnsureIsZero(expr); canBeNormal = false; 
					Expr(
#line  1905 "VBNET.ATG" 
out expr);
				}
			}

#line  1907 "VBNET.ATG" 
			if (expr == null) { canBeRedim = false; expr = Expression.Null; } 
		}

#line  1909 "VBNET.ATG" 
		if (expr != null) arguments.Add(expr); else canBeRedim = false; 
	}

	void ArrayTypeModifiers(
#line  1996 "VBNET.ATG" 
out ArrayList arrayModifiers) {

#line  1998 "VBNET.ATG" 
		arrayModifiers = new ArrayList();
		int i = 0;
		
		while (
#line  2001 "VBNET.ATG" 
IsDims()) {
			Expect(24);
			if (la.kind == 12 || la.kind == 25) {
				RankList(
#line  2003 "VBNET.ATG" 
out i);
			}

#line  2005 "VBNET.ATG" 
			arrayModifiers.Add(i);
			
			Expect(25);
		}

#line  2010 "VBNET.ATG" 
		if(arrayModifiers.Count == 0) {
		 arrayModifiers = null;
		}
		
	}

	void Argument(
#line  1913 "VBNET.ATG" 
out Expression argumentexpr) {

#line  1915 "VBNET.ATG" 
		Expression expr;
		argumentexpr = null;
		string name;
		
		if (
#line  1919 "VBNET.ATG" 
IsNamedAssign()) {
			Identifier();

#line  1919 "VBNET.ATG" 
			name = t.val;  
			Expect(13);
			Expect(11);
			Expr(
#line  1919 "VBNET.ATG" 
out expr);

#line  1921 "VBNET.ATG" 
			argumentexpr = new NamedArgumentExpression(name, expr);
			
		} else if (StartOf(27)) {
			Expr(
#line  1924 "VBNET.ATG" 
out argumentexpr);
		} else SynErr(248);
	}

	void QualIdentAndTypeArguments(
#line  1970 "VBNET.ATG" 
out TypeReference typeref, bool canBeUnbound) {

#line  1971 "VBNET.ATG" 
		string name; typeref = null; 
		Qualident(
#line  1973 "VBNET.ATG" 
out name);

#line  1974 "VBNET.ATG" 
		typeref = new TypeReference(name); 
		if (
#line  1975 "VBNET.ATG" 
la.kind == Tokens.OpenParenthesis && Peek(1).kind == Tokens.Of) {
			lexer.NextToken();
			Expect(200);
			if (
#line  1977 "VBNET.ATG" 
canBeUnbound && (la.kind == Tokens.CloseParenthesis || la.kind == Tokens.Comma)) {

#line  1978 "VBNET.ATG" 
				typeref.GenericTypes.Add(NullTypeReference.Instance); 
				while (la.kind == 12) {
					lexer.NextToken();

#line  1979 "VBNET.ATG" 
					typeref.GenericTypes.Add(NullTypeReference.Instance); 
				}
			} else if (StartOf(6)) {
				TypeArgumentList(
#line  1980 "VBNET.ATG" 
typeref.GenericTypes);
			} else SynErr(249);
			Expect(25);
		}
	}

	void TypeArgumentList(
#line  2023 "VBNET.ATG" 
List<TypeReference> typeArguments) {

#line  2025 "VBNET.ATG" 
		TypeReference typeref;
		
		TypeName(
#line  2027 "VBNET.ATG" 
out typeref);

#line  2027 "VBNET.ATG" 
		if (typeref != null) typeArguments.Add(typeref); 
		while (la.kind == 12) {
			lexer.NextToken();
			TypeName(
#line  2030 "VBNET.ATG" 
out typeref);

#line  2030 "VBNET.ATG" 
			if (typeref != null) typeArguments.Add(typeref); 
		}
	}

	void RankList(
#line  2017 "VBNET.ATG" 
out int i) {

#line  2018 "VBNET.ATG" 
		i = 0; 
		while (la.kind == 12) {
			lexer.NextToken();

#line  2019 "VBNET.ATG" 
			++i; 
		}
	}

	void Attribute(
#line  2055 "VBNET.ATG" 
out ASTAttribute attribute) {

#line  2056 "VBNET.ATG" 
		string name;
		List<Expression> positional = new List<Expression>();
		List<NamedArgumentExpression> named = new List<NamedArgumentExpression>();
		
		if (la.kind == 198) {
			lexer.NextToken();
			Expect(10);
		}
		Qualident(
#line  2061 "VBNET.ATG" 
out name);
		if (la.kind == 24) {
			AttributeArguments(
#line  2062 "VBNET.ATG" 
positional, named);
		}

#line  2063 "VBNET.ATG" 
		attribute  = new ASTAttribute(name, positional, named); 
	}

	void AttributeArguments(
#line  2067 "VBNET.ATG" 
List<Expression> positional, List<NamedArgumentExpression> named) {

#line  2069 "VBNET.ATG" 
		bool nameFound = false;
		string name = "";
		Expression expr;
		
		Expect(24);
		if (
#line  2075 "VBNET.ATG" 
IsNotClosingParenthesis()) {
			if (
#line  2077 "VBNET.ATG" 
IsNamedAssign()) {

#line  2077 "VBNET.ATG" 
				nameFound = true; 
				IdentifierOrKeyword(
#line  2078 "VBNET.ATG" 
out name);
				if (la.kind == 13) {
					lexer.NextToken();
				}
				Expect(11);
			}
			Expr(
#line  2080 "VBNET.ATG" 
out expr);

#line  2082 "VBNET.ATG" 
			if (expr != null) {
			if (string.IsNullOrEmpty(name)) { positional.Add(expr); }
			else { named.Add(new NamedArgumentExpression(name, expr)); name = ""; }
			}
			
			while (la.kind == 12) {
				lexer.NextToken();
				if (
#line  2090 "VBNET.ATG" 
IsNamedAssign()) {

#line  2090 "VBNET.ATG" 
					nameFound = true; 
					IdentifierOrKeyword(
#line  2091 "VBNET.ATG" 
out name);
					if (la.kind == 13) {
						lexer.NextToken();
					}
					Expect(11);
				} else if (StartOf(27)) {

#line  2093 "VBNET.ATG" 
					if (nameFound) Error("no positional argument after named argument"); 
				} else SynErr(250);
				Expr(
#line  2094 "VBNET.ATG" 
out expr);

#line  2094 "VBNET.ATG" 
				if (expr != null) { if(name == "") positional.Add(expr);
				else { named.Add(new NamedArgumentExpression(name, expr)); name = ""; }
				}
				
			}
		}
		Expect(25);
	}

	void FormalParameter(
#line  2163 "VBNET.ATG" 
out ParameterDeclarationExpression p) {

#line  2165 "VBNET.ATG" 
		TypeReference type = null;
		ParamModifierList mod = new ParamModifierList(this);
		Expression expr = null;
		p = null;ArrayList arrayModifiers = null;
		
		while (StartOf(33)) {
			ParameterModifier(
#line  2170 "VBNET.ATG" 
mod);
		}
		Identifier();

#line  2171 "VBNET.ATG" 
		string parameterName = t.val; 
		if (
#line  2172 "VBNET.ATG" 
IsDims()) {
			ArrayTypeModifiers(
#line  2172 "VBNET.ATG" 
out arrayModifiers);
		}
		if (la.kind == 48) {
			lexer.NextToken();
			TypeName(
#line  2173 "VBNET.ATG" 
out type);
		}

#line  2175 "VBNET.ATG" 
		if(type != null) {
		if (arrayModifiers != null) {
			if (type.RankSpecifier != null) {
				Error("array rank only allowed one time");
			} else {
				type.RankSpecifier = (int[])arrayModifiers.ToArray(typeof(int));
			}
		}
		} else {
			type = new TypeReference("System.Object", arrayModifiers == null ? null : (int[])arrayModifiers.ToArray(typeof(int)));
		}
		
		if (la.kind == 11) {
			lexer.NextToken();
			Expr(
#line  2187 "VBNET.ATG" 
out expr);
		}

#line  2189 "VBNET.ATG" 
		mod.Check();
		p = new ParameterDeclarationExpression(type, parameterName, mod.Modifier, expr);
		
	}

	void ParameterModifier(
<<<<<<< HEAD
#line  2837 "VBNET.ATG" 
=======
#line  2833 "VBNET.ATG" 
>>>>>>> 4b8d80a6
ParamModifierList m) {
		if (la.kind == 55) {
			lexer.NextToken();

<<<<<<< HEAD
#line  2838 "VBNET.ATG" 
=======
#line  2834 "VBNET.ATG" 
>>>>>>> 4b8d80a6
			m.Add(ParameterModifiers.In); 
		} else if (la.kind == 53) {
			lexer.NextToken();

<<<<<<< HEAD
#line  2839 "VBNET.ATG" 
=======
#line  2835 "VBNET.ATG" 
>>>>>>> 4b8d80a6
			m.Add(ParameterModifiers.Ref); 
		} else if (la.kind == 137) {
			lexer.NextToken();

<<<<<<< HEAD
#line  2840 "VBNET.ATG" 
=======
#line  2836 "VBNET.ATG" 
>>>>>>> 4b8d80a6
			m.Add(ParameterModifiers.Optional); 
		} else if (la.kind == 143) {
			lexer.NextToken();

<<<<<<< HEAD
#line  2841 "VBNET.ATG" 
=======
#line  2837 "VBNET.ATG" 
>>>>>>> 4b8d80a6
			m.Add(ParameterModifiers.Params); 
		} else SynErr(251);
	}

	void Statement() {

#line  2217 "VBNET.ATG" 
		Statement stmt = null;
		Location startPos = la.Location;
		string label = String.Empty;
		
		
		if (la.kind == 1 || la.kind == 13) {
		} else if (
#line  2223 "VBNET.ATG" 
IsLabel()) {
			LabelName(
#line  2223 "VBNET.ATG" 
out label);

#line  2225 "VBNET.ATG" 
			compilationUnit.AddChild(new LabelStatement(t.val));
			
			Expect(13);
			Statement();
		} else if (StartOf(34)) {
			EmbeddedStatement(
#line  2228 "VBNET.ATG" 
out stmt);

#line  2228 "VBNET.ATG" 
			compilationUnit.AddChild(stmt); 
		} else if (StartOf(35)) {
			LocalDeclarationStatement(
#line  2229 "VBNET.ATG" 
out stmt);

#line  2229 "VBNET.ATG" 
			compilationUnit.AddChild(stmt); 
		} else SynErr(252);

#line  2232 "VBNET.ATG" 
		if (stmt != null) {
		stmt.StartLocation = startPos;
		stmt.EndLocation = t.Location;
		}
		
	}

	void LabelName(
<<<<<<< HEAD
#line  2616 "VBNET.ATG" 
out string name) {

#line  2618 "VBNET.ATG" 
=======
#line  2612 "VBNET.ATG" 
out string name) {

#line  2614 "VBNET.ATG" 
>>>>>>> 4b8d80a6
		name = String.Empty;
		
		if (StartOf(13)) {
			Identifier();

<<<<<<< HEAD
#line  2620 "VBNET.ATG" 
=======
#line  2616 "VBNET.ATG" 
>>>>>>> 4b8d80a6
			name = t.val; 
		} else if (la.kind == 5) {
			lexer.NextToken();

<<<<<<< HEAD
#line  2621 "VBNET.ATG" 
=======
#line  2617 "VBNET.ATG" 
>>>>>>> 4b8d80a6
			name = t.val; 
		} else SynErr(253);
	}

	void EmbeddedStatement(
#line  2271 "VBNET.ATG" 
out Statement statement) {

#line  2273 "VBNET.ATG" 
		Statement embeddedStatement = null;
		statement = null;
		Expression expr = null;
		string name = String.Empty;
		List<Expression> p = null;
		
		switch (la.kind) {
		case 94: {
			lexer.NextToken();

#line  2279 "VBNET.ATG" 
			ExitType exitType = ExitType.None; 
			switch (la.kind) {
			case 167: {
				lexer.NextToken();

#line  2281 "VBNET.ATG" 
				exitType = ExitType.Sub; 
				break;
			}
			case 100: {
				lexer.NextToken();

#line  2283 "VBNET.ATG" 
				exitType = ExitType.Function; 
				break;
			}
			case 146: {
				lexer.NextToken();

#line  2285 "VBNET.ATG" 
				exitType = ExitType.Property; 
				break;
			}
			case 83: {
				lexer.NextToken();

#line  2287 "VBNET.ATG" 
				exitType = ExitType.Do; 
				break;
			}
			case 98: {
				lexer.NextToken();

#line  2289 "VBNET.ATG" 
				exitType = ExitType.For; 
				break;
			}
			case 174: {
				lexer.NextToken();

#line  2291 "VBNET.ATG" 
				exitType = ExitType.Try; 
				break;
			}
			case 181: {
				lexer.NextToken();

#line  2293 "VBNET.ATG" 
				exitType = ExitType.While; 
				break;
			}
			case 155: {
				lexer.NextToken();

#line  2295 "VBNET.ATG" 
				exitType = ExitType.Select; 
				break;
			}
			default: SynErr(254); break;
			}

#line  2297 "VBNET.ATG" 
			statement = new ExitStatement(exitType); 
			break;
		}
		case 174: {
			TryStatement(
#line  2298 "VBNET.ATG" 
out statement);
			break;
		}
		case 186: {
			lexer.NextToken();

#line  2299 "VBNET.ATG" 
			ContinueType continueType = ContinueType.None; 
			if (la.kind == 83 || la.kind == 98 || la.kind == 181) {
				if (la.kind == 83) {
					lexer.NextToken();

#line  2299 "VBNET.ATG" 
					continueType = ContinueType.Do; 
				} else if (la.kind == 98) {
					lexer.NextToken();

#line  2299 "VBNET.ATG" 
					continueType = ContinueType.For; 
				} else {
					lexer.NextToken();

#line  2299 "VBNET.ATG" 
					continueType = ContinueType.While; 
				}
			}

#line  2299 "VBNET.ATG" 
			statement = new ContinueStatement(continueType); 
			break;
		}
		case 171: {
			lexer.NextToken();
			if (StartOf(27)) {
				Expr(
#line  2301 "VBNET.ATG" 
out expr);
			}

#line  2301 "VBNET.ATG" 
			statement = new ThrowStatement(expr); 
			break;
		}
		case 154: {
			lexer.NextToken();
			if (StartOf(27)) {
				Expr(
#line  2303 "VBNET.ATG" 
out expr);
			}

#line  2303 "VBNET.ATG" 
			statement = new ReturnStatement(expr); 
			break;
		}
		case 168: {
			lexer.NextToken();
			Expr(
#line  2305 "VBNET.ATG" 
out expr);
			EndOfStmt();
			Block(
#line  2305 "VBNET.ATG" 
out embeddedStatement);
			Expect(88);
			Expect(168);

#line  2306 "VBNET.ATG" 
			statement = new LockStatement(expr, embeddedStatement); 
			break;
		}
		case 149: {
			lexer.NextToken();
			Identifier();

#line  2308 "VBNET.ATG" 
			name = t.val; 
			if (la.kind == 24) {
				lexer.NextToken();
				if (StartOf(30)) {
					ArgumentList(
#line  2309 "VBNET.ATG" 
out p);
				}
				Expect(25);
			}

#line  2310 "VBNET.ATG" 
			statement = new RaiseEventStatement(name, p); 
			break;
		}
		case 182: {
			WithStatement(
#line  2312 "VBNET.ATG" 
out statement);
			break;
		}
		case 42: {
			lexer.NextToken();

#line  2314 "VBNET.ATG" 
			Expression handlerExpr = null; 
			Expr(
#line  2315 "VBNET.ATG" 
out expr);
			Expect(12);
			Expr(
#line  2315 "VBNET.ATG" 
out handlerExpr);

#line  2317 "VBNET.ATG" 
			statement = new AddHandlerStatement(expr, handlerExpr);
			
			break;
		}
		case 152: {
			lexer.NextToken();

#line  2320 "VBNET.ATG" 
			Expression handlerExpr = null; 
			Expr(
#line  2321 "VBNET.ATG" 
out expr);
			Expect(12);
			Expr(
#line  2321 "VBNET.ATG" 
out handlerExpr);

#line  2323 "VBNET.ATG" 
			statement = new RemoveHandlerStatement(expr, handlerExpr);
			
			break;
		}
		case 181: {
			lexer.NextToken();
			Expr(
#line  2326 "VBNET.ATG" 
out expr);
			EndOfStmt();
			Block(
#line  2327 "VBNET.ATG" 
out embeddedStatement);
			Expect(88);
			Expect(181);

#line  2329 "VBNET.ATG" 
			statement = new DoLoopStatement(expr, embeddedStatement, ConditionType.While, ConditionPosition.Start);
			
			break;
		}
		case 83: {
			lexer.NextToken();

#line  2334 "VBNET.ATG" 
			ConditionType conditionType = ConditionType.None;
			
			if (la.kind == 177 || la.kind == 181) {
				WhileOrUntil(
#line  2337 "VBNET.ATG" 
out conditionType);
				Expr(
#line  2337 "VBNET.ATG" 
out expr);
				EndOfStmt();
				Block(
#line  2338 "VBNET.ATG" 
out embeddedStatement);
				Expect(118);

#line  2341 "VBNET.ATG" 
				statement = new DoLoopStatement(expr, 
				                               embeddedStatement, 
				                               conditionType == ConditionType.While ? ConditionType.DoWhile : conditionType, 
				                               ConditionPosition.Start);
				
			} else if (la.kind == 1 || la.kind == 13) {
				EndOfStmt();
				Block(
#line  2348 "VBNET.ATG" 
out embeddedStatement);
				Expect(118);
				if (la.kind == 177 || la.kind == 181) {
					WhileOrUntil(
#line  2349 "VBNET.ATG" 
out conditionType);
					Expr(
#line  2349 "VBNET.ATG" 
out expr);
				}

#line  2351 "VBNET.ATG" 
				statement = new DoLoopStatement(expr, embeddedStatement, conditionType, ConditionPosition.End);
				
			} else SynErr(255);
			break;
		}
		case 98: {
			lexer.NextToken();

#line  2356 "VBNET.ATG" 
			Expression group = null;
			TypeReference typeReference;
			string        typeName;
			Location startLocation = t.Location;
			
			if (la.kind == 85) {
				lexer.NextToken();
				LoopControlVariable(
#line  2363 "VBNET.ATG" 
out typeReference, out typeName);
				Expect(109);
				Expr(
#line  2364 "VBNET.ATG" 
out group);
				EndOfStmt();
				Block(
#line  2365 "VBNET.ATG" 
out embeddedStatement);
				Expect(128);
				if (StartOf(27)) {
					Expr(
#line  2366 "VBNET.ATG" 
out expr);
				}

#line  2368 "VBNET.ATG" 
				statement = new ForeachStatement(typeReference, 
				                                typeName,
				                                group, 
				                                embeddedStatement, 
				                                expr);
				statement.StartLocation = startLocation;
				statement.EndLocation   = t.EndLocation;
				
				
			} else if (StartOf(13)) {

#line  2379 "VBNET.ATG" 
				Expression start = null;
				Expression end = null;
				Expression step = null;
				Expression nextExpr = null;List<Expression> nextExpressions = null;
				
				LoopControlVariable(
#line  2384 "VBNET.ATG" 
out typeReference, out typeName);
				Expect(11);
				Expr(
#line  2385 "VBNET.ATG" 
out start);
				Expect(172);
				Expr(
#line  2385 "VBNET.ATG" 
out end);
				if (la.kind == 162) {
					lexer.NextToken();
					Expr(
#line  2385 "VBNET.ATG" 
out step);
				}
				EndOfStmt();
				Block(
#line  2386 "VBNET.ATG" 
out embeddedStatement);
				Expect(128);
				if (StartOf(27)) {
					Expr(
#line  2389 "VBNET.ATG" 
out nextExpr);

#line  2389 "VBNET.ATG" 
					nextExpressions = new List<Expression>(); nextExpressions.Add(nextExpr); 
					while (la.kind == 12) {
						lexer.NextToken();
						Expr(
#line  2390 "VBNET.ATG" 
out nextExpr);

#line  2390 "VBNET.ATG" 
						nextExpressions.Add(nextExpr); 
					}
				}

#line  2393 "VBNET.ATG" 
				statement = new ForNextStatement(typeReference, typeName, start, end, step, embeddedStatement, nextExpressions);
				
			} else SynErr(256);
			break;
		}
		case 92: {
			lexer.NextToken();
			Expr(
#line  2397 "VBNET.ATG" 
out expr);

#line  2397 "VBNET.ATG" 
			statement = new ErrorStatement(expr); 
			break;
		}
		case 151: {
			lexer.NextToken();

#line  2399 "VBNET.ATG" 
			bool isPreserve = false; 
			if (la.kind == 144) {
				lexer.NextToken();

#line  2399 "VBNET.ATG" 
				isPreserve = true; 
			}
			ReDimClause(
#line  2400 "VBNET.ATG" 
out expr);

#line  2402 "VBNET.ATG" 
			ReDimStatement reDimStatement = new ReDimStatement(isPreserve);
			statement = reDimStatement;
			SafeAdd(reDimStatement, reDimStatement.ReDimClauses, expr as InvocationExpression);
			
			while (la.kind == 12) {
				lexer.NextToken();
				ReDimClause(
#line  2406 "VBNET.ATG" 
out expr);

#line  2407 "VBNET.ATG" 
				SafeAdd(reDimStatement, reDimStatement.ReDimClauses, expr as InvocationExpression); 
			}
			break;
		}
		case 91: {
			lexer.NextToken();
			Expr(
#line  2411 "VBNET.ATG" 
out expr);

#line  2412 "VBNET.ATG" 
			List<Expression> arrays = new List<Expression>();
			if (expr != null) { arrays.Add(expr);}
			EraseStatement eraseStatement = new EraseStatement(arrays);
			
			
			while (la.kind == 12) {
				lexer.NextToken();
				Expr(
#line  2417 "VBNET.ATG" 
out expr);

#line  2417 "VBNET.ATG" 
				if (expr != null) { arrays.Add(expr); }
			}

#line  2418 "VBNET.ATG" 
			statement = eraseStatement; 
			break;
		}
		case 163: {
			lexer.NextToken();

#line  2420 "VBNET.ATG" 
			statement = new StopStatement(); 
			break;
		}
		case 106: {
			lexer.NextToken();

#line  2422 "VBNET.ATG" 
			Location ifStartLocation = t.Location; 
			Expr(
#line  2422 "VBNET.ATG" 
out expr);
			if (la.kind == 170) {
				lexer.NextToken();
			}
<<<<<<< HEAD
			if (
#line  2424 "VBNET.ATG" 
IsEndStmtAhead()) {
				Expect(88);

#line  2424 "VBNET.ATG" 
				statement = new IfElseStatement(expr, new EndStatement()); statement.StartLocation = ifStartLocation; statement.EndLocation = t.Location; 
			} else if (la.kind == 1 || la.kind == 13) {
				EndOfStmt();
				Block(
#line  2427 "VBNET.ATG" 
out embeddedStatement);

#line  2429 "VBNET.ATG" 
=======
			if (la.kind == 1 || la.kind == 13) {
				EndOfStmt();
				Block(
#line  2417 "VBNET.ATG" 
out embeddedStatement);

#line  2419 "VBNET.ATG" 
>>>>>>> 4b8d80a6
				IfElseStatement ifStatement = new IfElseStatement(expr, embeddedStatement);
				ifStatement.StartLocation = ifStartLocation;
				Location elseIfStart;
				
				while (la.kind == 87 || 
<<<<<<< HEAD
#line  2435 "VBNET.ATG" 
IsElseIf()) {
					if (
#line  2435 "VBNET.ATG" 
IsElseIf()) {
						Expect(86);

#line  2435 "VBNET.ATG" 
=======
#line  2425 "VBNET.ATG" 
IsElseIf()) {
					if (
#line  2425 "VBNET.ATG" 
IsElseIf()) {
						Expect(86);

#line  2425 "VBNET.ATG" 
>>>>>>> 4b8d80a6
						elseIfStart = t.Location; 
						Expect(106);
					} else {
						lexer.NextToken();

<<<<<<< HEAD
#line  2436 "VBNET.ATG" 
						elseIfStart = t.Location; 
					}

#line  2438 "VBNET.ATG" 
					Expression condition = null; Statement block = null; 
					Expr(
#line  2439 "VBNET.ATG" 
=======
#line  2426 "VBNET.ATG" 
						elseIfStart = t.Location; 
					}

#line  2428 "VBNET.ATG" 
					Expression condition = null; Statement block = null; 
					Expr(
#line  2429 "VBNET.ATG" 
>>>>>>> 4b8d80a6
out condition);
					if (la.kind == 170) {
						lexer.NextToken();
					}
					EndOfStmt();
					Block(
<<<<<<< HEAD
#line  2440 "VBNET.ATG" 
out block);

#line  2442 "VBNET.ATG" 
=======
#line  2430 "VBNET.ATG" 
out block);

#line  2432 "VBNET.ATG" 
>>>>>>> 4b8d80a6
					ElseIfSection elseIfSection = new ElseIfSection(condition, block);
					elseIfSection.StartLocation = elseIfStart;
					elseIfSection.EndLocation = t.Location;
					elseIfSection.Parent = ifStatement;
					ifStatement.ElseIfSections.Add(elseIfSection);
					
				}
				if (la.kind == 86) {
					lexer.NextToken();
					EndOfStmt();
					Block(
<<<<<<< HEAD
#line  2451 "VBNET.ATG" 
out embeddedStatement);

#line  2453 "VBNET.ATG" 
=======
#line  2441 "VBNET.ATG" 
out embeddedStatement);

#line  2443 "VBNET.ATG" 
>>>>>>> 4b8d80a6
					ifStatement.FalseStatement.Add(embeddedStatement);
					
				}
				Expect(88);
				Expect(106);

<<<<<<< HEAD
#line  2457 "VBNET.ATG" 
				ifStatement.EndLocation = t.Location;
				statement = ifStatement;
				
			} else if (StartOf(34)) {
				EmbeddedStatement(
#line  2461 "VBNET.ATG" 
out embeddedStatement);

#line  2463 "VBNET.ATG" 
				IfElseStatement ifStatement = new IfElseStatement(expr, embeddedStatement);
				ifStatement.StartLocation = ifStartLocation;
				
				while (la.kind == 13) {
					lexer.NextToken();
					EmbeddedStatement(
#line  2466 "VBNET.ATG" 
out embeddedStatement);

#line  2466 "VBNET.ATG" 
					ifStatement.TrueStatement.Add(embeddedStatement); 
				}
				if (la.kind == 86) {
					lexer.NextToken();
					if (StartOf(34)) {
						EmbeddedStatement(
#line  2468 "VBNET.ATG" 
out embeddedStatement);
					}

#line  2470 "VBNET.ATG" 
					ifStatement.FalseStatement.Add(embeddedStatement);
					
					while (la.kind == 13) {
						lexer.NextToken();
						EmbeddedStatement(
#line  2473 "VBNET.ATG" 
out embeddedStatement);

#line  2474 "VBNET.ATG" 
						ifStatement.FalseStatement.Add(embeddedStatement); 
					}
				}

#line  2477 "VBNET.ATG" 
				ifStatement.EndLocation = ifStartLocation; statement = ifStatement; 
=======
#line  2447 "VBNET.ATG" 
				ifStatement.EndLocation = t.Location;
				statement = ifStatement;
				
			} else if (StartOf(36)) {

#line  2452 "VBNET.ATG" 
				IfElseStatement ifStatement = new IfElseStatement(expr);
				ifStatement.StartLocation = ifStartLocation;
				
				SingleLineStatementList(
#line  2455 "VBNET.ATG" 
ifStatement.TrueStatement);
				if (la.kind == 86) {
					lexer.NextToken();
					if (StartOf(36)) {
						SingleLineStatementList(
#line  2458 "VBNET.ATG" 
ifStatement.FalseStatement);
					}
				}

#line  2460 "VBNET.ATG" 
				ifStatement.EndLocation = t.Location; statement = ifStatement; 
>>>>>>> 4b8d80a6
			} else SynErr(257);
			break;
		}
		case 155: {
			lexer.NextToken();
			if (la.kind == 57) {
				lexer.NextToken();
			}
			Expr(
<<<<<<< HEAD
#line  2480 "VBNET.ATG" 
out expr);
			EndOfStmt();

#line  2481 "VBNET.ATG" 
=======
#line  2463 "VBNET.ATG" 
out expr);
			EndOfStmt();

#line  2464 "VBNET.ATG" 
>>>>>>> 4b8d80a6
			List<SwitchSection> selectSections = new List<SwitchSection>();
			Statement block = null;
			
			while (la.kind == 57) {

<<<<<<< HEAD
#line  2485 "VBNET.ATG" 
				List<CaseLabel> caseClauses = null; Location caseLocation = la.Location; 
				lexer.NextToken();
				CaseClauses(
#line  2486 "VBNET.ATG" 
out caseClauses);
				if (
#line  2486 "VBNET.ATG" 
=======
#line  2468 "VBNET.ATG" 
				List<CaseLabel> caseClauses = null; Location caseLocation = la.Location; 
				lexer.NextToken();
				CaseClauses(
#line  2469 "VBNET.ATG" 
out caseClauses);
				if (
#line  2469 "VBNET.ATG" 
>>>>>>> 4b8d80a6
IsNotStatementSeparator()) {
					lexer.NextToken();
				}
				EndOfStmt();

<<<<<<< HEAD
#line  2488 "VBNET.ATG" 
=======
#line  2471 "VBNET.ATG" 
>>>>>>> 4b8d80a6
				SwitchSection selectSection = new SwitchSection(caseClauses);
				selectSection.StartLocation = caseLocation;
				
				Block(
<<<<<<< HEAD
#line  2491 "VBNET.ATG" 
out block);

#line  2493 "VBNET.ATG" 
=======
#line  2474 "VBNET.ATG" 
out block);

#line  2476 "VBNET.ATG" 
>>>>>>> 4b8d80a6
				selectSection.Children = block.Children;
				selectSection.EndLocation = t.EndLocation;
				selectSections.Add(selectSection);
				
			}

<<<<<<< HEAD
#line  2498 "VBNET.ATG" 
=======
#line  2481 "VBNET.ATG" 
>>>>>>> 4b8d80a6
			statement = new SwitchStatement(expr, selectSections); 
			Expect(88);
			Expect(155);
			break;
		}
		case 135: {

<<<<<<< HEAD
#line  2500 "VBNET.ATG" 
			OnErrorStatement onErrorStatement = null; 
			OnErrorStatement(
#line  2501 "VBNET.ATG" 
out onErrorStatement);

#line  2501 "VBNET.ATG" 
=======
#line  2483 "VBNET.ATG" 
			OnErrorStatement onErrorStatement = null; 
			OnErrorStatement(
#line  2484 "VBNET.ATG" 
out onErrorStatement);

#line  2484 "VBNET.ATG" 
>>>>>>> 4b8d80a6
			statement = onErrorStatement; 
			break;
		}
		case 104: {

<<<<<<< HEAD
#line  2502 "VBNET.ATG" 
			GotoStatement goToStatement = null; 
			GotoStatement(
#line  2503 "VBNET.ATG" 
out goToStatement);

#line  2503 "VBNET.ATG" 
=======
#line  2485 "VBNET.ATG" 
			GotoStatement goToStatement = null; 
			GotoStatement(
#line  2486 "VBNET.ATG" 
out goToStatement);

#line  2486 "VBNET.ATG" 
>>>>>>> 4b8d80a6
			statement = goToStatement; 
			break;
		}
		case 153: {

<<<<<<< HEAD
#line  2504 "VBNET.ATG" 
			ResumeStatement resumeStatement = null; 
			ResumeStatement(
#line  2505 "VBNET.ATG" 
out resumeStatement);

#line  2505 "VBNET.ATG" 
=======
#line  2487 "VBNET.ATG" 
			ResumeStatement resumeStatement = null; 
			ResumeStatement(
#line  2488 "VBNET.ATG" 
out resumeStatement);

#line  2488 "VBNET.ATG" 
>>>>>>> 4b8d80a6
			statement = resumeStatement; 
			break;
		}
		case 2: case 3: case 4: case 5: case 6: case 7: case 8: case 9: case 10: case 24: case 43: case 47: case 49: case 50: case 51: case 52: case 54: case 59: case 60: case 61: case 62: case 63: case 64: case 65: case 66: case 68: case 69: case 70: case 72: case 73: case 74: case 75: case 76: case 77: case 82: case 84: case 95: case 96: case 102: case 111: case 117: case 119: case 124: case 125: case 127: case 130: case 133: case 134: case 144: case 159: case 160: case 165: case 169: case 173: case 175: case 176: case 177: case 190: case 191: case 192: case 193: case 194: case 195: case 196: case 197: case 198: case 199: case 204: {

<<<<<<< HEAD
#line  2508 "VBNET.ATG" 
=======
#line  2491 "VBNET.ATG" 
>>>>>>> 4b8d80a6
			Expression val = null;
			AssignmentOperatorType op;
			
			bool mustBeAssignment = la.kind == Tokens.Plus  || la.kind == Tokens.Minus ||
			                        la.kind == Tokens.Not   || la.kind == Tokens.Times;
			
			SimpleExpr(
<<<<<<< HEAD
#line  2514 "VBNET.ATG" 
=======
#line  2497 "VBNET.ATG" 
>>>>>>> 4b8d80a6
out expr);
			if (StartOf(37)) {
				AssignmentOperator(
<<<<<<< HEAD
#line  2516 "VBNET.ATG" 
out op);
				Expr(
#line  2516 "VBNET.ATG" 
out val);

#line  2516 "VBNET.ATG" 
				expr = new AssignmentExpression(expr, op, val); 
			} else if (la.kind == 1 || la.kind == 13 || la.kind == 86) {

#line  2517 "VBNET.ATG" 
				if (mustBeAssignment) Error("error in assignment."); 
			} else SynErr(258);

#line  2520 "VBNET.ATG" 
=======
#line  2499 "VBNET.ATG" 
out op);
				Expr(
#line  2499 "VBNET.ATG" 
out val);

#line  2499 "VBNET.ATG" 
				expr = new AssignmentExpression(expr, op, val); 
			} else if (la.kind == 1 || la.kind == 13 || la.kind == 86) {

#line  2500 "VBNET.ATG" 
				if (mustBeAssignment) Error("error in assignment."); 
			} else SynErr(258);

#line  2503 "VBNET.ATG" 
>>>>>>> 4b8d80a6
			// a field reference expression that stands alone is a
			// invocation expression without parantheses and arguments
			if(expr is FieldReferenceExpression || expr is IdentifierExpression) {
				expr = new InvocationExpression(expr);
			}
			statement = new ExpressionStatement(expr);
			
			break;
		}
		case 56: {
			lexer.NextToken();
			SimpleExpr(
<<<<<<< HEAD
#line  2527 "VBNET.ATG" 
out expr);

#line  2527 "VBNET.ATG" 
=======
#line  2510 "VBNET.ATG" 
out expr);

#line  2510 "VBNET.ATG" 
>>>>>>> 4b8d80a6
			statement = new ExpressionStatement(expr); 
			break;
		}
		case 188: {
			lexer.NextToken();

<<<<<<< HEAD
#line  2529 "VBNET.ATG" 
			Statement block;  
			if (
#line  2530 "VBNET.ATG" 
Peek(1).kind == Tokens.As) {

#line  2531 "VBNET.ATG" 
				LocalVariableDeclaration resourceAquisition = new LocalVariableDeclaration(Modifiers.None); 
				VariableDeclarator(
#line  2532 "VBNET.ATG" 
=======
#line  2512 "VBNET.ATG" 
			Statement block;  
			if (
#line  2513 "VBNET.ATG" 
Peek(1).kind == Tokens.As) {

#line  2514 "VBNET.ATG" 
				LocalVariableDeclaration resourceAquisition = new LocalVariableDeclaration(Modifiers.None); 
				VariableDeclarator(
#line  2515 "VBNET.ATG" 
>>>>>>> 4b8d80a6
resourceAquisition.Variables);
				while (la.kind == 12) {
					lexer.NextToken();
					VariableDeclarator(
<<<<<<< HEAD
#line  2534 "VBNET.ATG" 
resourceAquisition.Variables);
				}
				Block(
#line  2536 "VBNET.ATG" 
out block);

#line  2537 "VBNET.ATG" 
				statement = new UsingStatement(resourceAquisition, block); 
			} else if (StartOf(27)) {
				Expr(
#line  2538 "VBNET.ATG" 
out expr);
				Block(
#line  2539 "VBNET.ATG" 
out block);

#line  2540 "VBNET.ATG" 
=======
#line  2517 "VBNET.ATG" 
resourceAquisition.Variables);
				}
				Block(
#line  2519 "VBNET.ATG" 
out block);

#line  2520 "VBNET.ATG" 
				statement = new UsingStatement(resourceAquisition, block); 
			} else if (StartOf(27)) {
				Expr(
#line  2521 "VBNET.ATG" 
out expr);
				Block(
#line  2522 "VBNET.ATG" 
out block);

#line  2523 "VBNET.ATG" 
>>>>>>> 4b8d80a6
				statement = new UsingStatement(new ExpressionStatement(expr), block); 
			} else SynErr(259);
			Expect(88);
			Expect(188);
			break;
		}
		default: SynErr(260); break;
		}
	}

	void LocalDeclarationStatement(
#line  2240 "VBNET.ATG" 
out Statement statement) {

#line  2242 "VBNET.ATG" 
		ModifierList m = new ModifierList();
		LocalVariableDeclaration localVariableDeclaration;
		bool dimfound = false;
		
		while (la.kind == 71 || la.kind == 81 || la.kind == 161) {
			if (la.kind == 71) {
				lexer.NextToken();

#line  2248 "VBNET.ATG" 
				m.Add(Modifiers.Const, t.Location); 
			} else if (la.kind == 161) {
				lexer.NextToken();

#line  2249 "VBNET.ATG" 
				m.Add(Modifiers.Static, t.Location); 
			} else {
				lexer.NextToken();

#line  2250 "VBNET.ATG" 
				dimfound = true; 
			}
		}

#line  2253 "VBNET.ATG" 
		if(dimfound && (m.Modifier & Modifiers.Const) != 0) {
		Error("Dim is not allowed on constants.");
		}
		
		if(m.isNone && dimfound == false) {
			Error("Const, Dim or Static expected");
		}
		
		localVariableDeclaration = new LocalVariableDeclaration(m.Modifier);
		localVariableDeclaration.StartLocation = t.Location;
		
		VariableDeclarator(
#line  2264 "VBNET.ATG" 
localVariableDeclaration.Variables);
		while (la.kind == 12) {
			lexer.NextToken();
			VariableDeclarator(
#line  2265 "VBNET.ATG" 
localVariableDeclaration.Variables);
		}

#line  2267 "VBNET.ATG" 
		statement = localVariableDeclaration;
		
	}

	void TryStatement(
<<<<<<< HEAD
#line  2730 "VBNET.ATG" 
out Statement tryStatement) {

#line  2732 "VBNET.ATG" 
=======
#line  2726 "VBNET.ATG" 
out Statement tryStatement) {

#line  2728 "VBNET.ATG" 
>>>>>>> 4b8d80a6
		Statement blockStmt = null, finallyStmt = null;List<CatchClause> catchClauses = null;
		
		Expect(174);
		EndOfStmt();
		Block(
<<<<<<< HEAD
#line  2735 "VBNET.ATG" 
out blockStmt);
		if (la.kind == 58 || la.kind == 88 || la.kind == 97) {
			CatchClauses(
#line  2736 "VBNET.ATG" 
=======
#line  2731 "VBNET.ATG" 
out blockStmt);
		if (la.kind == 58 || la.kind == 88 || la.kind == 97) {
			CatchClauses(
#line  2732 "VBNET.ATG" 
>>>>>>> 4b8d80a6
out catchClauses);
		}
		if (la.kind == 97) {
			lexer.NextToken();
			EndOfStmt();
			Block(
<<<<<<< HEAD
#line  2737 "VBNET.ATG" 
=======
#line  2733 "VBNET.ATG" 
>>>>>>> 4b8d80a6
out finallyStmt);
		}
		Expect(88);
		Expect(174);

<<<<<<< HEAD
#line  2740 "VBNET.ATG" 
=======
#line  2736 "VBNET.ATG" 
>>>>>>> 4b8d80a6
		tryStatement = new TryCatchStatement(blockStmt, catchClauses, finallyStmt);
		
	}

	void WithStatement(
<<<<<<< HEAD
#line  2710 "VBNET.ATG" 
out Statement withStatement) {

#line  2712 "VBNET.ATG" 
=======
#line  2706 "VBNET.ATG" 
out Statement withStatement) {

#line  2708 "VBNET.ATG" 
>>>>>>> 4b8d80a6
		Statement blockStmt = null;
		Expression expr = null;
		
		Expect(182);

<<<<<<< HEAD
#line  2715 "VBNET.ATG" 
		Location start = t.Location; 
		Expr(
#line  2716 "VBNET.ATG" 
out expr);
		EndOfStmt();

#line  2718 "VBNET.ATG" 
=======
#line  2711 "VBNET.ATG" 
		Location start = t.Location; 
		Expr(
#line  2712 "VBNET.ATG" 
out expr);
		EndOfStmt();

#line  2714 "VBNET.ATG" 
>>>>>>> 4b8d80a6
		withStatement = new WithStatement(expr);
		withStatement.StartLocation = start;
		
		Block(
<<<<<<< HEAD
#line  2721 "VBNET.ATG" 
out blockStmt);

#line  2723 "VBNET.ATG" 
=======
#line  2717 "VBNET.ATG" 
out blockStmt);

#line  2719 "VBNET.ATG" 
>>>>>>> 4b8d80a6
		((WithStatement)withStatement).Body = (BlockStatement)blockStmt;
		
		Expect(88);
		Expect(182);

<<<<<<< HEAD
#line  2726 "VBNET.ATG" 
=======
#line  2722 "VBNET.ATG" 
>>>>>>> 4b8d80a6
		withStatement.EndLocation = t.Location; 
	}

	void WhileOrUntil(
<<<<<<< HEAD
#line  2703 "VBNET.ATG" 
out ConditionType conditionType) {

#line  2704 "VBNET.ATG" 
=======
#line  2699 "VBNET.ATG" 
out ConditionType conditionType) {

#line  2700 "VBNET.ATG" 
>>>>>>> 4b8d80a6
		conditionType = ConditionType.None; 
		if (la.kind == 181) {
			lexer.NextToken();

<<<<<<< HEAD
#line  2705 "VBNET.ATG" 
=======
#line  2701 "VBNET.ATG" 
>>>>>>> 4b8d80a6
			conditionType = ConditionType.While; 
		} else if (la.kind == 177) {
			lexer.NextToken();

<<<<<<< HEAD
#line  2706 "VBNET.ATG" 
=======
#line  2702 "VBNET.ATG" 
>>>>>>> 4b8d80a6
			conditionType = ConditionType.Until; 
		} else SynErr(261);
	}

	void LoopControlVariable(
<<<<<<< HEAD
#line  2546 "VBNET.ATG" 
out TypeReference type, out string name) {

#line  2547 "VBNET.ATG" 
=======
#line  2542 "VBNET.ATG" 
out TypeReference type, out string name) {

#line  2543 "VBNET.ATG" 
>>>>>>> 4b8d80a6
		ArrayList arrayModifiers = null;
		type = null;
		
		Qualident(
<<<<<<< HEAD
#line  2551 "VBNET.ATG" 
out name);
		if (
#line  2552 "VBNET.ATG" 
IsDims()) {
			ArrayTypeModifiers(
#line  2552 "VBNET.ATG" 
=======
#line  2547 "VBNET.ATG" 
out name);
		if (
#line  2548 "VBNET.ATG" 
IsDims()) {
			ArrayTypeModifiers(
#line  2548 "VBNET.ATG" 
>>>>>>> 4b8d80a6
out arrayModifiers);
		}
		if (la.kind == 48) {
			lexer.NextToken();
			TypeName(
<<<<<<< HEAD
#line  2553 "VBNET.ATG" 
out type);

#line  2553 "VBNET.ATG" 
			if (name.IndexOf('.') > 0) { Error("No type def for 'for each' member indexer allowed."); } 
		}

#line  2555 "VBNET.ATG" 
=======
#line  2549 "VBNET.ATG" 
out type);

#line  2549 "VBNET.ATG" 
			if (name.IndexOf('.') > 0) { Error("No type def for 'for each' member indexer allowed."); } 
		}

#line  2551 "VBNET.ATG" 
>>>>>>> 4b8d80a6
		if (type != null) {
		if(type.RankSpecifier != null && arrayModifiers != null) {
			Error("array rank only allowed one time");
		} else if (arrayModifiers != null) {
			type.RankSpecifier = (int[])arrayModifiers.ToArray(typeof(int));
		}
		}
		
	}

	void ReDimClause(
<<<<<<< HEAD
#line  2625 "VBNET.ATG" 
out Expression expr) {
		SimpleNonInvocationExpression(
#line  2627 "VBNET.ATG" 
out expr);
		ReDimClauseInternal(
#line  2628 "VBNET.ATG" 
=======
#line  2621 "VBNET.ATG" 
out Expression expr) {
		SimpleNonInvocationExpression(
#line  2623 "VBNET.ATG" 
out expr);
		ReDimClauseInternal(
#line  2624 "VBNET.ATG" 
>>>>>>> 4b8d80a6
ref expr);
	}

	void SingleLineStatementList(
#line  2528 "VBNET.ATG" 
List<Statement> list) {

#line  2529 "VBNET.ATG" 
		Statement embeddedStatement = null; 
		if (la.kind == 88) {
			lexer.NextToken();

#line  2531 "VBNET.ATG" 
			embeddedStatement = new EndStatement(); 
		} else if (StartOf(34)) {
			EmbeddedStatement(
#line  2532 "VBNET.ATG" 
out embeddedStatement);
		} else SynErr(262);

#line  2533 "VBNET.ATG" 
		if (embeddedStatement != null) list.Add(embeddedStatement); 
		while (la.kind == 13) {
			lexer.NextToken();
			while (la.kind == 13) {
				lexer.NextToken();
			}
			if (la.kind == 88) {
				lexer.NextToken();

#line  2535 "VBNET.ATG" 
				embeddedStatement = new EndStatement(); 
			} else if (StartOf(34)) {
				EmbeddedStatement(
#line  2536 "VBNET.ATG" 
out embeddedStatement);
			} else SynErr(263);

#line  2537 "VBNET.ATG" 
			if (embeddedStatement != null) list.Add(embeddedStatement); 
		}
	}

	void CaseClauses(
<<<<<<< HEAD
#line  2663 "VBNET.ATG" 
out List<CaseLabel> caseClauses) {

#line  2665 "VBNET.ATG" 
=======
#line  2659 "VBNET.ATG" 
out List<CaseLabel> caseClauses) {

#line  2661 "VBNET.ATG" 
>>>>>>> 4b8d80a6
		caseClauses = new List<CaseLabel>();
		CaseLabel caseClause = null;
		
		CaseClause(
<<<<<<< HEAD
#line  2668 "VBNET.ATG" 
out caseClause);

#line  2668 "VBNET.ATG" 
=======
#line  2664 "VBNET.ATG" 
out caseClause);

#line  2664 "VBNET.ATG" 
>>>>>>> 4b8d80a6
		if (caseClause != null) { caseClauses.Add(caseClause); } 
		while (la.kind == 12) {
			lexer.NextToken();
			CaseClause(
<<<<<<< HEAD
#line  2669 "VBNET.ATG" 
out caseClause);

#line  2669 "VBNET.ATG" 
=======
#line  2665 "VBNET.ATG" 
out caseClause);

#line  2665 "VBNET.ATG" 
>>>>>>> 4b8d80a6
			if (caseClause != null) { caseClauses.Add(caseClause); } 
		}
	}

	void OnErrorStatement(
<<<<<<< HEAD
#line  2566 "VBNET.ATG" 
out OnErrorStatement stmt) {

#line  2568 "VBNET.ATG" 
=======
#line  2562 "VBNET.ATG" 
out OnErrorStatement stmt) {

#line  2564 "VBNET.ATG" 
>>>>>>> 4b8d80a6
		stmt = null;
		GotoStatement goToStatement = null;
		
		Expect(135);
		Expect(92);
		if (
<<<<<<< HEAD
#line  2574 "VBNET.ATG" 
=======
#line  2570 "VBNET.ATG" 
>>>>>>> 4b8d80a6
IsNegativeLabelName()) {
			Expect(104);
			Expect(15);
			Expect(5);

<<<<<<< HEAD
#line  2576 "VBNET.ATG" 
=======
#line  2572 "VBNET.ATG" 
>>>>>>> 4b8d80a6
			long intLabel = Int64.Parse(t.val);
			if(intLabel != 1) {
				Error("invalid label in on error statement.");
			}
			stmt = new OnErrorStatement(new GotoStatement((intLabel * -1).ToString()));
			
		} else if (la.kind == 104) {
			GotoStatement(
<<<<<<< HEAD
#line  2582 "VBNET.ATG" 
out goToStatement);

#line  2584 "VBNET.ATG" 
=======
#line  2578 "VBNET.ATG" 
out goToStatement);

#line  2580 "VBNET.ATG" 
>>>>>>> 4b8d80a6
			string val = goToStatement.Label;
			
			// if value is numeric, make sure that is 0
			try {
				long intLabel = Int64.Parse(val);
				if(intLabel != 0) {
					Error("invalid label in on error statement.");
				}
			} catch {
			}
			stmt = new OnErrorStatement(goToStatement);
			
		} else if (la.kind == 153) {
			lexer.NextToken();
			Expect(128);

<<<<<<< HEAD
#line  2598 "VBNET.ATG" 
=======
#line  2594 "VBNET.ATG" 
>>>>>>> 4b8d80a6
			stmt = new OnErrorStatement(new ResumeStatement(true));
			
		} else SynErr(264);
	}

	void GotoStatement(
<<<<<<< HEAD
#line  2604 "VBNET.ATG" 
out GotoStatement goToStatement) {

#line  2606 "VBNET.ATG" 
=======
#line  2600 "VBNET.ATG" 
out GotoStatement goToStatement) {

#line  2602 "VBNET.ATG" 
>>>>>>> 4b8d80a6
		string label = String.Empty;
		
		Expect(104);
		LabelName(
<<<<<<< HEAD
#line  2609 "VBNET.ATG" 
out label);

#line  2611 "VBNET.ATG" 
=======
#line  2605 "VBNET.ATG" 
out label);

#line  2607 "VBNET.ATG" 
>>>>>>> 4b8d80a6
		goToStatement = new GotoStatement(label);
		
	}

	void ResumeStatement(
<<<<<<< HEAD
#line  2652 "VBNET.ATG" 
out ResumeStatement resumeStatement) {

#line  2654 "VBNET.ATG" 
=======
#line  2648 "VBNET.ATG" 
out ResumeStatement resumeStatement) {

#line  2650 "VBNET.ATG" 
>>>>>>> 4b8d80a6
		resumeStatement = null;
		string label = String.Empty;
		
		if (
<<<<<<< HEAD
#line  2657 "VBNET.ATG" 
=======
#line  2653 "VBNET.ATG" 
>>>>>>> 4b8d80a6
IsResumeNext()) {
			Expect(153);
			Expect(128);

<<<<<<< HEAD
#line  2658 "VBNET.ATG" 
=======
#line  2654 "VBNET.ATG" 
>>>>>>> 4b8d80a6
			resumeStatement = new ResumeStatement(true); 
		} else if (la.kind == 153) {
			lexer.NextToken();
			if (StartOf(38)) {
				LabelName(
<<<<<<< HEAD
#line  2659 "VBNET.ATG" 
out label);
			}

#line  2659 "VBNET.ATG" 
=======
#line  2655 "VBNET.ATG" 
out label);
			}

#line  2655 "VBNET.ATG" 
>>>>>>> 4b8d80a6
			resumeStatement = new ResumeStatement(label); 
		} else SynErr(265);
	}

	void ReDimClauseInternal(
<<<<<<< HEAD
#line  2631 "VBNET.ATG" 
ref Expression expr) {

#line  2632 "VBNET.ATG" 
		List<Expression> arguments; bool canBeNormal; bool canBeRedim; string name; 
		while (la.kind == 10 || 
#line  2635 "VBNET.ATG" 
=======
#line  2627 "VBNET.ATG" 
ref Expression expr) {

#line  2628 "VBNET.ATG" 
		List<Expression> arguments; bool canBeNormal; bool canBeRedim; string name; 
		while (la.kind == 10 || 
#line  2631 "VBNET.ATG" 
>>>>>>> 4b8d80a6
la.kind == Tokens.OpenParenthesis && Peek(1).kind == Tokens.Of) {
			if (la.kind == 10) {
				lexer.NextToken();
				IdentifierOrKeyword(
<<<<<<< HEAD
#line  2634 "VBNET.ATG" 
out name);

#line  2634 "VBNET.ATG" 
				expr = new FieldReferenceExpression(expr, name); 
			} else {
				InvocationExpression(
#line  2636 "VBNET.ATG" 
=======
#line  2630 "VBNET.ATG" 
out name);

#line  2630 "VBNET.ATG" 
				expr = new FieldReferenceExpression(expr, name); 
			} else {
				InvocationExpression(
#line  2632 "VBNET.ATG" 
>>>>>>> 4b8d80a6
ref expr);
			}
		}
		Expect(24);
		NormalOrReDimArgumentList(
<<<<<<< HEAD
#line  2639 "VBNET.ATG" 
out arguments, out canBeNormal, out canBeRedim);
		Expect(25);

#line  2641 "VBNET.ATG" 
=======
#line  2635 "VBNET.ATG" 
out arguments, out canBeNormal, out canBeRedim);
		Expect(25);

#line  2637 "VBNET.ATG" 
>>>>>>> 4b8d80a6
		expr = new InvocationExpression(expr, arguments);
		if (canBeRedim == false || canBeNormal && (la.kind == Tokens.Dot || la.kind == Tokens.OpenParenthesis)) {
			if (this.Errors.Count == 0) {
				// don't recurse on parse errors - could result in endless recursion
				ReDimClauseInternal(ref expr);
			}
		}
		
	}

	void CaseClause(
<<<<<<< HEAD
#line  2673 "VBNET.ATG" 
out CaseLabel caseClause) {

#line  2675 "VBNET.ATG" 
=======
#line  2669 "VBNET.ATG" 
out CaseLabel caseClause) {

#line  2671 "VBNET.ATG" 
>>>>>>> 4b8d80a6
		Expression expr = null;
		Expression sexpr = null;
		BinaryOperatorType op = BinaryOperatorType.None;
		caseClause = null;
		
		if (la.kind == 86) {
			lexer.NextToken();

<<<<<<< HEAD
#line  2681 "VBNET.ATG" 
=======
#line  2677 "VBNET.ATG" 
>>>>>>> 4b8d80a6
			caseClause = new CaseLabel(); 
		} else if (StartOf(39)) {
			if (la.kind == 113) {
				lexer.NextToken();
			}
			switch (la.kind) {
			case 27: {
				lexer.NextToken();

<<<<<<< HEAD
#line  2685 "VBNET.ATG" 
=======
#line  2681 "VBNET.ATG" 
>>>>>>> 4b8d80a6
				op = BinaryOperatorType.LessThan; 
				break;
			}
			case 26: {
				lexer.NextToken();

<<<<<<< HEAD
#line  2686 "VBNET.ATG" 
=======
#line  2682 "VBNET.ATG" 
>>>>>>> 4b8d80a6
				op = BinaryOperatorType.GreaterThan; 
				break;
			}
			case 30: {
				lexer.NextToken();

<<<<<<< HEAD
#line  2687 "VBNET.ATG" 
=======
#line  2683 "VBNET.ATG" 
>>>>>>> 4b8d80a6
				op = BinaryOperatorType.LessThanOrEqual; 
				break;
			}
			case 29: {
				lexer.NextToken();

<<<<<<< HEAD
#line  2688 "VBNET.ATG" 
=======
#line  2684 "VBNET.ATG" 
>>>>>>> 4b8d80a6
				op = BinaryOperatorType.GreaterThanOrEqual; 
				break;
			}
			case 11: {
				lexer.NextToken();

<<<<<<< HEAD
#line  2689 "VBNET.ATG" 
=======
#line  2685 "VBNET.ATG" 
>>>>>>> 4b8d80a6
				op = BinaryOperatorType.Equality; 
				break;
			}
			case 28: {
				lexer.NextToken();

<<<<<<< HEAD
#line  2690 "VBNET.ATG" 
=======
#line  2686 "VBNET.ATG" 
>>>>>>> 4b8d80a6
				op = BinaryOperatorType.InEquality; 
				break;
			}
			default: SynErr(266); break;
			}
			Expr(
<<<<<<< HEAD
#line  2692 "VBNET.ATG" 
out expr);

#line  2694 "VBNET.ATG" 
=======
#line  2688 "VBNET.ATG" 
out expr);

#line  2690 "VBNET.ATG" 
>>>>>>> 4b8d80a6
			caseClause = new CaseLabel(op, expr);
			
		} else if (StartOf(27)) {
			Expr(
<<<<<<< HEAD
#line  2696 "VBNET.ATG" 
=======
#line  2692 "VBNET.ATG" 
>>>>>>> 4b8d80a6
out expr);
			if (la.kind == 172) {
				lexer.NextToken();
				Expr(
<<<<<<< HEAD
#line  2696 "VBNET.ATG" 
out sexpr);
			}

#line  2698 "VBNET.ATG" 
=======
#line  2692 "VBNET.ATG" 
out sexpr);
			}

#line  2694 "VBNET.ATG" 
>>>>>>> 4b8d80a6
			caseClause = new CaseLabel(expr, sexpr);
			
		} else SynErr(267);
	}

	void CatchClauses(
<<<<<<< HEAD
#line  2745 "VBNET.ATG" 
out List<CatchClause> catchClauses) {

#line  2747 "VBNET.ATG" 
=======
#line  2741 "VBNET.ATG" 
out List<CatchClause> catchClauses) {

#line  2743 "VBNET.ATG" 
>>>>>>> 4b8d80a6
		catchClauses = new List<CatchClause>();
		TypeReference type = null;
		Statement blockStmt = null;
		Expression expr = null;
		string name = String.Empty;
		
		while (la.kind == 58) {
			lexer.NextToken();
			if (StartOf(13)) {
				Identifier();

<<<<<<< HEAD
#line  2755 "VBNET.ATG" 
=======
#line  2751 "VBNET.ATG" 
>>>>>>> 4b8d80a6
				name = t.val; 
				if (la.kind == 48) {
					lexer.NextToken();
					TypeName(
<<<<<<< HEAD
#line  2755 "VBNET.ATG" 
=======
#line  2751 "VBNET.ATG" 
>>>>>>> 4b8d80a6
out type);
				}
			}
			if (la.kind == 180) {
				lexer.NextToken();
				Expr(
<<<<<<< HEAD
#line  2756 "VBNET.ATG" 
=======
#line  2752 "VBNET.ATG" 
>>>>>>> 4b8d80a6
out expr);
			}
			EndOfStmt();
			Block(
<<<<<<< HEAD
#line  2758 "VBNET.ATG" 
out blockStmt);

#line  2759 "VBNET.ATG" 
=======
#line  2754 "VBNET.ATG" 
out blockStmt);

#line  2755 "VBNET.ATG" 
>>>>>>> 4b8d80a6
			catchClauses.Add(new CatchClause(type, name, blockStmt, expr)); 
		}
	}


	
	public override void Parse()
	{
		VBNET();

	}
	
	protected override void SynErr(int line, int col, int errorNumber)
	{
		string s;
		switch (errorNumber) {
			case 0: s = "EOF expected"; break;
			case 1: s = "EOL expected"; break;
			case 2: s = "ident expected"; break;
			case 3: s = "LiteralString expected"; break;
			case 4: s = "LiteralCharacter expected"; break;
			case 5: s = "LiteralInteger expected"; break;
			case 6: s = "LiteralDouble expected"; break;
			case 7: s = "LiteralSingle expected"; break;
			case 8: s = "LiteralDecimal expected"; break;
			case 9: s = "LiteralDate expected"; break;
			case 10: s = "\".\" expected"; break;
			case 11: s = "\"=\" expected"; break;
			case 12: s = "\",\" expected"; break;
			case 13: s = "\":\" expected"; break;
			case 14: s = "\"+\" expected"; break;
			case 15: s = "\"-\" expected"; break;
			case 16: s = "\"*\" expected"; break;
			case 17: s = "\"/\" expected"; break;
			case 18: s = "\"\\\\\" expected"; break;
			case 19: s = "\"&\" expected"; break;
			case 20: s = "\"^\" expected"; break;
			case 21: s = "\"?\" expected"; break;
			case 22: s = "\"{\" expected"; break;
			case 23: s = "\"}\" expected"; break;
			case 24: s = "\"(\" expected"; break;
			case 25: s = "\")\" expected"; break;
			case 26: s = "\">\" expected"; break;
			case 27: s = "\"<\" expected"; break;
			case 28: s = "\"<>\" expected"; break;
			case 29: s = "\">=\" expected"; break;
			case 30: s = "\"<=\" expected"; break;
			case 31: s = "\"<<\" expected"; break;
			case 32: s = "\">>\" expected"; break;
			case 33: s = "\"+=\" expected"; break;
			case 34: s = "\"^=\" expected"; break;
			case 35: s = "\"-=\" expected"; break;
			case 36: s = "\"*=\" expected"; break;
			case 37: s = "\"/=\" expected"; break;
			case 38: s = "\"\\\\=\" expected"; break;
			case 39: s = "\"<<=\" expected"; break;
			case 40: s = "\">>=\" expected"; break;
			case 41: s = "\"&=\" expected"; break;
			case 42: s = "\"AddHandler\" expected"; break;
			case 43: s = "\"AddressOf\" expected"; break;
			case 44: s = "\"Alias\" expected"; break;
			case 45: s = "\"And\" expected"; break;
			case 46: s = "\"AndAlso\" expected"; break;
			case 47: s = "\"Ansi\" expected"; break;
			case 48: s = "\"As\" expected"; break;
			case 49: s = "\"Assembly\" expected"; break;
			case 50: s = "\"Auto\" expected"; break;
			case 51: s = "\"Binary\" expected"; break;
			case 52: s = "\"Boolean\" expected"; break;
			case 53: s = "\"ByRef\" expected"; break;
			case 54: s = "\"Byte\" expected"; break;
			case 55: s = "\"ByVal\" expected"; break;
			case 56: s = "\"Call\" expected"; break;
			case 57: s = "\"Case\" expected"; break;
			case 58: s = "\"Catch\" expected"; break;
			case 59: s = "\"CBool\" expected"; break;
			case 60: s = "\"CByte\" expected"; break;
			case 61: s = "\"CChar\" expected"; break;
			case 62: s = "\"CDate\" expected"; break;
			case 63: s = "\"CDbl\" expected"; break;
			case 64: s = "\"CDec\" expected"; break;
			case 65: s = "\"Char\" expected"; break;
			case 66: s = "\"CInt\" expected"; break;
			case 67: s = "\"Class\" expected"; break;
			case 68: s = "\"CLng\" expected"; break;
			case 69: s = "\"CObj\" expected"; break;
			case 70: s = "\"Compare\" expected"; break;
			case 71: s = "\"Const\" expected"; break;
			case 72: s = "\"CShort\" expected"; break;
			case 73: s = "\"CSng\" expected"; break;
			case 74: s = "\"CStr\" expected"; break;
			case 75: s = "\"CType\" expected"; break;
			case 76: s = "\"Date\" expected"; break;
			case 77: s = "\"Decimal\" expected"; break;
			case 78: s = "\"Declare\" expected"; break;
			case 79: s = "\"Default\" expected"; break;
			case 80: s = "\"Delegate\" expected"; break;
			case 81: s = "\"Dim\" expected"; break;
			case 82: s = "\"DirectCast\" expected"; break;
			case 83: s = "\"Do\" expected"; break;
			case 84: s = "\"Double\" expected"; break;
			case 85: s = "\"Each\" expected"; break;
			case 86: s = "\"Else\" expected"; break;
			case 87: s = "\"ElseIf\" expected"; break;
			case 88: s = "\"End\" expected"; break;
			case 89: s = "\"EndIf\" expected"; break;
			case 90: s = "\"Enum\" expected"; break;
			case 91: s = "\"Erase\" expected"; break;
			case 92: s = "\"Error\" expected"; break;
			case 93: s = "\"Event\" expected"; break;
			case 94: s = "\"Exit\" expected"; break;
			case 95: s = "\"Explicit\" expected"; break;
			case 96: s = "\"False\" expected"; break;
			case 97: s = "\"Finally\" expected"; break;
			case 98: s = "\"For\" expected"; break;
			case 99: s = "\"Friend\" expected"; break;
			case 100: s = "\"Function\" expected"; break;
			case 101: s = "\"Get\" expected"; break;
			case 102: s = "\"GetType\" expected"; break;
			case 103: s = "\"GoSub\" expected"; break;
			case 104: s = "\"GoTo\" expected"; break;
			case 105: s = "\"Handles\" expected"; break;
			case 106: s = "\"If\" expected"; break;
			case 107: s = "\"Implements\" expected"; break;
			case 108: s = "\"Imports\" expected"; break;
			case 109: s = "\"In\" expected"; break;
			case 110: s = "\"Inherits\" expected"; break;
			case 111: s = "\"Integer\" expected"; break;
			case 112: s = "\"Interface\" expected"; break;
			case 113: s = "\"Is\" expected"; break;
			case 114: s = "\"Let\" expected"; break;
			case 115: s = "\"Lib\" expected"; break;
			case 116: s = "\"Like\" expected"; break;
			case 117: s = "\"Long\" expected"; break;
			case 118: s = "\"Loop\" expected"; break;
			case 119: s = "\"Me\" expected"; break;
			case 120: s = "\"Mod\" expected"; break;
			case 121: s = "\"Module\" expected"; break;
			case 122: s = "\"MustInherit\" expected"; break;
			case 123: s = "\"MustOverride\" expected"; break;
			case 124: s = "\"MyBase\" expected"; break;
			case 125: s = "\"MyClass\" expected"; break;
			case 126: s = "\"Namespace\" expected"; break;
			case 127: s = "\"New\" expected"; break;
			case 128: s = "\"Next\" expected"; break;
			case 129: s = "\"Not\" expected"; break;
			case 130: s = "\"Nothing\" expected"; break;
			case 131: s = "\"NotInheritable\" expected"; break;
			case 132: s = "\"NotOverridable\" expected"; break;
			case 133: s = "\"Object\" expected"; break;
			case 134: s = "\"Off\" expected"; break;
			case 135: s = "\"On\" expected"; break;
			case 136: s = "\"Option\" expected"; break;
			case 137: s = "\"Optional\" expected"; break;
			case 138: s = "\"Or\" expected"; break;
			case 139: s = "\"OrElse\" expected"; break;
			case 140: s = "\"Overloads\" expected"; break;
			case 141: s = "\"Overridable\" expected"; break;
			case 142: s = "\"Overrides\" expected"; break;
			case 143: s = "\"ParamArray\" expected"; break;
			case 144: s = "\"Preserve\" expected"; break;
			case 145: s = "\"Private\" expected"; break;
			case 146: s = "\"Property\" expected"; break;
			case 147: s = "\"Protected\" expected"; break;
			case 148: s = "\"Public\" expected"; break;
			case 149: s = "\"RaiseEvent\" expected"; break;
			case 150: s = "\"ReadOnly\" expected"; break;
			case 151: s = "\"ReDim\" expected"; break;
			case 152: s = "\"RemoveHandler\" expected"; break;
			case 153: s = "\"Resume\" expected"; break;
			case 154: s = "\"Return\" expected"; break;
			case 155: s = "\"Select\" expected"; break;
			case 156: s = "\"Set\" expected"; break;
			case 157: s = "\"Shadows\" expected"; break;
			case 158: s = "\"Shared\" expected"; break;
			case 159: s = "\"Short\" expected"; break;
			case 160: s = "\"Single\" expected"; break;
			case 161: s = "\"Static\" expected"; break;
			case 162: s = "\"Step\" expected"; break;
			case 163: s = "\"Stop\" expected"; break;
			case 164: s = "\"Strict\" expected"; break;
			case 165: s = "\"String\" expected"; break;
			case 166: s = "\"Structure\" expected"; break;
			case 167: s = "\"Sub\" expected"; break;
			case 168: s = "\"SyncLock\" expected"; break;
			case 169: s = "\"Text\" expected"; break;
			case 170: s = "\"Then\" expected"; break;
			case 171: s = "\"Throw\" expected"; break;
			case 172: s = "\"To\" expected"; break;
			case 173: s = "\"True\" expected"; break;
			case 174: s = "\"Try\" expected"; break;
			case 175: s = "\"TypeOf\" expected"; break;
			case 176: s = "\"Unicode\" expected"; break;
			case 177: s = "\"Until\" expected"; break;
			case 178: s = "\"Variant\" expected"; break;
			case 179: s = "\"Wend\" expected"; break;
			case 180: s = "\"When\" expected"; break;
			case 181: s = "\"While\" expected"; break;
			case 182: s = "\"With\" expected"; break;
			case 183: s = "\"WithEvents\" expected"; break;
			case 184: s = "\"WriteOnly\" expected"; break;
			case 185: s = "\"Xor\" expected"; break;
			case 186: s = "\"Continue\" expected"; break;
			case 187: s = "\"Operator\" expected"; break;
			case 188: s = "\"Using\" expected"; break;
			case 189: s = "\"IsNot\" expected"; break;
			case 190: s = "\"SByte\" expected"; break;
			case 191: s = "\"UInteger\" expected"; break;
			case 192: s = "\"ULong\" expected"; break;
			case 193: s = "\"UShort\" expected"; break;
			case 194: s = "\"CSByte\" expected"; break;
			case 195: s = "\"CUShort\" expected"; break;
			case 196: s = "\"CUInt\" expected"; break;
			case 197: s = "\"CULng\" expected"; break;
			case 198: s = "\"Global\" expected"; break;
			case 199: s = "\"TryCast\" expected"; break;
			case 200: s = "\"Of\" expected"; break;
			case 201: s = "\"Narrowing\" expected"; break;
			case 202: s = "\"Widening\" expected"; break;
			case 203: s = "\"Partial\" expected"; break;
			case 204: s = "\"Custom\" expected"; break;
			case 205: s = "??? expected"; break;
			case 206: s = "invalid OptionStmt"; break;
			case 207: s = "invalid OptionStmt"; break;
			case 208: s = "invalid GlobalAttributeSection"; break;
			case 209: s = "invalid GlobalAttributeSection"; break;
			case 210: s = "invalid NamespaceMemberDecl"; break;
			case 211: s = "invalid OptionValue"; break;
			case 212: s = "invalid EndOfStmt"; break;
			case 213: s = "invalid TypeModifier"; break;
			case 214: s = "invalid NonModuleDeclaration"; break;
			case 215: s = "invalid NonModuleDeclaration"; break;
			case 216: s = "invalid Identifier"; break;
			case 217: s = "invalid TypeParameterConstraints"; break;
			case 218: s = "invalid TypeParameterConstraint"; break;
			case 219: s = "invalid NonArrayTypeName"; break;
			case 220: s = "invalid MemberModifier"; break;
			case 221: s = "invalid StructureMemberDecl"; break;
			case 222: s = "invalid StructureMemberDecl"; break;
			case 223: s = "invalid StructureMemberDecl"; break;
			case 224: s = "invalid StructureMemberDecl"; break;
			case 225: s = "invalid StructureMemberDecl"; break;
			case 226: s = "invalid StructureMemberDecl"; break;
			case 227: s = "invalid StructureMemberDecl"; break;
			case 228: s = "invalid InterfaceMemberDecl"; break;
			case 229: s = "invalid InterfaceMemberDecl"; break;
			case 230: s = "invalid Charset"; break;
			case 231: s = "invalid IdentifierForFieldDeclaration"; break;
			case 232: s = "invalid VariableDeclaratorPartAfterIdentifier"; break;
			case 233: s = "invalid AccessorDecls"; break;
			case 234: s = "invalid EventAccessorDeclaration"; break;
			case 235: s = "invalid OverloadableOperator"; break;
			case 236: s = "invalid VariableInitializer"; break;
			case 237: s = "invalid EventMemberSpecifier"; break;
			case 238: s = "invalid AssignmentOperator"; break;
			case 239: s = "invalid SimpleNonInvocationExpression"; break;
			case 240: s = "invalid SimpleNonInvocationExpression"; break;
			case 241: s = "invalid SimpleNonInvocationExpression"; break;
			case 242: s = "invalid SimpleNonInvocationExpression"; break;
			case 243: s = "invalid InvocationExpression"; break;
			case 244: s = "invalid InvocationExpression"; break;
			case 245: s = "invalid PrimitiveTypeName"; break;
			case 246: s = "invalid CastTarget"; break;
			case 247: s = "invalid ComparisonExpr"; break;
			case 248: s = "invalid Argument"; break;
			case 249: s = "invalid QualIdentAndTypeArguments"; break;
			case 250: s = "invalid AttributeArguments"; break;
			case 251: s = "invalid ParameterModifier"; break;
			case 252: s = "invalid Statement"; break;
			case 253: s = "invalid LabelName"; break;
			case 254: s = "invalid EmbeddedStatement"; break;
			case 255: s = "invalid EmbeddedStatement"; break;
			case 256: s = "invalid EmbeddedStatement"; break;
			case 257: s = "invalid EmbeddedStatement"; break;
			case 258: s = "invalid EmbeddedStatement"; break;
			case 259: s = "invalid EmbeddedStatement"; break;
			case 260: s = "invalid EmbeddedStatement"; break;
			case 261: s = "invalid WhileOrUntil"; break;
			case 262: s = "invalid SingleLineStatementList"; break;
			case 263: s = "invalid SingleLineStatementList"; break;
			case 264: s = "invalid OnErrorStatement"; break;
			case 265: s = "invalid ResumeStatement"; break;
			case 266: s = "invalid CaseClause"; break;
			case 267: s = "invalid CaseClause"; break;

			default: s = "error " + errorNumber; break;
		}
		this.Errors.Error(line, col, s);
	}
	
	private bool StartOf(int s)
	{
		return set[s, lexer.LookAhead.kind];
	}
	
	static bool[,] set = {
	{T,x,x,x, x,x,x,x, x,x,x,x, x,x,x,x, x,x,x,x, x,x,x,x, x,x,x,x, x,x,x,x, x,x,x,x, x,x,x,x, x,x,x,x, x,x,x,x, x,x,x,x, x,x,x,x, x,x,x,x, x,x,x,x, x,x,x,x, x,x,x,x, x,x,x,x, x,x,x,x, x,x,x,x, x,x,x,x, x,x,x,x, x,x,x,x, x,x,x,x, x,x,x,x, x,x,x,x, x,x,x,x, x,x,x,x, x,x,x,x, x,x,x,x, x,x,x,x, x,x,x,x, x,x,x,x, x,x,x,x, x,x,x,x, x,x,x,x, x,x,x,x, x,x,x,x, x,x,x,x, x,x,x,x, x,x,x,x, x,x,x,x, x,x,x,x, x,x,x,x, x,x,x,x, x,x,x,x, x,x,x,x, x,x,x,x, x,x,x,x, x,x,x,x, x,x,x},
	{x,x,x,x, x,x,x,x, x,x,x,x, x,x,x,x, x,x,x,x, x,x,x,x, x,x,x,T, x,x,x,x, x,x,x,x, x,x,x,x, x,x,x,x, x,x,x,x, x,x,x,x, x,x,x,x, x,x,x,x, x,x,x,x, x,x,x,T, x,x,x,x, x,x,x,x, x,x,x,x, T,x,x,x, x,x,x,x, x,x,T,x, x,x,x,x, x,x,x,T, x,x,x,x, x,x,x,x, x,x,x,x, T,x,x,x, x,x,x,x, x,T,T,x, x,x,T,x, x,x,x,T, x,x,x,x, x,x,x,x, x,x,x,x, x,T,x,T, T,x,x,x, x,x,x,x, x,T,T,x, x,x,x,x, x,x,T,x, x,x,x,x, x,x,x,x, x,x,x,x, x,x,x,x, x,x,x,x, x,x,x,x, x,x,x,x, x,x,x,x, x,x,x,T, x,x,x},
	{x,x,x,x, x,x,x,x, x,x,x,x, x,x,x,x, x,x,x,x, x,x,x,x, x,x,x,T, x,x,x,x, x,x,x,x, x,x,x,x, x,x,x,x, x,x,x,x, x,x,x,x, x,x,x,x, x,x,x,x, x,x,x,x, x,x,x,T, x,x,x,x, x,x,x,x, x,x,x,x, T,x,x,x, x,x,x,x, x,x,T,x, x,x,x,x, x,x,x,T, x,x,x,x, x,x,x,x, x,x,x,x, T,x,x,x, x,x,x,x, x,T,T,x, x,x,x,x, x,x,x,T, x,x,x,x, x,x,x,x, x,x,x,x, x,T,x,T, T,x,x,x, x,x,x,x, x,T,T,x, x,x,x,x, x,x,T,x, x,x,x,x, x,x,x,x, x,x,x,x, x,x,x,x, x,x,x,x, x,x,x,x, x,x,x,x, x,x,x,x, x,x,x,T, x,x,x},
	{x,x,x,x, x,x,x,x, x,x,x,x, x,x,x,x, x,x,x,x, x,x,x,x, x,x,x,x, x,x,x,x, x,x,x,x, x,x,x,x, x,x,x,x, x,x,x,x, x,x,x,x, x,x,x,x, x,x,x,x, x,x,x,x, x,x,x,x, x,x,x,x, x,x,x,x, x,x,x,x, x,x,x,x, x,x,x,x, x,x,x,x, x,x,x,x, x,x,x,T, x,x,x,x, x,x,x,x, x,x,x,x, x,x,x,x, x,x,x,x, x,x,T,x, x,x,x,x, x,x,x,T, x,x,x,x, x,x,x,x, x,x,x,x, x,T,x,T, T,x,x,x, x,x,x,x, x,T,T,x, x,x,x,x, x,x,x,x, x,x,x,x, x,x,x,x, x,x,x,x, x,x,x,x, x,x,x,x, x,x,x,x, x,x,x,x, x,x,x,x, x,x,x,T, x,x,x},
	{x,x,T,x, x,x,x,x, x,x,x,x, x,x,x,x, x,x,x,x, x,x,x,x, x,x,x,T, x,x,x,x, x,x,x,x, x,x,x,x, x,x,x,x, x,x,x,T, x,T,T,T, x,T,x,T, x,x,x,x, x,x,x,x, x,x,x,x, x,x,T,x, x,x,x,x, x,x,x,x, x,x,x,x, x,x,x,x, x,x,x,x, x,x,x,T, x,x,x,x, x,x,x,x, x,x,x,x, x,x,x,x, x,x,x,x, x,x,x,x, x,x,x,x, x,x,x,x, x,x,x,x, x,x,T,x, x,T,x,x, x,x,x,T, T,x,x,x, x,x,x,x, x,x,x,x, x,x,x,x, x,x,x,x, x,x,x,x, x,T,x,x, x,x,x,x, T,T,x,x, x,x,x,x, x,x,x,x, x,x,x,x, x,x,x,x, x,x,x,x, x,x,x,x, T,x,x},
	{x,x,T,x, x,x,x,x, x,x,x,x, x,x,x,x, x,x,x,x, x,x,x,x, x,x,x,x, x,x,x,x, x,x,x,x, x,x,x,x, x,x,x,x, x,x,x,T, x,T,T,T, T,x,T,x, x,x,x,x, x,x,x,x, x,T,x,T, x,x,T,x, x,x,x,x, T,T,x,x, x,x,x,x, T,x,x,x, x,x,x,x, x,x,x,T, x,x,x,x, x,x,x,x, x,x,x,x, x,x,x,T, x,x,x,x, x,T,x,x, x,x,x,x, x,x,x,T, x,x,x,x, x,T,T,x, x,x,x,x, x,x,x,x, T,x,x,x, x,x,x,x, x,x,x,x, x,x,x,T, T,x,x,x, x,T,T,x, x,T,x,x, x,x,x,x, T,T,x,x, x,x,x,x, x,x,x,x, x,x,T,T, T,T,x,x, x,x,T,x, x,x,x,x, T,x,x},
	{x,x,T,x, x,x,x,x, x,x,x,x, x,x,x,x, x,x,x,x, x,x,x,x, x,x,x,x, x,x,x,x, x,x,x,x, x,x,x,x, x,x,x,x, x,x,x,T, x,T,T,T, T,x,T,x, x,x,x,x, x,x,x,x, x,T,x,x, x,x,T,x, x,x,x,x, T,T,x,x, x,x,x,x, T,x,x,x, x,x,x,x, x,x,x,T, x,x,x,x, x,x,x,x, x,x,x,x, x,x,x,T, x,x,x,x, x,T,x,x, x,x,x,x, x,x,x,x, x,x,x,x, x,T,T,x, x,x,x,x, x,x,x,x, T,x,x,x, x,x,x,x, x,x,x,x, x,x,x,T, T,x,x,x, x,T,x,x, x,T,x,x, x,x,x,x, T,T,x,x, x,x,x,x, x,x,x,x, x,x,T,T, T,T,x,x, x,x,T,x, x,x,x,x, T,x,x},
	{x,x,T,x, x,x,x,x, x,x,x,x, x,x,x,x, x,x,x,x, x,x,x,x, x,x,x,T, x,x,x,x, x,x,x,x, x,x,x,x, x,x,x,x, x,x,x,T, x,T,T,T, x,x,x,x, x,x,x,x, x,x,x,x, x,x,x,T, x,x,T,T, x,x,x,x, x,x,T,T, T,T,x,x, x,x,x,x, x,x,T,x, x,T,x,T, x,x,x,T, T,x,x,x, x,x,x,x, x,x,x,x, T,x,x,x, x,x,x,x, x,T,T,T, x,x,x,x, x,x,x,T, T,x,T,x, x,x,x,x, T,T,T,x, T,T,T,T, T,x,T,x, x,x,x,x, x,T,T,x, x,x,x,x, x,x,T,T, x,T,x,x, x,x,x,x, T,T,x,x, x,x,x,T, T,x,x,T, x,x,x,x, x,x,x,x, x,x,x,x, x,T,T,x, T,x,x},
	{x,x,x,x, x,x,x,x, x,x,x,x, x,x,x,x, x,x,x,x, x,x,x,x, x,x,x,x, x,x,x,x, x,x,x,x, x,x,x,x, x,x,x,x, x,x,x,x, x,x,x,x, x,x,x,x, x,x,x,x, x,x,x,x, x,x,x,x, x,x,x,x, x,x,x,x, x,x,x,T, x,T,x,x, x,x,x,x, x,x,x,x, x,x,x,x, x,x,x,T, x,x,x,x, x,x,x,x, x,x,x,x, x,x,x,x, x,x,x,x, x,x,T,T, x,x,x,x, x,x,x,T, T,x,x,x, x,x,x,x, T,T,T,x, x,T,x,T, T,x,T,x, x,x,x,x, x,T,T,x, x,x,x,x, x,x,x,x, x,x,x,x, x,x,x,x, x,x,x,x, x,x,x,T, T,x,x,x, x,x,x,x, x,x,x,x, x,x,x,x, x,x,x,x, x,x,x},
	{x,x,T,x, x,x,x,x, x,x,x,x, x,x,x,x, x,x,x,x, x,x,x,x, x,x,x,x, x,x,x,x, x,x,x,x, x,x,x,x, x,x,x,x, x,x,x,T, x,T,T,T, x,x,x,x, x,x,x,x, x,x,x,x, x,x,x,x, x,x,T,x, x,x,x,x, x,x,x,x, x,x,x,x, x,x,x,x, x,x,x,x, x,x,x,T, x,x,x,x, x,x,x,x, x,x,x,x, x,x,x,x, x,x,x,x, x,x,x,x, x,x,x,x, x,x,x,x, x,x,x,x, x,x,T,x, x,x,x,x, x,x,x,x, T,x,x,x, x,x,x,x, x,x,x,x, x,x,x,x, x,x,x,x, x,x,x,x, x,T,x,x, x,x,x,x, T,T,x,x, x,x,x,x, x,x,x,x, x,x,x,x, x,x,x,x, x,x,T,x, x,x,x,x, T,x,x},
	{x,x,x,x, x,x,x,x, x,x,x,x, x,x,x,x, x,x,x,x, x,x,x,x, x,x,x,x, x,x,x,x, x,x,x,x, x,x,x,x, x,x,x,x, x,x,x,x, x,x,x,x, T,x,T,x, x,x,x,x, x,x,x,x, x,T,x,x, x,x,x,x, x,x,x,x, T,T,x,x, x,x,x,x, T,x,x,x, x,x,x,x, x,x,x,x, x,x,x,x, x,x,x,x, x,x,x,x, x,x,x,T, x,x,x,x, x,T,x,x, x,x,x,x, x,x,x,x, x,x,x,x, x,x,x,x, x,x,x,x, x,x,x,x, x,x,x,x, x,x,x,x, x,x,x,x, x,x,x,T, T,x,x,x, x,T,x,x, x,x,x,x, x,x,x,x, x,x,x,x, x,x,x,x, x,x,x,x, x,x,T,T, T,T,x,x, x,x,x,x, x,x,x,x, x,x,x},
	{x,x,T,x, x,x,x,x, x,x,x,x, x,x,x,x, x,x,x,x, x,x,x,x, x,x,x,T, x,x,x,x, x,x,x,x, x,x,x,x, x,x,x,x, x,x,x,T, x,T,T,T, x,x,x,x, x,x,x,x, x,x,x,x, x,x,x,x, x,x,T,x, x,x,x,x, x,x,x,x, x,x,x,x, x,x,x,x, x,x,x,x, x,x,x,T, x,x,x,x, x,x,x,x, x,x,x,x, x,x,x,x, x,x,x,x, x,x,x,x, x,x,x,x, x,x,x,x, x,x,x,x, x,x,T,x, x,x,x,x, x,x,x,x, T,x,x,x, x,x,x,x, x,x,x,x, x,x,x,x, x,x,x,x, x,x,x,x, x,T,x,x, x,x,x,x, T,T,x,x, x,x,x,x, x,x,x,x, x,x,x,x, x,x,x,x, x,x,x,x, x,x,x,x, T,x,x},
	{x,x,x,x, x,x,x,x, x,x,x,x, x,x,x,x, x,x,x,x, x,x,x,x, x,x,x,T, x,x,x,x, x,x,x,x, x,x,x,x, x,x,x,x, x,x,x,x, x,x,x,x, x,x,x,x, x,x,x,x, x,x,x,x, x,x,x,T, x,x,x,x, x,x,x,x, x,x,x,T, T,T,x,x, x,x,x,x, x,x,T,x, x,T,x,x, x,x,x,T, T,x,x,x, x,x,x,x, x,x,x,x, T,x,x,x, x,x,x,x, x,T,T,T, x,x,x,x, x,x,x,T, T,x,x,x, x,x,x,x, T,T,T,x, x,T,T,T, T,x,T,x, x,x,x,x, x,T,T,x, x,x,x,x, x,x,T,T, x,x,x,x, x,x,x,x, x,x,x,x, x,x,x,T, T,x,x,x, x,x,x,x, x,x,x,x, x,x,x,x, x,x,x,x, x,x,x},
	{x,x,T,x, x,x,x,x, x,x,x,x, x,x,x,x, x,x,x,x, x,x,x,x, x,x,x,x, x,x,x,x, x,x,x,x, x,x,x,x, x,x,x,x, x,x,x,T, x,T,T,T, x,x,x,x, x,x,x,x, x,x,x,x, x,x,x,x, x,x,T,x, x,x,x,x, x,x,x,x, x,x,x,x, x,x,x,x, x,x,x,x, x,x,x,T, x,x,x,x, x,x,x,x, x,x,x,x, x,x,x,x, x,x,x,x, x,x,x,x, x,x,x,x, x,x,x,x, x,x,x,x, x,x,T,x, x,x,x,x, x,x,x,x, T,x,x,x, x,x,x,x, x,x,x,x, x,x,x,x, x,x,x,x, x,x,x,x, x,T,x,x, x,x,x,x, T,T,x,x, x,x,x,x, x,x,x,x, x,x,x,x, x,x,x,x, x,x,x,x, x,x,x,x, T,x,x},
	{x,T,T,T, T,T,T,T, T,T,T,x, x,T,x,x, x,x,x,x, x,x,x,x, T,x,x,x, x,x,x,x, x,x,x,x, x,x,x,x, x,x,T,T, x,x,x,T, x,T,T,T, T,x,T,x, T,x,x,T, T,T,T,T, T,T,T,x, T,T,T,T, T,T,T,T, T,T,x,x, x,T,T,T, T,x,x,x, T,x,x,T, T,x,T,T, T,x,T,x, x,x,T,x, T,x,T,x, x,x,x,T, x,x,x,x, x,T,x,T, x,x,x,x, T,T,x,T, x,x,T,x, x,T,T,T, x,x,x,x, x,x,x,x, T,x,x,x, x,T,x,T, T,T,T,T, x,x,x,T, T,T,x,T, x,T,x,x, T,T,x,T, x,T,T,T, T,T,x,x, x,T,T,x, x,x,T,x, T,x,T,T, T,T,T,T, T,T,T,T, x,x,x,x, T,x,x},
	{x,x,x,x, x,x,x,x, x,x,x,x, x,x,x,x, x,x,x,x, x,x,x,x, x,x,x,x, x,x,x,x, x,x,x,x, x,x,x,x, x,x,x,x, x,x,x,T, x,x,T,x, x,x,x,x, x,x,x,x, x,x,x,x, x,x,x,x, x,x,x,x, x,x,x,x, x,x,x,x, x,x,x,x, x,x,x,x, x,x,x,x, x,x,x,x, x,x,x,x, T,x,x,x, x,x,x,x, x,x,x,x, x,x,x,x, x,x,x,x, x,x,x,x, x,x,x,x, x,x,x,x, x,x,x,x, x,x,x,x, x,x,x,x, x,x,x,x, x,x,x,x, x,x,x,x, x,x,x,x, x,x,x,x, x,x,x,T, x,x,x,x, x,x,x,x, T,x,x,x, x,x,x,x, x,x,x,x, x,x,x,x, x,x,x,x, x,x,x,x, x,x,x,x, x,x,x},
	{x,x,x,x, x,x,x,x, x,x,x,x, x,x,x,x, x,x,x,x, x,x,x,x, x,x,x,T, x,x,x,x, x,x,x,x, x,x,x,x, x,x,x,x, x,x,x,x, x,x,x,x, x,x,x,x, x,x,x,x, x,x,x,x, x,x,x,x, x,x,x,x, x,x,x,x, x,x,x,x, x,x,x,x, x,x,x,x, x,x,x,x, x,x,x,x, x,x,x,T, x,T,x,x, x,x,x,x, x,x,x,x, x,x,x,x, x,x,x,x, x,x,x,x, x,x,x,x, x,x,x,x, x,x,x,x, x,x,x,x, x,x,x,x, x,T,x,T, T,x,x,x, x,x,x,x, T,x,x,x, x,x,x,x, x,x,x,x, x,x,x,x, x,x,x,x, x,x,x,x, x,x,x,x, x,x,x,x, x,x,x,x, x,x,x,x, x,x,x,x, x,x,x,x, x,x,x},
	{x,x,x,x, x,x,x,x, x,x,x,x, x,x,x,x, x,x,x,x, x,x,x,x, x,x,x,T, x,x,x,x, x,x,x,x, x,x,x,x, x,x,T,x, x,x,x,x, x,x,x,x, x,x,x,x, x,x,x,x, x,x,x,x, x,x,x,x, x,x,x,x, x,x,x,x, x,x,x,x, x,x,x,x, x,x,x,x, x,x,x,x, x,x,x,x, x,x,x,x, x,x,x,x, x,x,x,x, x,x,x,x, x,x,x,x, x,x,x,x, x,x,x,x, x,x,x,x, x,x,x,x, x,x,x,x, x,x,x,x, x,x,x,x, x,x,x,x, x,T,x,x, T,x,x,x, x,x,x,x, x,x,x,x, x,x,x,x, x,x,x,x, x,x,x,x, x,x,x,x, x,x,x,x, x,x,x,x, x,x,x,x, x,x,x,x, x,x,x,x, x,x,x,x, x,x,x},
	{x,x,x,x, x,x,x,x, x,x,x,x, x,x,x,x, x,x,x,x, x,x,x,x, x,x,x,T, x,x,x,x, x,x,x,x, x,x,x,x, x,x,x,x, x,x,x,x, x,x,x,x, x,x,x,x, x,x,x,x, x,x,x,x, x,x,x,x, x,x,x,x, x,x,x,x, x,x,x,T, x,T,x,x, x,x,x,x, x,x,x,x, x,T,x,x, x,x,x,T, T,x,x,x, x,x,x,x, x,x,x,x, x,x,x,x, x,x,x,x, x,x,T,T, x,x,x,x, x,x,x,T, T,x,x,x, x,x,x,x, T,T,T,x, x,T,T,T, T,x,T,x, x,x,x,x, x,T,T,x, x,x,x,x, x,x,x,T, x,x,x,x, x,x,x,x, x,x,x,x, x,x,x,T, T,x,x,x, x,x,x,x, x,x,x,x, x,x,x,x, x,x,x,x, x,x,x},
	{x,x,x,x, x,x,x,x, x,x,x,x, x,x,x,x, x,x,x,x, x,x,x,x, x,x,x,x, x,x,x,x, x,x,x,x, x,x,x,x, x,x,x,x, x,x,x,x, x,x,x,x, x,x,x,x, x,x,x,x, x,x,x,x, x,x,x,T, x,x,x,x, x,x,x,x, x,x,x,x, T,x,x,x, x,x,x,x, x,x,T,x, x,x,x,x, x,x,x,x, x,x,x,x, x,x,x,x, x,x,x,x, T,x,x,x, x,x,x,x, x,T,x,x, x,x,x,x, x,x,x,x, x,x,x,x, x,x,x,x, x,x,x,x, x,x,x,x, x,x,x,x, x,x,x,x, x,x,x,x, x,x,x,x, x,x,T,x, x,x,x,x, x,x,x,x, x,x,x,x, x,x,x,x, x,x,x,x, x,x,x,x, x,x,x,x, x,x,x,x, x,x,x,x, x,x,x},
	{x,T,T,T, T,T,T,T, T,T,T,x, x,T,x,x, x,x,x,x, x,x,x,x, T,x,x,x, x,x,x,x, x,x,x,x, x,x,x,x, x,x,T,T, x,x,x,T, x,T,T,T, T,x,T,x, T,x,x,T, T,T,T,T, T,T,T,x, T,T,T,T, T,T,T,T, T,T,x,x, x,T,T,T, T,x,x,x, x,x,x,T, T,x,T,T, T,x,T,x, x,x,T,x, T,x,T,x, x,x,x,T, x,x,x,x, x,T,x,T, x,x,x,x, T,T,x,T, x,x,T,x, x,T,T,T, x,x,x,x, x,x,x,x, T,x,x,x, x,T,x,T, T,T,T,T, x,x,x,T, T,T,x,T, x,T,x,x, T,T,x,T, x,T,T,T, T,T,x,x, x,T,T,x, x,x,T,x, T,x,T,T, T,T,T,T, T,T,T,T, x,x,x,x, T,x,x},
	{x,T,T,T, T,T,T,T, T,T,T,T, T,T,x,x, x,x,x,x, x,x,x,x, T,x,x,x, x,x,x,x, x,x,x,x, x,x,x,x, x,x,T,T, x,x,x,T, T,T,T,T, T,x,T,x, T,x,x,T, T,T,T,T, T,T,T,x, T,T,T,T, T,T,T,T, T,T,x,x, x,T,T,T, T,x,x,x, T,x,x,T, T,x,T,T, T,x,T,x, x,x,T,x, T,x,T,x, x,x,x,T, x,x,x,x, x,T,x,T, x,x,x,x, T,T,x,T, x,x,T,x, x,T,T,T, x,x,x,x, x,x,x,x, T,x,x,x, x,T,x,T, T,T,T,T, x,x,x,T, T,T,x,T, x,T,x,x, T,T,x,T, x,T,T,T, T,T,x,x, x,T,T,x, x,x,T,x, T,x,T,T, T,T,T,T, T,T,T,T, x,x,x,x, T,x,x},
	{x,x,x,x, x,x,x,x, x,x,x,x, x,x,x,x, x,x,x,x, x,x,x,x, x,x,x,x, x,x,x,x, x,x,x,x, x,x,x,x, x,x,x,x, x,x,x,x, x,x,x,x, x,x,x,x, x,x,x,x, x,x,x,x, x,x,x,x, x,x,x,x, x,x,x,x, x,x,x,x, x,x,x,x, x,x,x,x, x,x,x,x, x,x,x,x, x,x,x,T, x,T,x,x, x,x,x,x, x,x,x,x, x,x,x,x, x,x,x,x, x,x,x,x, x,x,x,x, x,x,x,x, x,x,x,x, x,x,x,x, x,x,x,x, x,T,x,T, T,x,x,x, x,x,x,x, x,x,x,x, x,x,x,x, x,x,x,x, x,x,x,x, x,x,x,x, x,x,x,x, x,x,x,x, x,x,x,x, x,x,x,x, x,x,x,x, x,x,x,x, x,x,x,x, x,x,x},
	{x,x,x,x, x,x,x,x, x,x,x,x, x,x,x,x, x,x,x,x, x,x,x,x, x,x,x,T, x,x,x,x, x,x,x,x, x,x,x,x, x,x,x,x, x,x,x,x, x,x,x,x, x,x,x,x, x,x,x,x, x,x,x,x, x,x,x,x, x,x,x,x, x,x,x,x, x,x,x,x, x,x,x,x, x,x,x,x, x,x,x,x, x,x,x,x, x,x,x,T, x,x,x,x, x,x,x,x, x,x,x,x, x,x,x,x, x,x,x,x, x,x,x,x, x,x,x,x, x,x,x,x, x,x,x,x, x,x,x,x, x,x,x,x, x,T,x,T, T,x,x,x, x,x,x,x, T,x,x,x, x,x,x,x, x,x,x,x, x,x,x,x, x,x,x,x, x,x,x,x, x,x,x,x, x,x,x,x, x,x,x,x, x,x,x,x, x,x,x,x, x,x,x,x, x,x,x},
	{x,x,x,x, x,x,x,x, x,x,x,x, x,x,x,x, x,x,x,x, x,x,x,x, x,x,x,x, x,x,x,x, x,x,x,x, x,x,x,x, x,x,x,x, x,x,x,x, x,x,x,x, x,x,x,x, x,x,x,x, x,x,x,x, x,x,x,x, x,x,x,x, x,x,x,x, x,x,x,x, x,x,x,x, x,x,x,x, x,x,x,x, x,x,x,x, x,x,x,T, x,x,x,x, x,x,x,x, x,x,x,x, x,x,x,x, x,x,x,x, x,x,x,x, x,x,x,x, x,x,x,x, x,x,x,x, x,x,x,x, x,x,x,x, x,T,x,T, T,x,x,x, x,x,x,x, T,x,x,x, x,x,x,x, x,x,x,x, x,x,x,x, x,x,x,x, x,x,x,x, x,x,x,x, x,x,x,x, x,x,x,x, x,x,x,x, x,x,x,x, x,x,x,x, x,x,x},
	{x,x,x,x, x,x,x,x, x,x,x,x, x,x,x,x, x,x,x,x, x,x,x,x, x,x,x,T, x,x,x,x, x,x,x,x, x,x,x,x, x,x,x,x, x,x,x,x, x,x,x,x, x,x,x,x, x,x,x,x, x,x,x,x, x,x,x,x, x,x,x,x, x,x,x,x, x,x,x,x, x,x,x,x, x,x,x,x, x,x,x,x, x,x,x,x, x,x,x,T, x,T,x,x, x,x,x,x, x,x,x,x, x,x,x,x, x,x,x,x, x,x,x,x, x,x,x,x, x,x,x,x, x,x,x,x, x,x,x,x, x,x,x,x, x,T,x,T, T,x,x,x, x,x,x,x, x,x,x,x, x,x,x,x, x,x,x,x, x,x,x,x, x,x,x,x, x,x,x,x, x,x,x,x, x,x,x,x, x,x,x,x, x,x,x,x, x,x,x,x, x,x,x,x, x,x,x},
	{x,x,x,x, x,x,x,x, x,x,x,x, x,x,x,x, x,x,x,x, x,x,x,x, x,x,x,x, x,x,x,x, x,x,x,x, x,x,x,x, x,x,x,x, x,x,x,x, x,x,x,x, x,x,x,x, x,x,x,x, x,x,x,x, x,x,x,x, x,x,x,x, x,x,x,x, x,x,x,x, x,x,x,x, x,x,x,x, x,x,x,x, x,x,x,x, x,x,x,T, x,x,x,x, x,x,x,x, x,x,x,x, x,x,x,x, x,x,x,x, x,x,x,x, x,x,x,x, x,x,x,x, x,x,x,x, x,x,x,x, x,x,x,x, x,T,x,T, T,x,x,x, x,x,x,x, x,x,x,x, x,x,x,x, x,x,x,x, x,x,x,x, x,x,x,x, x,x,x,x, x,x,x,x, x,x,x,x, x,x,x,x, x,x,x,x, x,x,x,x, x,x,x,x, x,x,x},
	{x,x,T,T, T,T,T,T, T,T,T,x, x,x,T,T, T,x,x,x, x,x,x,x, T,x,x,x, x,x,x,x, x,x,x,x, x,x,x,x, x,x,x,T, x,x,x,T, x,T,T,T, T,x,T,x, x,x,x,T, T,T,T,T, T,T,T,x, T,T,T,x, T,T,T,T, T,T,x,x, x,x,T,x, T,x,x,x, x,x,x,x, x,x,x,T, T,x,x,x, x,x,T,x, x,x,x,x, x,x,x,T, x,x,x,x, x,T,x,T, x,x,x,x, T,T,x,T, x,T,T,x, x,T,T,x, x,x,x,x, x,x,x,x, T,x,x,x, x,x,x,x, x,x,x,x, x,x,x,T, T,x,x,x, x,T,x,x, x,T,x,x, x,T,x,T, T,T,x,x, x,x,x,x, x,x,x,x, x,x,T,T, T,T,T,T, T,T,T,T, x,x,x,x, T,x,x},
	{x,x,T,T, T,T,T,T, T,T,T,x, x,x,T,T, T,x,x,x, x,x,T,x, T,x,x,x, x,x,x,x, x,x,x,x, x,x,x,x, x,x,x,T, x,x,x,T, x,T,T,T, T,x,T,x, x,x,x,T, T,T,T,T, T,T,T,x, T,T,T,x, T,T,T,T, T,T,x,x, x,x,T,x, T,x,x,x, x,x,x,x, x,x,x,T, T,x,x,x, x,x,T,x, x,x,x,x, x,x,x,T, x,x,x,x, x,T,x,T, x,x,x,x, T,T,x,T, x,T,T,x, x,T,T,x, x,x,x,x, x,x,x,x, T,x,x,x, x,x,x,x, x,x,x,x, x,x,x,T, T,x,x,x, x,T,x,x, x,T,x,x, x,T,x,T, T,T,x,x, x,x,x,x, x,x,x,x, x,x,T,T, T,T,T,T, T,T,T,T, x,x,x,x, T,x,x},
	{x,x,T,T, T,T,T,T, T,T,x,x, x,x,x,x, x,x,x,x, x,x,x,x, T,x,x,x, x,x,x,x, x,x,x,x, x,x,x,x, x,x,x,T, x,x,x,T, x,T,T,T, T,x,T,x, x,x,x,T, T,T,T,T, T,T,T,x, T,T,T,x, T,T,T,T, T,T,x,x, x,x,T,x, T,x,x,x, x,x,x,x, x,x,x,T, T,x,x,x, x,x,T,x, x,x,x,x, x,x,x,T, x,x,x,x, x,T,x,T, x,x,x,x, T,T,x,T, x,x,T,x, x,T,T,x, x,x,x,x, x,x,x,x, T,x,x,x, x,x,x,x, x,x,x,x, x,x,x,T, T,x,x,x, x,T,x,x, x,T,x,x, x,T,x,T, T,T,x,x, x,x,x,x, x,x,x,x, x,x,T,T, T,T,T,T, T,T,T,T, x,x,x,x, T,x,x},
	{x,x,T,T, T,T,T,T, T,T,T,x, T,x,T,T, T,x,x,x, x,x,x,x, T,T,x,x, x,x,x,x, x,x,x,x, x,x,x,x, x,x,x,T, x,x,x,T, x,T,T,T, T,x,T,x, x,x,x,T, T,T,T,T, T,T,T,x, T,T,T,x, T,T,T,T, T,T,x,x, x,x,T,x, T,x,x,x, x,x,x,x, x,x,x,T, T,x,x,x, x,x,T,x, x,x,x,x, x,x,x,T, x,x,x,x, x,T,x,T, x,x,x,x, T,T,x,T, x,T,T,x, x,T,T,x, x,x,x,x, x,x,x,x, T,x,x,x, x,x,x,x, x,x,x,x, x,x,x,T, T,x,x,x, x,T,x,x, x,T,x,x, x,T,x,T, T,T,x,x, x,x,x,x, x,x,x,x, x,x,T,T, T,T,T,T, T,T,T,T, x,x,x,x, T,x,x},
	{x,x,x,x, x,x,x,x, x,x,x,T, x,x,x,x, x,x,x,x, x,x,x,x, x,x,T,T, T,T,T,x, x,x,x,x, x,x,x,x, x,x,x,x, x,x,x,x, x,x,x,x, x,x,x,x, x,x,x,x, x,x,x,x, x,x,x,x, x,x,x,x, x,x,x,x, x,x,x,x, x,x,x,x, x,x,x,x, x,x,x,x, x,x,x,x, x,x,x,x, x,x,x,x, x,x,x,x, x,x,x,x, x,T,x,x, T,x,x,x, x,x,x,x, x,x,x,x, x,x,x,x, x,x,x,x, x,x,x,x, x,x,x,x, x,x,x,x, x,x,x,x, x,x,x,x, x,x,x,x, x,x,x,x, x,x,x,x, x,x,x,x, x,x,x,x, x,x,x,x, x,x,x,x, x,x,x,x, x,T,x,x, x,x,x,x, x,x,x,x, x,x,x,x, x,x,x},
	{x,x,T,T, T,T,T,T, T,T,T,x, x,x,T,T, T,x,x,x, x,x,x,x, T,x,x,x, x,x,x,x, x,x,x,x, x,x,x,x, x,x,x,T, x,x,x,T, x,T,T,T, T,x,T,x, x,x,x,T, T,T,T,T, T,T,T,x, T,T,T,x, T,T,T,T, T,T,x,x, x,x,T,x, T,x,x,x, x,x,x,x, x,x,x,T, T,x,x,x, x,x,T,x, x,x,x,x, x,x,x,T, x,x,x,x, x,T,x,T, x,x,x,x, T,T,x,T, x,x,T,x, x,T,T,x, x,x,x,x, x,x,x,x, T,x,x,x, x,x,x,x, x,x,x,x, x,x,x,T, T,x,x,x, x,T,x,x, x,T,x,x, x,T,x,T, T,T,x,x, x,x,x,x, x,x,x,x, x,x,T,T, T,T,T,T, T,T,T,T, x,x,x,x, T,x,x},
	{x,x,x,x, x,x,x,x, x,x,x,x, x,x,x,x, x,x,x,x, x,x,x,x, x,x,x,x, x,x,x,x, x,x,x,x, x,x,x,x, x,x,x,x, x,x,x,x, x,x,x,x, x,T,x,T, x,x,x,x, x,x,x,x, x,x,x,x, x,x,x,x, x,x,x,x, x,x,x,x, x,x,x,x, x,x,x,x, x,x,x,x, x,x,x,x, x,x,x,x, x,x,x,x, x,x,x,x, x,x,x,x, x,x,x,x, x,x,x,x, x,x,x,x, x,x,x,x, x,x,x,x, x,x,x,x, x,T,x,x, x,x,x,T, x,x,x,x, x,x,x,x, x,x,x,x, x,x,x,x, x,x,x,x, x,x,x,x, x,x,x,x, x,x,x,x, x,x,x,x, x,x,x,x, x,x,x,x, x,x,x,x, x,x,x,x, x,x,x,x, x,x,x,x, x,x,x},
	{x,x,T,T, T,T,T,T, T,T,T,x, x,x,x,x, x,x,x,x, x,x,x,x, T,x,x,x, x,x,x,x, x,x,x,x, x,x,x,x, x,x,T,T, x,x,x,T, x,T,T,T, T,x,T,x, T,x,x,T, T,T,T,T, T,T,T,x, T,T,T,x, T,T,T,T, T,T,x,x, x,x,T,T, T,x,x,x, x,x,x,T, T,x,T,T, T,x,T,x, x,x,T,x, T,x,T,x, x,x,x,T, x,x,x,x, x,T,x,T, x,x,x,x, T,T,x,T, x,x,T,x, x,T,T,T, x,x,x,x, x,x,x,x, T,x,x,x, x,T,x,T, T,T,T,T, x,x,x,T, T,x,x,T, x,T,x,x, T,T,x,T, x,T,T,T, T,T,x,x, x,T,T,x, x,x,T,x, T,x,T,T, T,T,T,T, T,T,T,T, x,x,x,x, T,x,x},
	{x,x,T,x, x,x,x,x, x,x,x,x, x,x,x,x, x,x,x,x, x,x,x,x, x,x,x,x, x,x,x,x, x,x,x,x, x,x,x,x, x,x,x,x, x,x,x,T, x,T,T,T, x,x,x,x, x,x,x,x, x,x,x,x, x,x,x,x, x,x,T,T, x,x,x,x, x,x,x,x, x,T,x,x, x,x,x,x, x,x,x,x, x,x,x,T, x,x,x,x, x,x,x,x, x,x,x,x, x,x,x,x, x,x,x,x, x,x,x,x, x,x,x,x, x,x,x,x, x,x,x,x, x,x,T,x, x,x,x,x, x,x,x,x, T,x,x,x, x,x,x,x, x,x,x,x, x,x,x,x, x,T,x,x, x,x,x,x, x,T,x,x, x,x,x,x, T,T,x,x, x,x,x,x, x,x,x,x, x,x,x,x, x,x,x,x, x,x,x,x, x,x,x,x, T,x,x},
	{x,x,T,T, T,T,T,T, T,T,T,x, x,x,x,x, x,x,x,x, x,x,x,x, T,x,x,x, x,x,x,x, x,x,x,x, x,x,x,x, x,x,T,T, x,x,x,T, x,T,T,T, T,x,T,x, T,x,x,T, T,T,T,T, T,T,T,x, T,T,T,x, T,T,T,T, T,T,x,x, x,x,T,T, T,x,x,x, T,x,x,T, T,x,T,T, T,x,T,x, x,x,T,x, T,x,T,x, x,x,x,T, x,x,x,x, x,T,x,T, x,x,x,x, T,T,x,T, x,x,T,x, x,T,T,T, x,x,x,x, x,x,x,x, T,x,x,x, x,T,x,T, T,T,T,T, x,x,x,T, T,x,x,T, x,T,x,x, T,T,x,T, x,T,T,T, T,T,x,x, x,T,T,x, x,x,T,x, T,x,T,T, T,T,T,T, T,T,T,T, x,x,x,x, T,x,x},
	{x,x,x,x, x,x,x,x, x,x,x,T, x,x,x,x, x,x,x,x, x,x,x,x, x,x,x,x, x,x,x,x, x,T,T,T, T,T,T,T, T,T,x,x, x,x,x,x, x,x,x,x, x,x,x,x, x,x,x,x, x,x,x,x, x,x,x,x, x,x,x,x, x,x,x,x, x,x,x,x, x,x,x,x, x,x,x,x, x,x,x,x, x,x,x,x, x,x,x,x, x,x,x,x, x,x,x,x, x,x,x,x, x,x,x,x, x,x,x,x, x,x,x,x, x,x,x,x, x,x,x,x, x,x,x,x, x,x,x,x, x,x,x,x, x,x,x,x, x,x,x,x, x,x,x,x, x,x,x,x, x,x,x,x, x,x,x,x, x,x,x,x, x,x,x,x, x,x,x,x, x,x,x,x, x,x,x,x, x,x,x,x, x,x,x,x, x,x,x,x, x,x,x,x, x,x,x},
	{x,x,T,x, x,T,x,x, x,x,x,x, x,x,x,x, x,x,x,x, x,x,x,x, x,x,x,x, x,x,x,x, x,x,x,x, x,x,x,x, x,x,x,x, x,x,x,T, x,T,T,T, x,x,x,x, x,x,x,x, x,x,x,x, x,x,x,x, x,x,T,x, x,x,x,x, x,x,x,x, x,x,x,x, x,x,x,x, x,x,x,x, x,x,x,T, x,x,x,x, x,x,x,x, x,x,x,x, x,x,x,x, x,x,x,x, x,x,x,x, x,x,x,x, x,x,x,x, x,x,x,x, x,x,T,x, x,x,x,x, x,x,x,x, T,x,x,x, x,x,x,x, x,x,x,x, x,x,x,x, x,x,x,x, x,x,x,x, x,T,x,x, x,x,x,x, T,T,x,x, x,x,x,x, x,x,x,x, x,x,x,x, x,x,x,x, x,x,x,x, x,x,x,x, T,x,x},
	{x,x,x,x, x,x,x,x, x,x,x,T, x,x,x,x, x,x,x,x, x,x,x,x, x,x,T,T, T,T,T,x, x,x,x,x, x,x,x,x, x,x,x,x, x,x,x,x, x,x,x,x, x,x,x,x, x,x,x,x, x,x,x,x, x,x,x,x, x,x,x,x, x,x,x,x, x,x,x,x, x,x,x,x, x,x,x,x, x,x,x,x, x,x,x,x, x,x,x,x, x,x,x,x, x,x,x,x, x,x,x,x, x,T,x,x, x,x,x,x, x,x,x,x, x,x,x,x, x,x,x,x, x,x,x,x, x,x,x,x, x,x,x,x, x,x,x,x, x,x,x,x, x,x,x,x, x,x,x,x, x,x,x,x, x,x,x,x, x,x,x,x, x,x,x,x, x,x,x,x, x,x,x,x, x,x,x,x, x,x,x,x, x,x,x,x, x,x,x,x, x,x,x,x, x,x,x}

	};
} // end Parser

}<|MERGE_RESOLUTION|>--- conflicted
+++ resolved
@@ -312,55 +312,30 @@
 	}
 
 	void Qualident(
-<<<<<<< HEAD
-#line  2764 "VBNET.ATG" 
+#line  2768 "VBNET.ATG" 
 out string qualident) {
 
-#line  2766 "VBNET.ATG" 
-=======
-#line  2760 "VBNET.ATG" 
-out string qualident) {
-
-#line  2762 "VBNET.ATG" 
->>>>>>> 4b8d80a6
+#line  2770 "VBNET.ATG" 
 		string name;
 		qualidentBuilder.Length = 0; 
 		
 		Identifier();
 
-<<<<<<< HEAD
-#line  2770 "VBNET.ATG" 
+#line  2774 "VBNET.ATG" 
 		qualidentBuilder.Append(t.val); 
 		while (
-#line  2771 "VBNET.ATG" 
+#line  2775 "VBNET.ATG" 
 DotAndIdentOrKw()) {
 			Expect(10);
 			IdentifierOrKeyword(
-#line  2771 "VBNET.ATG" 
+#line  2775 "VBNET.ATG" 
 out name);
 
-#line  2771 "VBNET.ATG" 
+#line  2775 "VBNET.ATG" 
 			qualidentBuilder.Append('.'); qualidentBuilder.Append(name); 
 		}
 
-#line  2773 "VBNET.ATG" 
-=======
-#line  2766 "VBNET.ATG" 
-		qualidentBuilder.Append(t.val); 
-		while (
-#line  2767 "VBNET.ATG" 
-DotAndIdentOrKw()) {
-			Expect(10);
-			IdentifierOrKeyword(
-#line  2767 "VBNET.ATG" 
-out name);
-
-#line  2767 "VBNET.ATG" 
-			qualidentBuilder.Append('.'); qualidentBuilder.Append(name); 
-		}
-
-#line  2769 "VBNET.ATG" 
->>>>>>> 4b8d80a6
+#line  2777 "VBNET.ATG" 
 		qualident = qualidentBuilder.ToString(); 
 	}
 
@@ -464,109 +439,69 @@
 	}
 
 	void TypeModifier(
-<<<<<<< HEAD
-#line  2844 "VBNET.ATG" 
-=======
-#line  2840 "VBNET.ATG" 
->>>>>>> 4b8d80a6
+#line  2848 "VBNET.ATG" 
 ModifierList m) {
 		switch (la.kind) {
 		case 148: {
 			lexer.NextToken();
 
-<<<<<<< HEAD
-#line  2845 "VBNET.ATG" 
-=======
-#line  2841 "VBNET.ATG" 
->>>>>>> 4b8d80a6
+#line  2849 "VBNET.ATG" 
 			m.Add(Modifiers.Public, t.Location); 
 			break;
 		}
 		case 147: {
 			lexer.NextToken();
 
-<<<<<<< HEAD
-#line  2846 "VBNET.ATG" 
-=======
-#line  2842 "VBNET.ATG" 
->>>>>>> 4b8d80a6
+#line  2850 "VBNET.ATG" 
 			m.Add(Modifiers.Protected, t.Location); 
 			break;
 		}
 		case 99: {
 			lexer.NextToken();
 
-<<<<<<< HEAD
-#line  2847 "VBNET.ATG" 
-=======
-#line  2843 "VBNET.ATG" 
->>>>>>> 4b8d80a6
+#line  2851 "VBNET.ATG" 
 			m.Add(Modifiers.Internal, t.Location); 
 			break;
 		}
 		case 145: {
 			lexer.NextToken();
 
-<<<<<<< HEAD
-#line  2848 "VBNET.ATG" 
-=======
-#line  2844 "VBNET.ATG" 
->>>>>>> 4b8d80a6
+#line  2852 "VBNET.ATG" 
 			m.Add(Modifiers.Private, t.Location); 
 			break;
 		}
 		case 158: {
 			lexer.NextToken();
 
-<<<<<<< HEAD
-#line  2849 "VBNET.ATG" 
-=======
-#line  2845 "VBNET.ATG" 
->>>>>>> 4b8d80a6
+#line  2853 "VBNET.ATG" 
 			m.Add(Modifiers.Static, t.Location); 
 			break;
 		}
 		case 157: {
 			lexer.NextToken();
 
-<<<<<<< HEAD
-#line  2850 "VBNET.ATG" 
-=======
-#line  2846 "VBNET.ATG" 
->>>>>>> 4b8d80a6
+#line  2854 "VBNET.ATG" 
 			m.Add(Modifiers.New, t.Location); 
 			break;
 		}
 		case 122: {
 			lexer.NextToken();
 
-<<<<<<< HEAD
-#line  2851 "VBNET.ATG" 
-=======
-#line  2847 "VBNET.ATG" 
->>>>>>> 4b8d80a6
+#line  2855 "VBNET.ATG" 
 			m.Add(Modifiers.Abstract, t.Location); 
 			break;
 		}
 		case 131: {
 			lexer.NextToken();
 
-<<<<<<< HEAD
-#line  2852 "VBNET.ATG" 
-=======
-#line  2848 "VBNET.ATG" 
->>>>>>> 4b8d80a6
+#line  2856 "VBNET.ATG" 
 			m.Add(Modifiers.Sealed, t.Location); 
 			break;
 		}
 		case 203: {
 			lexer.NextToken();
 
-<<<<<<< HEAD
-#line  2853 "VBNET.ATG" 
-=======
-#line  2849 "VBNET.ATG" 
->>>>>>> 4b8d80a6
+#line  2857 "VBNET.ATG" 
 			m.Add(Modifiers.Partial, t.Location); 
 			break;
 		}
@@ -1340,208 +1275,132 @@
 	}
 
 	void MemberModifier(
-<<<<<<< HEAD
-#line  2856 "VBNET.ATG" 
-=======
-#line  2852 "VBNET.ATG" 
->>>>>>> 4b8d80a6
+#line  2860 "VBNET.ATG" 
 ModifierList m) {
 		switch (la.kind) {
 		case 122: {
 			lexer.NextToken();
 
-<<<<<<< HEAD
-#line  2857 "VBNET.ATG" 
-=======
-#line  2853 "VBNET.ATG" 
->>>>>>> 4b8d80a6
+#line  2861 "VBNET.ATG" 
 			m.Add(Modifiers.Abstract, t.Location);
 			break;
 		}
 		case 79: {
 			lexer.NextToken();
 
-<<<<<<< HEAD
-#line  2858 "VBNET.ATG" 
-=======
-#line  2854 "VBNET.ATG" 
->>>>>>> 4b8d80a6
+#line  2862 "VBNET.ATG" 
 			m.Add(Modifiers.Default, t.Location);
 			break;
 		}
 		case 99: {
 			lexer.NextToken();
 
-<<<<<<< HEAD
-#line  2859 "VBNET.ATG" 
-=======
-#line  2855 "VBNET.ATG" 
->>>>>>> 4b8d80a6
+#line  2863 "VBNET.ATG" 
 			m.Add(Modifiers.Internal, t.Location);
 			break;
 		}
 		case 157: {
 			lexer.NextToken();
 
-<<<<<<< HEAD
-#line  2860 "VBNET.ATG" 
-=======
-#line  2856 "VBNET.ATG" 
->>>>>>> 4b8d80a6
+#line  2864 "VBNET.ATG" 
 			m.Add(Modifiers.New, t.Location);
 			break;
 		}
 		case 142: {
 			lexer.NextToken();
 
-<<<<<<< HEAD
-#line  2861 "VBNET.ATG" 
-=======
-#line  2857 "VBNET.ATG" 
->>>>>>> 4b8d80a6
+#line  2865 "VBNET.ATG" 
 			m.Add(Modifiers.Override, t.Location);
 			break;
 		}
 		case 123: {
 			lexer.NextToken();
 
-<<<<<<< HEAD
-#line  2862 "VBNET.ATG" 
-=======
-#line  2858 "VBNET.ATG" 
->>>>>>> 4b8d80a6
+#line  2866 "VBNET.ATG" 
 			m.Add(Modifiers.Abstract, t.Location);
 			break;
 		}
 		case 145: {
 			lexer.NextToken();
 
-<<<<<<< HEAD
-#line  2863 "VBNET.ATG" 
-=======
-#line  2859 "VBNET.ATG" 
->>>>>>> 4b8d80a6
+#line  2867 "VBNET.ATG" 
 			m.Add(Modifiers.Private, t.Location);
 			break;
 		}
 		case 147: {
 			lexer.NextToken();
 
-<<<<<<< HEAD
-#line  2864 "VBNET.ATG" 
-=======
-#line  2860 "VBNET.ATG" 
->>>>>>> 4b8d80a6
+#line  2868 "VBNET.ATG" 
 			m.Add(Modifiers.Protected, t.Location);
 			break;
 		}
 		case 148: {
 			lexer.NextToken();
 
-<<<<<<< HEAD
-#line  2865 "VBNET.ATG" 
-=======
-#line  2861 "VBNET.ATG" 
->>>>>>> 4b8d80a6
+#line  2869 "VBNET.ATG" 
 			m.Add(Modifiers.Public, t.Location);
 			break;
 		}
 		case 131: {
 			lexer.NextToken();
 
-<<<<<<< HEAD
-#line  2866 "VBNET.ATG" 
-=======
-#line  2862 "VBNET.ATG" 
->>>>>>> 4b8d80a6
+#line  2870 "VBNET.ATG" 
 			m.Add(Modifiers.Sealed, t.Location);
 			break;
 		}
 		case 132: {
 			lexer.NextToken();
 
-<<<<<<< HEAD
-#line  2867 "VBNET.ATG" 
-=======
-#line  2863 "VBNET.ATG" 
->>>>>>> 4b8d80a6
+#line  2871 "VBNET.ATG" 
 			m.Add(Modifiers.Sealed, t.Location);
 			break;
 		}
 		case 158: {
 			lexer.NextToken();
 
-<<<<<<< HEAD
-#line  2868 "VBNET.ATG" 
-=======
-#line  2864 "VBNET.ATG" 
->>>>>>> 4b8d80a6
+#line  2872 "VBNET.ATG" 
 			m.Add(Modifiers.Static, t.Location);
 			break;
 		}
 		case 141: {
 			lexer.NextToken();
 
-<<<<<<< HEAD
-#line  2869 "VBNET.ATG" 
-=======
-#line  2865 "VBNET.ATG" 
->>>>>>> 4b8d80a6
+#line  2873 "VBNET.ATG" 
 			m.Add(Modifiers.Virtual, t.Location);
 			break;
 		}
 		case 140: {
 			lexer.NextToken();
 
-<<<<<<< HEAD
-#line  2870 "VBNET.ATG" 
-=======
-#line  2866 "VBNET.ATG" 
->>>>>>> 4b8d80a6
+#line  2874 "VBNET.ATG" 
 			m.Add(Modifiers.Overloads, t.Location);
 			break;
 		}
 		case 150: {
 			lexer.NextToken();
 
-<<<<<<< HEAD
-#line  2871 "VBNET.ATG" 
-=======
-#line  2867 "VBNET.ATG" 
->>>>>>> 4b8d80a6
+#line  2875 "VBNET.ATG" 
 			m.Add(Modifiers.ReadOnly, t.Location);
 			break;
 		}
 		case 184: {
 			lexer.NextToken();
 
-<<<<<<< HEAD
-#line  2872 "VBNET.ATG" 
-=======
-#line  2868 "VBNET.ATG" 
->>>>>>> 4b8d80a6
+#line  2876 "VBNET.ATG" 
 			m.Add(Modifiers.WriteOnly, t.Location);
 			break;
 		}
 		case 183: {
 			lexer.NextToken();
 
-<<<<<<< HEAD
-#line  2873 "VBNET.ATG" 
-=======
-#line  2869 "VBNET.ATG" 
->>>>>>> 4b8d80a6
+#line  2877 "VBNET.ATG" 
 			m.Add(Modifiers.WithEvents, t.Location);
 			break;
 		}
 		case 81: {
 			lexer.NextToken();
 
-<<<<<<< HEAD
-#line  2874 "VBNET.ATG" 
-=======
-#line  2870 "VBNET.ATG" 
->>>>>>> 4b8d80a6
+#line  2878 "VBNET.ATG" 
 			m.Add(Modifiers.Dim, t.Location);
 			break;
 		}
@@ -3278,54 +3137,31 @@
 	}
 
 	void PropertyAccessorAccessModifier(
-<<<<<<< HEAD
-#line  2877 "VBNET.ATG" 
+#line  2881 "VBNET.ATG" 
 out Modifiers m) {
 
-#line  2878 "VBNET.ATG" 
-=======
-#line  2873 "VBNET.ATG" 
-out Modifiers m) {
-
-#line  2874 "VBNET.ATG" 
->>>>>>> 4b8d80a6
+#line  2882 "VBNET.ATG" 
 		m = Modifiers.None; 
 		while (StartOf(26)) {
 			if (la.kind == 148) {
 				lexer.NextToken();
 
-<<<<<<< HEAD
-#line  2880 "VBNET.ATG" 
-=======
-#line  2876 "VBNET.ATG" 
->>>>>>> 4b8d80a6
+#line  2884 "VBNET.ATG" 
 				m |= Modifiers.Public; 
 			} else if (la.kind == 147) {
 				lexer.NextToken();
 
-<<<<<<< HEAD
-#line  2881 "VBNET.ATG" 
-=======
-#line  2877 "VBNET.ATG" 
->>>>>>> 4b8d80a6
+#line  2885 "VBNET.ATG" 
 				m |= Modifiers.Protected; 
 			} else if (la.kind == 99) {
 				lexer.NextToken();
 
-<<<<<<< HEAD
-#line  2882 "VBNET.ATG" 
-=======
-#line  2878 "VBNET.ATG" 
->>>>>>> 4b8d80a6
+#line  2886 "VBNET.ATG" 
 				m |= Modifiers.Internal; 
 			} else {
 				lexer.NextToken();
 
-<<<<<<< HEAD
-#line  2883 "VBNET.ATG" 
-=======
-#line  2879 "VBNET.ATG" 
->>>>>>> 4b8d80a6
+#line  2887 "VBNET.ATG" 
 				m |= Modifiers.Private; 
 			}
 		}
@@ -3539,17 +3375,10 @@
 	}
 
 	void IdentifierOrKeyword(
-<<<<<<< HEAD
-#line  2811 "VBNET.ATG" 
+#line  2815 "VBNET.ATG" 
 out string name) {
 
-#line  2813 "VBNET.ATG" 
-=======
-#line  2807 "VBNET.ATG" 
-out string name) {
-
-#line  2809 "VBNET.ATG" 
->>>>>>> 4b8d80a6
+#line  2817 "VBNET.ATG" 
 		lexer.NextToken(); name = t.val;  
 	}
 
@@ -4033,181 +3862,114 @@
 	}
 
 	void PrimitiveTypeName(
-<<<<<<< HEAD
-#line  2818 "VBNET.ATG" 
+#line  2822 "VBNET.ATG" 
 out string type) {
 
-#line  2819 "VBNET.ATG" 
-=======
-#line  2814 "VBNET.ATG" 
-out string type) {
-
-#line  2815 "VBNET.ATG" 
->>>>>>> 4b8d80a6
+#line  2823 "VBNET.ATG" 
 		type = String.Empty; 
 		switch (la.kind) {
 		case 52: {
 			lexer.NextToken();
 
-<<<<<<< HEAD
-#line  2820 "VBNET.ATG" 
-=======
-#line  2816 "VBNET.ATG" 
->>>>>>> 4b8d80a6
+#line  2824 "VBNET.ATG" 
 			type = "Boolean"; 
 			break;
 		}
 		case 76: {
 			lexer.NextToken();
 
-<<<<<<< HEAD
-#line  2821 "VBNET.ATG" 
-=======
-#line  2817 "VBNET.ATG" 
->>>>>>> 4b8d80a6
+#line  2825 "VBNET.ATG" 
 			type = "Date"; 
 			break;
 		}
 		case 65: {
 			lexer.NextToken();
 
-<<<<<<< HEAD
-#line  2822 "VBNET.ATG" 
-=======
-#line  2818 "VBNET.ATG" 
->>>>>>> 4b8d80a6
+#line  2826 "VBNET.ATG" 
 			type = "Char"; 
 			break;
 		}
 		case 165: {
 			lexer.NextToken();
 
-<<<<<<< HEAD
-#line  2823 "VBNET.ATG" 
-=======
-#line  2819 "VBNET.ATG" 
->>>>>>> 4b8d80a6
+#line  2827 "VBNET.ATG" 
 			type = "String"; 
 			break;
 		}
 		case 77: {
 			lexer.NextToken();
 
-<<<<<<< HEAD
-#line  2824 "VBNET.ATG" 
-=======
-#line  2820 "VBNET.ATG" 
->>>>>>> 4b8d80a6
+#line  2828 "VBNET.ATG" 
 			type = "Decimal"; 
 			break;
 		}
 		case 54: {
 			lexer.NextToken();
 
-<<<<<<< HEAD
-#line  2825 "VBNET.ATG" 
-=======
-#line  2821 "VBNET.ATG" 
->>>>>>> 4b8d80a6
+#line  2829 "VBNET.ATG" 
 			type = "Byte"; 
 			break;
 		}
 		case 159: {
 			lexer.NextToken();
 
-<<<<<<< HEAD
-#line  2826 "VBNET.ATG" 
-=======
-#line  2822 "VBNET.ATG" 
->>>>>>> 4b8d80a6
+#line  2830 "VBNET.ATG" 
 			type = "Short"; 
 			break;
 		}
 		case 111: {
 			lexer.NextToken();
 
-<<<<<<< HEAD
-#line  2827 "VBNET.ATG" 
-=======
-#line  2823 "VBNET.ATG" 
->>>>>>> 4b8d80a6
+#line  2831 "VBNET.ATG" 
 			type = "Integer"; 
 			break;
 		}
 		case 117: {
 			lexer.NextToken();
 
-<<<<<<< HEAD
-#line  2828 "VBNET.ATG" 
-=======
-#line  2824 "VBNET.ATG" 
->>>>>>> 4b8d80a6
+#line  2832 "VBNET.ATG" 
 			type = "Long"; 
 			break;
 		}
 		case 160: {
 			lexer.NextToken();
 
-<<<<<<< HEAD
-#line  2829 "VBNET.ATG" 
-=======
-#line  2825 "VBNET.ATG" 
->>>>>>> 4b8d80a6
+#line  2833 "VBNET.ATG" 
 			type = "Single"; 
 			break;
 		}
 		case 84: {
 			lexer.NextToken();
 
-<<<<<<< HEAD
-#line  2830 "VBNET.ATG" 
-=======
-#line  2826 "VBNET.ATG" 
->>>>>>> 4b8d80a6
+#line  2834 "VBNET.ATG" 
 			type = "Double"; 
 			break;
 		}
 		case 191: {
 			lexer.NextToken();
 
-<<<<<<< HEAD
-#line  2831 "VBNET.ATG" 
-=======
-#line  2827 "VBNET.ATG" 
->>>>>>> 4b8d80a6
+#line  2835 "VBNET.ATG" 
 			type = "UInteger"; 
 			break;
 		}
 		case 192: {
 			lexer.NextToken();
 
-<<<<<<< HEAD
-#line  2832 "VBNET.ATG" 
-=======
-#line  2828 "VBNET.ATG" 
->>>>>>> 4b8d80a6
+#line  2836 "VBNET.ATG" 
 			type = "ULong"; 
 			break;
 		}
 		case 193: {
 			lexer.NextToken();
 
-<<<<<<< HEAD
-#line  2833 "VBNET.ATG" 
-=======
-#line  2829 "VBNET.ATG" 
->>>>>>> 4b8d80a6
+#line  2837 "VBNET.ATG" 
 			type = "UShort"; 
 			break;
 		}
 		case 190: {
 			lexer.NextToken();
 
-<<<<<<< HEAD
-#line  2834 "VBNET.ATG" 
-=======
-#line  2830 "VBNET.ATG" 
->>>>>>> 4b8d80a6
+#line  2838 "VBNET.ATG" 
 			type = "SByte"; 
 			break;
 		}
@@ -5110,47 +4872,27 @@
 	}
 
 	void ParameterModifier(
-<<<<<<< HEAD
-#line  2837 "VBNET.ATG" 
-=======
-#line  2833 "VBNET.ATG" 
->>>>>>> 4b8d80a6
+#line  2841 "VBNET.ATG" 
 ParamModifierList m) {
 		if (la.kind == 55) {
 			lexer.NextToken();
 
-<<<<<<< HEAD
-#line  2838 "VBNET.ATG" 
-=======
-#line  2834 "VBNET.ATG" 
->>>>>>> 4b8d80a6
+#line  2842 "VBNET.ATG" 
 			m.Add(ParameterModifiers.In); 
 		} else if (la.kind == 53) {
 			lexer.NextToken();
 
-<<<<<<< HEAD
-#line  2839 "VBNET.ATG" 
-=======
-#line  2835 "VBNET.ATG" 
->>>>>>> 4b8d80a6
+#line  2843 "VBNET.ATG" 
 			m.Add(ParameterModifiers.Ref); 
 		} else if (la.kind == 137) {
 			lexer.NextToken();
 
-<<<<<<< HEAD
-#line  2840 "VBNET.ATG" 
-=======
-#line  2836 "VBNET.ATG" 
->>>>>>> 4b8d80a6
+#line  2844 "VBNET.ATG" 
 			m.Add(ParameterModifiers.Optional); 
 		} else if (la.kind == 143) {
 			lexer.NextToken();
 
-<<<<<<< HEAD
-#line  2841 "VBNET.ATG" 
-=======
-#line  2837 "VBNET.ATG" 
->>>>>>> 4b8d80a6
+#line  2845 "VBNET.ATG" 
 			m.Add(ParameterModifiers.Params); 
 		} else SynErr(251);
 	}
@@ -5201,36 +4943,21 @@
 	}
 
 	void LabelName(
-<<<<<<< HEAD
-#line  2616 "VBNET.ATG" 
+#line  2620 "VBNET.ATG" 
 out string name) {
 
-#line  2618 "VBNET.ATG" 
-=======
-#line  2612 "VBNET.ATG" 
-out string name) {
-
-#line  2614 "VBNET.ATG" 
->>>>>>> 4b8d80a6
+#line  2622 "VBNET.ATG" 
 		name = String.Empty;
 		
 		if (StartOf(13)) {
 			Identifier();
 
-<<<<<<< HEAD
-#line  2620 "VBNET.ATG" 
-=======
-#line  2616 "VBNET.ATG" 
->>>>>>> 4b8d80a6
+#line  2624 "VBNET.ATG" 
 			name = t.val; 
 		} else if (la.kind == 5) {
 			lexer.NextToken();
 
-<<<<<<< HEAD
-#line  2621 "VBNET.ATG" 
-=======
-#line  2617 "VBNET.ATG" 
->>>>>>> 4b8d80a6
+#line  2625 "VBNET.ATG" 
 			name = t.val; 
 		} else SynErr(253);
 	}
@@ -5693,95 +5420,49 @@
 			if (la.kind == 170) {
 				lexer.NextToken();
 			}
-<<<<<<< HEAD
-			if (
-#line  2424 "VBNET.ATG" 
-IsEndStmtAhead()) {
-				Expect(88);
-
-#line  2424 "VBNET.ATG" 
-				statement = new IfElseStatement(expr, new EndStatement()); statement.StartLocation = ifStartLocation; statement.EndLocation = t.Location; 
-			} else if (la.kind == 1 || la.kind == 13) {
-				EndOfStmt();
-				Block(
-#line  2427 "VBNET.ATG" 
-out embeddedStatement);
-
-#line  2429 "VBNET.ATG" 
-=======
 			if (la.kind == 1 || la.kind == 13) {
 				EndOfStmt();
 				Block(
-#line  2417 "VBNET.ATG" 
+#line  2425 "VBNET.ATG" 
 out embeddedStatement);
 
-#line  2419 "VBNET.ATG" 
->>>>>>> 4b8d80a6
+#line  2427 "VBNET.ATG" 
 				IfElseStatement ifStatement = new IfElseStatement(expr, embeddedStatement);
 				ifStatement.StartLocation = ifStartLocation;
 				Location elseIfStart;
 				
 				while (la.kind == 87 || 
-<<<<<<< HEAD
-#line  2435 "VBNET.ATG" 
+#line  2433 "VBNET.ATG" 
 IsElseIf()) {
 					if (
-#line  2435 "VBNET.ATG" 
+#line  2433 "VBNET.ATG" 
 IsElseIf()) {
 						Expect(86);
 
-#line  2435 "VBNET.ATG" 
-=======
-#line  2425 "VBNET.ATG" 
-IsElseIf()) {
-					if (
-#line  2425 "VBNET.ATG" 
-IsElseIf()) {
-						Expect(86);
-
-#line  2425 "VBNET.ATG" 
->>>>>>> 4b8d80a6
+#line  2433 "VBNET.ATG" 
 						elseIfStart = t.Location; 
 						Expect(106);
 					} else {
 						lexer.NextToken();
 
-<<<<<<< HEAD
-#line  2436 "VBNET.ATG" 
+#line  2434 "VBNET.ATG" 
 						elseIfStart = t.Location; 
 					}
 
-#line  2438 "VBNET.ATG" 
+#line  2436 "VBNET.ATG" 
 					Expression condition = null; Statement block = null; 
 					Expr(
-#line  2439 "VBNET.ATG" 
-=======
-#line  2426 "VBNET.ATG" 
-						elseIfStart = t.Location; 
-					}
-
-#line  2428 "VBNET.ATG" 
-					Expression condition = null; Statement block = null; 
-					Expr(
-#line  2429 "VBNET.ATG" 
->>>>>>> 4b8d80a6
+#line  2437 "VBNET.ATG" 
 out condition);
 					if (la.kind == 170) {
 						lexer.NextToken();
 					}
 					EndOfStmt();
 					Block(
-<<<<<<< HEAD
+#line  2438 "VBNET.ATG" 
+out block);
+
 #line  2440 "VBNET.ATG" 
-out block);
-
-#line  2442 "VBNET.ATG" 
-=======
-#line  2430 "VBNET.ATG" 
-out block);
-
-#line  2432 "VBNET.ATG" 
->>>>>>> 4b8d80a6
 					ElseIfSection elseIfSection = new ElseIfSection(condition, block);
 					elseIfSection.StartLocation = elseIfStart;
 					elseIfSection.EndLocation = t.Location;
@@ -5793,96 +5474,40 @@
 					lexer.NextToken();
 					EndOfStmt();
 					Block(
-<<<<<<< HEAD
+#line  2449 "VBNET.ATG" 
+out embeddedStatement);
+
 #line  2451 "VBNET.ATG" 
-out embeddedStatement);
-
-#line  2453 "VBNET.ATG" 
-=======
-#line  2441 "VBNET.ATG" 
-out embeddedStatement);
-
-#line  2443 "VBNET.ATG" 
->>>>>>> 4b8d80a6
 					ifStatement.FalseStatement.Add(embeddedStatement);
 					
 				}
 				Expect(88);
 				Expect(106);
 
-<<<<<<< HEAD
-#line  2457 "VBNET.ATG" 
-				ifStatement.EndLocation = t.Location;
-				statement = ifStatement;
-				
-			} else if (StartOf(34)) {
-				EmbeddedStatement(
-#line  2461 "VBNET.ATG" 
-out embeddedStatement);
-
-#line  2463 "VBNET.ATG" 
-				IfElseStatement ifStatement = new IfElseStatement(expr, embeddedStatement);
-				ifStatement.StartLocation = ifStartLocation;
-				
-				while (la.kind == 13) {
-					lexer.NextToken();
-					EmbeddedStatement(
-#line  2466 "VBNET.ATG" 
-out embeddedStatement);
-
-#line  2466 "VBNET.ATG" 
-					ifStatement.TrueStatement.Add(embeddedStatement); 
-				}
-				if (la.kind == 86) {
-					lexer.NextToken();
-					if (StartOf(34)) {
-						EmbeddedStatement(
-#line  2468 "VBNET.ATG" 
-out embeddedStatement);
-					}
-
-#line  2470 "VBNET.ATG" 
-					ifStatement.FalseStatement.Add(embeddedStatement);
-					
-					while (la.kind == 13) {
-						lexer.NextToken();
-						EmbeddedStatement(
-#line  2473 "VBNET.ATG" 
-out embeddedStatement);
-
-#line  2474 "VBNET.ATG" 
-						ifStatement.FalseStatement.Add(embeddedStatement); 
-					}
-				}
-
-#line  2477 "VBNET.ATG" 
-				ifStatement.EndLocation = ifStartLocation; statement = ifStatement; 
-=======
-#line  2447 "VBNET.ATG" 
+#line  2455 "VBNET.ATG" 
 				ifStatement.EndLocation = t.Location;
 				statement = ifStatement;
 				
 			} else if (StartOf(36)) {
 
-#line  2452 "VBNET.ATG" 
+#line  2460 "VBNET.ATG" 
 				IfElseStatement ifStatement = new IfElseStatement(expr);
 				ifStatement.StartLocation = ifStartLocation;
 				
 				SingleLineStatementList(
-#line  2455 "VBNET.ATG" 
+#line  2463 "VBNET.ATG" 
 ifStatement.TrueStatement);
 				if (la.kind == 86) {
 					lexer.NextToken();
 					if (StartOf(36)) {
 						SingleLineStatementList(
-#line  2458 "VBNET.ATG" 
+#line  2466 "VBNET.ATG" 
 ifStatement.FalseStatement);
 					}
 				}
 
-#line  2460 "VBNET.ATG" 
+#line  2468 "VBNET.ATG" 
 				ifStatement.EndLocation = t.Location; statement = ifStatement; 
->>>>>>> 4b8d80a6
 			} else SynErr(257);
 			break;
 		}
@@ -5892,79 +5517,45 @@
 				lexer.NextToken();
 			}
 			Expr(
-<<<<<<< HEAD
-#line  2480 "VBNET.ATG" 
+#line  2471 "VBNET.ATG" 
 out expr);
 			EndOfStmt();
 
-#line  2481 "VBNET.ATG" 
-=======
-#line  2463 "VBNET.ATG" 
-out expr);
-			EndOfStmt();
-
-#line  2464 "VBNET.ATG" 
->>>>>>> 4b8d80a6
+#line  2472 "VBNET.ATG" 
 			List<SwitchSection> selectSections = new List<SwitchSection>();
 			Statement block = null;
 			
 			while (la.kind == 57) {
 
-<<<<<<< HEAD
-#line  2485 "VBNET.ATG" 
+#line  2476 "VBNET.ATG" 
 				List<CaseLabel> caseClauses = null; Location caseLocation = la.Location; 
 				lexer.NextToken();
 				CaseClauses(
-#line  2486 "VBNET.ATG" 
+#line  2477 "VBNET.ATG" 
 out caseClauses);
 				if (
-#line  2486 "VBNET.ATG" 
-=======
-#line  2468 "VBNET.ATG" 
-				List<CaseLabel> caseClauses = null; Location caseLocation = la.Location; 
-				lexer.NextToken();
-				CaseClauses(
-#line  2469 "VBNET.ATG" 
-out caseClauses);
-				if (
-#line  2469 "VBNET.ATG" 
->>>>>>> 4b8d80a6
+#line  2477 "VBNET.ATG" 
 IsNotStatementSeparator()) {
 					lexer.NextToken();
 				}
 				EndOfStmt();
 
-<<<<<<< HEAD
-#line  2488 "VBNET.ATG" 
-=======
-#line  2471 "VBNET.ATG" 
->>>>>>> 4b8d80a6
+#line  2479 "VBNET.ATG" 
 				SwitchSection selectSection = new SwitchSection(caseClauses);
 				selectSection.StartLocation = caseLocation;
 				
 				Block(
-<<<<<<< HEAD
-#line  2491 "VBNET.ATG" 
+#line  2482 "VBNET.ATG" 
 out block);
 
-#line  2493 "VBNET.ATG" 
-=======
-#line  2474 "VBNET.ATG" 
-out block);
-
-#line  2476 "VBNET.ATG" 
->>>>>>> 4b8d80a6
+#line  2484 "VBNET.ATG" 
 				selectSection.Children = block.Children;
 				selectSection.EndLocation = t.EndLocation;
 				selectSections.Add(selectSection);
 				
 			}
 
-<<<<<<< HEAD
-#line  2498 "VBNET.ATG" 
-=======
-#line  2481 "VBNET.ATG" 
->>>>>>> 4b8d80a6
+#line  2489 "VBNET.ATG" 
 			statement = new SwitchStatement(expr, selectSections); 
 			Expect(88);
 			Expect(155);
@@ -5972,77 +5563,43 @@
 		}
 		case 135: {
 
-<<<<<<< HEAD
-#line  2500 "VBNET.ATG" 
+#line  2491 "VBNET.ATG" 
 			OnErrorStatement onErrorStatement = null; 
 			OnErrorStatement(
-#line  2501 "VBNET.ATG" 
+#line  2492 "VBNET.ATG" 
 out onErrorStatement);
 
-#line  2501 "VBNET.ATG" 
-=======
-#line  2483 "VBNET.ATG" 
-			OnErrorStatement onErrorStatement = null; 
-			OnErrorStatement(
-#line  2484 "VBNET.ATG" 
-out onErrorStatement);
-
-#line  2484 "VBNET.ATG" 
->>>>>>> 4b8d80a6
+#line  2492 "VBNET.ATG" 
 			statement = onErrorStatement; 
 			break;
 		}
 		case 104: {
 
-<<<<<<< HEAD
-#line  2502 "VBNET.ATG" 
+#line  2493 "VBNET.ATG" 
 			GotoStatement goToStatement = null; 
 			GotoStatement(
-#line  2503 "VBNET.ATG" 
+#line  2494 "VBNET.ATG" 
 out goToStatement);
 
-#line  2503 "VBNET.ATG" 
-=======
-#line  2485 "VBNET.ATG" 
-			GotoStatement goToStatement = null; 
-			GotoStatement(
-#line  2486 "VBNET.ATG" 
-out goToStatement);
-
-#line  2486 "VBNET.ATG" 
->>>>>>> 4b8d80a6
+#line  2494 "VBNET.ATG" 
 			statement = goToStatement; 
 			break;
 		}
 		case 153: {
 
-<<<<<<< HEAD
-#line  2504 "VBNET.ATG" 
+#line  2495 "VBNET.ATG" 
 			ResumeStatement resumeStatement = null; 
 			ResumeStatement(
-#line  2505 "VBNET.ATG" 
+#line  2496 "VBNET.ATG" 
 out resumeStatement);
 
-#line  2505 "VBNET.ATG" 
-=======
-#line  2487 "VBNET.ATG" 
-			ResumeStatement resumeStatement = null; 
-			ResumeStatement(
-#line  2488 "VBNET.ATG" 
-out resumeStatement);
-
-#line  2488 "VBNET.ATG" 
->>>>>>> 4b8d80a6
+#line  2496 "VBNET.ATG" 
 			statement = resumeStatement; 
 			break;
 		}
 		case 2: case 3: case 4: case 5: case 6: case 7: case 8: case 9: case 10: case 24: case 43: case 47: case 49: case 50: case 51: case 52: case 54: case 59: case 60: case 61: case 62: case 63: case 64: case 65: case 66: case 68: case 69: case 70: case 72: case 73: case 74: case 75: case 76: case 77: case 82: case 84: case 95: case 96: case 102: case 111: case 117: case 119: case 124: case 125: case 127: case 130: case 133: case 134: case 144: case 159: case 160: case 165: case 169: case 173: case 175: case 176: case 177: case 190: case 191: case 192: case 193: case 194: case 195: case 196: case 197: case 198: case 199: case 204: {
 
-<<<<<<< HEAD
-#line  2508 "VBNET.ATG" 
-=======
-#line  2491 "VBNET.ATG" 
->>>>>>> 4b8d80a6
+#line  2499 "VBNET.ATG" 
 			Expression val = null;
 			AssignmentOperatorType op;
 			
@@ -6050,47 +5607,25 @@
 			                        la.kind == Tokens.Not   || la.kind == Tokens.Times;
 			
 			SimpleExpr(
-<<<<<<< HEAD
-#line  2514 "VBNET.ATG" 
-=======
-#line  2497 "VBNET.ATG" 
->>>>>>> 4b8d80a6
+#line  2505 "VBNET.ATG" 
 out expr);
 			if (StartOf(37)) {
 				AssignmentOperator(
-<<<<<<< HEAD
-#line  2516 "VBNET.ATG" 
+#line  2507 "VBNET.ATG" 
 out op);
 				Expr(
-#line  2516 "VBNET.ATG" 
+#line  2507 "VBNET.ATG" 
 out val);
 
-#line  2516 "VBNET.ATG" 
+#line  2507 "VBNET.ATG" 
 				expr = new AssignmentExpression(expr, op, val); 
 			} else if (la.kind == 1 || la.kind == 13 || la.kind == 86) {
 
-#line  2517 "VBNET.ATG" 
+#line  2508 "VBNET.ATG" 
 				if (mustBeAssignment) Error("error in assignment."); 
 			} else SynErr(258);
 
-#line  2520 "VBNET.ATG" 
-=======
-#line  2499 "VBNET.ATG" 
-out op);
-				Expr(
-#line  2499 "VBNET.ATG" 
-out val);
-
-#line  2499 "VBNET.ATG" 
-				expr = new AssignmentExpression(expr, op, val); 
-			} else if (la.kind == 1 || la.kind == 13 || la.kind == 86) {
-
-#line  2500 "VBNET.ATG" 
-				if (mustBeAssignment) Error("error in assignment."); 
-			} else SynErr(258);
-
-#line  2503 "VBNET.ATG" 
->>>>>>> 4b8d80a6
+#line  2511 "VBNET.ATG" 
 			// a field reference expression that stands alone is a
 			// invocation expression without parantheses and arguments
 			if(expr is FieldReferenceExpression || expr is IdentifierExpression) {
@@ -6103,89 +5638,48 @@
 		case 56: {
 			lexer.NextToken();
 			SimpleExpr(
-<<<<<<< HEAD
-#line  2527 "VBNET.ATG" 
+#line  2518 "VBNET.ATG" 
 out expr);
 
-#line  2527 "VBNET.ATG" 
-=======
-#line  2510 "VBNET.ATG" 
-out expr);
-
-#line  2510 "VBNET.ATG" 
->>>>>>> 4b8d80a6
+#line  2518 "VBNET.ATG" 
 			statement = new ExpressionStatement(expr); 
 			break;
 		}
 		case 188: {
 			lexer.NextToken();
 
-<<<<<<< HEAD
-#line  2529 "VBNET.ATG" 
+#line  2520 "VBNET.ATG" 
 			Statement block;  
 			if (
-#line  2530 "VBNET.ATG" 
+#line  2521 "VBNET.ATG" 
 Peek(1).kind == Tokens.As) {
 
-#line  2531 "VBNET.ATG" 
+#line  2522 "VBNET.ATG" 
 				LocalVariableDeclaration resourceAquisition = new LocalVariableDeclaration(Modifiers.None); 
 				VariableDeclarator(
-#line  2532 "VBNET.ATG" 
-=======
-#line  2512 "VBNET.ATG" 
-			Statement block;  
-			if (
-#line  2513 "VBNET.ATG" 
-Peek(1).kind == Tokens.As) {
-
-#line  2514 "VBNET.ATG" 
-				LocalVariableDeclaration resourceAquisition = new LocalVariableDeclaration(Modifiers.None); 
-				VariableDeclarator(
-#line  2515 "VBNET.ATG" 
->>>>>>> 4b8d80a6
+#line  2523 "VBNET.ATG" 
 resourceAquisition.Variables);
 				while (la.kind == 12) {
 					lexer.NextToken();
 					VariableDeclarator(
-<<<<<<< HEAD
-#line  2534 "VBNET.ATG" 
+#line  2525 "VBNET.ATG" 
 resourceAquisition.Variables);
 				}
 				Block(
-#line  2536 "VBNET.ATG" 
+#line  2527 "VBNET.ATG" 
 out block);
 
-#line  2537 "VBNET.ATG" 
+#line  2528 "VBNET.ATG" 
 				statement = new UsingStatement(resourceAquisition, block); 
 			} else if (StartOf(27)) {
 				Expr(
-#line  2538 "VBNET.ATG" 
+#line  2529 "VBNET.ATG" 
 out expr);
 				Block(
-#line  2539 "VBNET.ATG" 
+#line  2530 "VBNET.ATG" 
 out block);
 
-#line  2540 "VBNET.ATG" 
-=======
-#line  2517 "VBNET.ATG" 
-resourceAquisition.Variables);
-				}
-				Block(
-#line  2519 "VBNET.ATG" 
-out block);
-
-#line  2520 "VBNET.ATG" 
-				statement = new UsingStatement(resourceAquisition, block); 
-			} else if (StartOf(27)) {
-				Expr(
-#line  2521 "VBNET.ATG" 
-out expr);
-				Block(
-#line  2522 "VBNET.ATG" 
-out block);
-
-#line  2523 "VBNET.ATG" 
->>>>>>> 4b8d80a6
+#line  2531 "VBNET.ATG" 
 				statement = new UsingStatement(new ExpressionStatement(expr), block); 
 			} else SynErr(259);
 			Expect(88);
@@ -6252,215 +5746,120 @@
 	}
 
 	void TryStatement(
-<<<<<<< HEAD
-#line  2730 "VBNET.ATG" 
+#line  2734 "VBNET.ATG" 
 out Statement tryStatement) {
 
-#line  2732 "VBNET.ATG" 
-=======
-#line  2726 "VBNET.ATG" 
-out Statement tryStatement) {
-
-#line  2728 "VBNET.ATG" 
->>>>>>> 4b8d80a6
+#line  2736 "VBNET.ATG" 
 		Statement blockStmt = null, finallyStmt = null;List<CatchClause> catchClauses = null;
 		
 		Expect(174);
 		EndOfStmt();
 		Block(
-<<<<<<< HEAD
-#line  2735 "VBNET.ATG" 
+#line  2739 "VBNET.ATG" 
 out blockStmt);
 		if (la.kind == 58 || la.kind == 88 || la.kind == 97) {
 			CatchClauses(
-#line  2736 "VBNET.ATG" 
-=======
-#line  2731 "VBNET.ATG" 
-out blockStmt);
-		if (la.kind == 58 || la.kind == 88 || la.kind == 97) {
-			CatchClauses(
-#line  2732 "VBNET.ATG" 
->>>>>>> 4b8d80a6
+#line  2740 "VBNET.ATG" 
 out catchClauses);
 		}
 		if (la.kind == 97) {
 			lexer.NextToken();
 			EndOfStmt();
 			Block(
-<<<<<<< HEAD
-#line  2737 "VBNET.ATG" 
-=======
-#line  2733 "VBNET.ATG" 
->>>>>>> 4b8d80a6
+#line  2741 "VBNET.ATG" 
 out finallyStmt);
 		}
 		Expect(88);
 		Expect(174);
 
-<<<<<<< HEAD
-#line  2740 "VBNET.ATG" 
-=======
-#line  2736 "VBNET.ATG" 
->>>>>>> 4b8d80a6
+#line  2744 "VBNET.ATG" 
 		tryStatement = new TryCatchStatement(blockStmt, catchClauses, finallyStmt);
 		
 	}
 
 	void WithStatement(
-<<<<<<< HEAD
-#line  2710 "VBNET.ATG" 
+#line  2714 "VBNET.ATG" 
 out Statement withStatement) {
 
-#line  2712 "VBNET.ATG" 
-=======
-#line  2706 "VBNET.ATG" 
-out Statement withStatement) {
-
-#line  2708 "VBNET.ATG" 
->>>>>>> 4b8d80a6
+#line  2716 "VBNET.ATG" 
 		Statement blockStmt = null;
 		Expression expr = null;
 		
 		Expect(182);
 
-<<<<<<< HEAD
-#line  2715 "VBNET.ATG" 
+#line  2719 "VBNET.ATG" 
 		Location start = t.Location; 
 		Expr(
-#line  2716 "VBNET.ATG" 
+#line  2720 "VBNET.ATG" 
 out expr);
 		EndOfStmt();
 
-#line  2718 "VBNET.ATG" 
-=======
-#line  2711 "VBNET.ATG" 
-		Location start = t.Location; 
-		Expr(
-#line  2712 "VBNET.ATG" 
-out expr);
-		EndOfStmt();
-
-#line  2714 "VBNET.ATG" 
->>>>>>> 4b8d80a6
+#line  2722 "VBNET.ATG" 
 		withStatement = new WithStatement(expr);
 		withStatement.StartLocation = start;
 		
 		Block(
-<<<<<<< HEAD
-#line  2721 "VBNET.ATG" 
+#line  2725 "VBNET.ATG" 
 out blockStmt);
 
-#line  2723 "VBNET.ATG" 
-=======
-#line  2717 "VBNET.ATG" 
-out blockStmt);
-
-#line  2719 "VBNET.ATG" 
->>>>>>> 4b8d80a6
+#line  2727 "VBNET.ATG" 
 		((WithStatement)withStatement).Body = (BlockStatement)blockStmt;
 		
 		Expect(88);
 		Expect(182);
 
-<<<<<<< HEAD
-#line  2726 "VBNET.ATG" 
-=======
-#line  2722 "VBNET.ATG" 
->>>>>>> 4b8d80a6
+#line  2730 "VBNET.ATG" 
 		withStatement.EndLocation = t.Location; 
 	}
 
 	void WhileOrUntil(
-<<<<<<< HEAD
-#line  2703 "VBNET.ATG" 
+#line  2707 "VBNET.ATG" 
 out ConditionType conditionType) {
 
-#line  2704 "VBNET.ATG" 
-=======
-#line  2699 "VBNET.ATG" 
-out ConditionType conditionType) {
-
-#line  2700 "VBNET.ATG" 
->>>>>>> 4b8d80a6
+#line  2708 "VBNET.ATG" 
 		conditionType = ConditionType.None; 
 		if (la.kind == 181) {
 			lexer.NextToken();
 
-<<<<<<< HEAD
-#line  2705 "VBNET.ATG" 
-=======
-#line  2701 "VBNET.ATG" 
->>>>>>> 4b8d80a6
+#line  2709 "VBNET.ATG" 
 			conditionType = ConditionType.While; 
 		} else if (la.kind == 177) {
 			lexer.NextToken();
 
-<<<<<<< HEAD
-#line  2706 "VBNET.ATG" 
-=======
-#line  2702 "VBNET.ATG" 
->>>>>>> 4b8d80a6
+#line  2710 "VBNET.ATG" 
 			conditionType = ConditionType.Until; 
 		} else SynErr(261);
 	}
 
 	void LoopControlVariable(
-<<<<<<< HEAD
-#line  2546 "VBNET.ATG" 
+#line  2550 "VBNET.ATG" 
 out TypeReference type, out string name) {
 
-#line  2547 "VBNET.ATG" 
-=======
-#line  2542 "VBNET.ATG" 
-out TypeReference type, out string name) {
-
-#line  2543 "VBNET.ATG" 
->>>>>>> 4b8d80a6
+#line  2551 "VBNET.ATG" 
 		ArrayList arrayModifiers = null;
 		type = null;
 		
 		Qualident(
-<<<<<<< HEAD
-#line  2551 "VBNET.ATG" 
+#line  2555 "VBNET.ATG" 
 out name);
 		if (
-#line  2552 "VBNET.ATG" 
+#line  2556 "VBNET.ATG" 
 IsDims()) {
 			ArrayTypeModifiers(
-#line  2552 "VBNET.ATG" 
-=======
-#line  2547 "VBNET.ATG" 
-out name);
-		if (
-#line  2548 "VBNET.ATG" 
-IsDims()) {
-			ArrayTypeModifiers(
-#line  2548 "VBNET.ATG" 
->>>>>>> 4b8d80a6
+#line  2556 "VBNET.ATG" 
 out arrayModifiers);
 		}
 		if (la.kind == 48) {
 			lexer.NextToken();
 			TypeName(
-<<<<<<< HEAD
-#line  2553 "VBNET.ATG" 
+#line  2557 "VBNET.ATG" 
 out type);
 
-#line  2553 "VBNET.ATG" 
+#line  2557 "VBNET.ATG" 
 			if (name.IndexOf('.') > 0) { Error("No type def for 'for each' member indexer allowed."); } 
 		}
 
-#line  2555 "VBNET.ATG" 
-=======
-#line  2549 "VBNET.ATG" 
-out type);
-
-#line  2549 "VBNET.ATG" 
-			if (name.IndexOf('.') > 0) { Error("No type def for 'for each' member indexer allowed."); } 
-		}
-
-#line  2551 "VBNET.ATG" 
->>>>>>> 4b8d80a6
+#line  2559 "VBNET.ATG" 
 		if (type != null) {
 		if(type.RankSpecifier != null && arrayModifiers != null) {
 			Error("array rank only allowed one time");
@@ -6472,44 +5871,34 @@
 	}
 
 	void ReDimClause(
-<<<<<<< HEAD
-#line  2625 "VBNET.ATG" 
+#line  2629 "VBNET.ATG" 
 out Expression expr) {
 		SimpleNonInvocationExpression(
-#line  2627 "VBNET.ATG" 
+#line  2631 "VBNET.ATG" 
 out expr);
 		ReDimClauseInternal(
-#line  2628 "VBNET.ATG" 
-=======
-#line  2621 "VBNET.ATG" 
-out Expression expr) {
-		SimpleNonInvocationExpression(
-#line  2623 "VBNET.ATG" 
-out expr);
-		ReDimClauseInternal(
-#line  2624 "VBNET.ATG" 
->>>>>>> 4b8d80a6
+#line  2632 "VBNET.ATG" 
 ref expr);
 	}
 
 	void SingleLineStatementList(
-#line  2528 "VBNET.ATG" 
+#line  2536 "VBNET.ATG" 
 List<Statement> list) {
 
-#line  2529 "VBNET.ATG" 
+#line  2537 "VBNET.ATG" 
 		Statement embeddedStatement = null; 
 		if (la.kind == 88) {
 			lexer.NextToken();
 
-#line  2531 "VBNET.ATG" 
+#line  2539 "VBNET.ATG" 
 			embeddedStatement = new EndStatement(); 
 		} else if (StartOf(34)) {
 			EmbeddedStatement(
-#line  2532 "VBNET.ATG" 
+#line  2540 "VBNET.ATG" 
 out embeddedStatement);
 		} else SynErr(262);
 
-#line  2533 "VBNET.ATG" 
+#line  2541 "VBNET.ATG" 
 		if (embeddedStatement != null) list.Add(embeddedStatement); 
 		while (la.kind == 13) {
 			lexer.NextToken();
@@ -6519,98 +5908,62 @@
 			if (la.kind == 88) {
 				lexer.NextToken();
 
-#line  2535 "VBNET.ATG" 
+#line  2543 "VBNET.ATG" 
 				embeddedStatement = new EndStatement(); 
 			} else if (StartOf(34)) {
 				EmbeddedStatement(
-#line  2536 "VBNET.ATG" 
+#line  2544 "VBNET.ATG" 
 out embeddedStatement);
 			} else SynErr(263);
 
-#line  2537 "VBNET.ATG" 
+#line  2545 "VBNET.ATG" 
 			if (embeddedStatement != null) list.Add(embeddedStatement); 
 		}
 	}
 
 	void CaseClauses(
-<<<<<<< HEAD
-#line  2663 "VBNET.ATG" 
+#line  2667 "VBNET.ATG" 
 out List<CaseLabel> caseClauses) {
 
-#line  2665 "VBNET.ATG" 
-=======
-#line  2659 "VBNET.ATG" 
-out List<CaseLabel> caseClauses) {
-
-#line  2661 "VBNET.ATG" 
->>>>>>> 4b8d80a6
+#line  2669 "VBNET.ATG" 
 		caseClauses = new List<CaseLabel>();
 		CaseLabel caseClause = null;
 		
 		CaseClause(
-<<<<<<< HEAD
-#line  2668 "VBNET.ATG" 
+#line  2672 "VBNET.ATG" 
 out caseClause);
 
-#line  2668 "VBNET.ATG" 
-=======
-#line  2664 "VBNET.ATG" 
-out caseClause);
-
-#line  2664 "VBNET.ATG" 
->>>>>>> 4b8d80a6
+#line  2672 "VBNET.ATG" 
 		if (caseClause != null) { caseClauses.Add(caseClause); } 
 		while (la.kind == 12) {
 			lexer.NextToken();
 			CaseClause(
-<<<<<<< HEAD
-#line  2669 "VBNET.ATG" 
+#line  2673 "VBNET.ATG" 
 out caseClause);
 
-#line  2669 "VBNET.ATG" 
-=======
-#line  2665 "VBNET.ATG" 
-out caseClause);
-
-#line  2665 "VBNET.ATG" 
->>>>>>> 4b8d80a6
+#line  2673 "VBNET.ATG" 
 			if (caseClause != null) { caseClauses.Add(caseClause); } 
 		}
 	}
 
 	void OnErrorStatement(
-<<<<<<< HEAD
-#line  2566 "VBNET.ATG" 
+#line  2570 "VBNET.ATG" 
 out OnErrorStatement stmt) {
 
-#line  2568 "VBNET.ATG" 
-=======
-#line  2562 "VBNET.ATG" 
-out OnErrorStatement stmt) {
-
-#line  2564 "VBNET.ATG" 
->>>>>>> 4b8d80a6
+#line  2572 "VBNET.ATG" 
 		stmt = null;
 		GotoStatement goToStatement = null;
 		
 		Expect(135);
 		Expect(92);
 		if (
-<<<<<<< HEAD
-#line  2574 "VBNET.ATG" 
-=======
-#line  2570 "VBNET.ATG" 
->>>>>>> 4b8d80a6
+#line  2578 "VBNET.ATG" 
 IsNegativeLabelName()) {
 			Expect(104);
 			Expect(15);
 			Expect(5);
 
-<<<<<<< HEAD
-#line  2576 "VBNET.ATG" 
-=======
-#line  2572 "VBNET.ATG" 
->>>>>>> 4b8d80a6
+#line  2580 "VBNET.ATG" 
 			long intLabel = Int64.Parse(t.val);
 			if(intLabel != 1) {
 				Error("invalid label in on error statement.");
@@ -6619,17 +5972,10 @@
 			
 		} else if (la.kind == 104) {
 			GotoStatement(
-<<<<<<< HEAD
-#line  2582 "VBNET.ATG" 
+#line  2586 "VBNET.ATG" 
 out goToStatement);
 
-#line  2584 "VBNET.ATG" 
-=======
-#line  2578 "VBNET.ATG" 
-out goToStatement);
-
-#line  2580 "VBNET.ATG" 
->>>>>>> 4b8d80a6
+#line  2588 "VBNET.ATG" 
 			string val = goToStatement.Label;
 			
 			// if value is numeric, make sure that is 0
@@ -6646,158 +5992,88 @@
 			lexer.NextToken();
 			Expect(128);
 
-<<<<<<< HEAD
-#line  2598 "VBNET.ATG" 
-=======
-#line  2594 "VBNET.ATG" 
->>>>>>> 4b8d80a6
+#line  2602 "VBNET.ATG" 
 			stmt = new OnErrorStatement(new ResumeStatement(true));
 			
 		} else SynErr(264);
 	}
 
 	void GotoStatement(
-<<<<<<< HEAD
-#line  2604 "VBNET.ATG" 
+#line  2608 "VBNET.ATG" 
 out GotoStatement goToStatement) {
 
-#line  2606 "VBNET.ATG" 
-=======
-#line  2600 "VBNET.ATG" 
-out GotoStatement goToStatement) {
-
-#line  2602 "VBNET.ATG" 
->>>>>>> 4b8d80a6
+#line  2610 "VBNET.ATG" 
 		string label = String.Empty;
 		
 		Expect(104);
 		LabelName(
-<<<<<<< HEAD
-#line  2609 "VBNET.ATG" 
+#line  2613 "VBNET.ATG" 
 out label);
 
-#line  2611 "VBNET.ATG" 
-=======
-#line  2605 "VBNET.ATG" 
-out label);
-
-#line  2607 "VBNET.ATG" 
->>>>>>> 4b8d80a6
+#line  2615 "VBNET.ATG" 
 		goToStatement = new GotoStatement(label);
 		
 	}
 
 	void ResumeStatement(
-<<<<<<< HEAD
-#line  2652 "VBNET.ATG" 
+#line  2656 "VBNET.ATG" 
 out ResumeStatement resumeStatement) {
 
-#line  2654 "VBNET.ATG" 
-=======
-#line  2648 "VBNET.ATG" 
-out ResumeStatement resumeStatement) {
-
-#line  2650 "VBNET.ATG" 
->>>>>>> 4b8d80a6
+#line  2658 "VBNET.ATG" 
 		resumeStatement = null;
 		string label = String.Empty;
 		
 		if (
-<<<<<<< HEAD
-#line  2657 "VBNET.ATG" 
-=======
-#line  2653 "VBNET.ATG" 
->>>>>>> 4b8d80a6
+#line  2661 "VBNET.ATG" 
 IsResumeNext()) {
 			Expect(153);
 			Expect(128);
 
-<<<<<<< HEAD
-#line  2658 "VBNET.ATG" 
-=======
-#line  2654 "VBNET.ATG" 
->>>>>>> 4b8d80a6
+#line  2662 "VBNET.ATG" 
 			resumeStatement = new ResumeStatement(true); 
 		} else if (la.kind == 153) {
 			lexer.NextToken();
 			if (StartOf(38)) {
 				LabelName(
-<<<<<<< HEAD
-#line  2659 "VBNET.ATG" 
+#line  2663 "VBNET.ATG" 
 out label);
 			}
 
-#line  2659 "VBNET.ATG" 
-=======
-#line  2655 "VBNET.ATG" 
-out label);
-			}
-
-#line  2655 "VBNET.ATG" 
->>>>>>> 4b8d80a6
+#line  2663 "VBNET.ATG" 
 			resumeStatement = new ResumeStatement(label); 
 		} else SynErr(265);
 	}
 
 	void ReDimClauseInternal(
-<<<<<<< HEAD
-#line  2631 "VBNET.ATG" 
+#line  2635 "VBNET.ATG" 
 ref Expression expr) {
 
-#line  2632 "VBNET.ATG" 
+#line  2636 "VBNET.ATG" 
 		List<Expression> arguments; bool canBeNormal; bool canBeRedim; string name; 
 		while (la.kind == 10 || 
-#line  2635 "VBNET.ATG" 
-=======
-#line  2627 "VBNET.ATG" 
-ref Expression expr) {
-
-#line  2628 "VBNET.ATG" 
-		List<Expression> arguments; bool canBeNormal; bool canBeRedim; string name; 
-		while (la.kind == 10 || 
-#line  2631 "VBNET.ATG" 
->>>>>>> 4b8d80a6
+#line  2639 "VBNET.ATG" 
 la.kind == Tokens.OpenParenthesis && Peek(1).kind == Tokens.Of) {
 			if (la.kind == 10) {
 				lexer.NextToken();
 				IdentifierOrKeyword(
-<<<<<<< HEAD
-#line  2634 "VBNET.ATG" 
+#line  2638 "VBNET.ATG" 
 out name);
 
-#line  2634 "VBNET.ATG" 
+#line  2638 "VBNET.ATG" 
 				expr = new FieldReferenceExpression(expr, name); 
 			} else {
 				InvocationExpression(
-#line  2636 "VBNET.ATG" 
-=======
-#line  2630 "VBNET.ATG" 
-out name);
-
-#line  2630 "VBNET.ATG" 
-				expr = new FieldReferenceExpression(expr, name); 
-			} else {
-				InvocationExpression(
-#line  2632 "VBNET.ATG" 
->>>>>>> 4b8d80a6
+#line  2640 "VBNET.ATG" 
 ref expr);
 			}
 		}
 		Expect(24);
 		NormalOrReDimArgumentList(
-<<<<<<< HEAD
-#line  2639 "VBNET.ATG" 
+#line  2643 "VBNET.ATG" 
 out arguments, out canBeNormal, out canBeRedim);
 		Expect(25);
 
-#line  2641 "VBNET.ATG" 
-=======
-#line  2635 "VBNET.ATG" 
-out arguments, out canBeNormal, out canBeRedim);
-		Expect(25);
-
-#line  2637 "VBNET.ATG" 
->>>>>>> 4b8d80a6
+#line  2645 "VBNET.ATG" 
 		expr = new InvocationExpression(expr, arguments);
 		if (canBeRedim == false || canBeNormal && (la.kind == Tokens.Dot || la.kind == Tokens.OpenParenthesis)) {
 			if (this.Errors.Count == 0) {
@@ -6809,17 +6085,10 @@
 	}
 
 	void CaseClause(
-<<<<<<< HEAD
-#line  2673 "VBNET.ATG" 
+#line  2677 "VBNET.ATG" 
 out CaseLabel caseClause) {
 
-#line  2675 "VBNET.ATG" 
-=======
-#line  2669 "VBNET.ATG" 
-out CaseLabel caseClause) {
-
-#line  2671 "VBNET.ATG" 
->>>>>>> 4b8d80a6
+#line  2679 "VBNET.ATG" 
 		Expression expr = null;
 		Expression sexpr = null;
 		BinaryOperatorType op = BinaryOperatorType.None;
@@ -6828,11 +6097,7 @@
 		if (la.kind == 86) {
 			lexer.NextToken();
 
-<<<<<<< HEAD
-#line  2681 "VBNET.ATG" 
-=======
-#line  2677 "VBNET.ATG" 
->>>>>>> 4b8d80a6
+#line  2685 "VBNET.ATG" 
 			caseClause = new CaseLabel(); 
 		} else if (StartOf(39)) {
 			if (la.kind == 113) {
@@ -6842,126 +6107,76 @@
 			case 27: {
 				lexer.NextToken();
 
-<<<<<<< HEAD
-#line  2685 "VBNET.ATG" 
-=======
-#line  2681 "VBNET.ATG" 
->>>>>>> 4b8d80a6
+#line  2689 "VBNET.ATG" 
 				op = BinaryOperatorType.LessThan; 
 				break;
 			}
 			case 26: {
 				lexer.NextToken();
 
-<<<<<<< HEAD
-#line  2686 "VBNET.ATG" 
-=======
-#line  2682 "VBNET.ATG" 
->>>>>>> 4b8d80a6
+#line  2690 "VBNET.ATG" 
 				op = BinaryOperatorType.GreaterThan; 
 				break;
 			}
 			case 30: {
 				lexer.NextToken();
 
-<<<<<<< HEAD
-#line  2687 "VBNET.ATG" 
-=======
-#line  2683 "VBNET.ATG" 
->>>>>>> 4b8d80a6
+#line  2691 "VBNET.ATG" 
 				op = BinaryOperatorType.LessThanOrEqual; 
 				break;
 			}
 			case 29: {
 				lexer.NextToken();
 
-<<<<<<< HEAD
-#line  2688 "VBNET.ATG" 
-=======
-#line  2684 "VBNET.ATG" 
->>>>>>> 4b8d80a6
+#line  2692 "VBNET.ATG" 
 				op = BinaryOperatorType.GreaterThanOrEqual; 
 				break;
 			}
 			case 11: {
 				lexer.NextToken();
 
-<<<<<<< HEAD
-#line  2689 "VBNET.ATG" 
-=======
-#line  2685 "VBNET.ATG" 
->>>>>>> 4b8d80a6
+#line  2693 "VBNET.ATG" 
 				op = BinaryOperatorType.Equality; 
 				break;
 			}
 			case 28: {
 				lexer.NextToken();
 
-<<<<<<< HEAD
-#line  2690 "VBNET.ATG" 
-=======
-#line  2686 "VBNET.ATG" 
->>>>>>> 4b8d80a6
+#line  2694 "VBNET.ATG" 
 				op = BinaryOperatorType.InEquality; 
 				break;
 			}
 			default: SynErr(266); break;
 			}
 			Expr(
-<<<<<<< HEAD
-#line  2692 "VBNET.ATG" 
+#line  2696 "VBNET.ATG" 
 out expr);
 
-#line  2694 "VBNET.ATG" 
-=======
-#line  2688 "VBNET.ATG" 
-out expr);
-
-#line  2690 "VBNET.ATG" 
->>>>>>> 4b8d80a6
+#line  2698 "VBNET.ATG" 
 			caseClause = new CaseLabel(op, expr);
 			
 		} else if (StartOf(27)) {
 			Expr(
-<<<<<<< HEAD
-#line  2696 "VBNET.ATG" 
-=======
-#line  2692 "VBNET.ATG" 
->>>>>>> 4b8d80a6
+#line  2700 "VBNET.ATG" 
 out expr);
 			if (la.kind == 172) {
 				lexer.NextToken();
 				Expr(
-<<<<<<< HEAD
-#line  2696 "VBNET.ATG" 
+#line  2700 "VBNET.ATG" 
 out sexpr);
 			}
 
-#line  2698 "VBNET.ATG" 
-=======
-#line  2692 "VBNET.ATG" 
-out sexpr);
-			}
-
-#line  2694 "VBNET.ATG" 
->>>>>>> 4b8d80a6
+#line  2702 "VBNET.ATG" 
 			caseClause = new CaseLabel(expr, sexpr);
 			
 		} else SynErr(267);
 	}
 
 	void CatchClauses(
-<<<<<<< HEAD
-#line  2745 "VBNET.ATG" 
+#line  2749 "VBNET.ATG" 
 out List<CatchClause> catchClauses) {
 
-#line  2747 "VBNET.ATG" 
-=======
-#line  2741 "VBNET.ATG" 
-out List<CatchClause> catchClauses) {
-
-#line  2743 "VBNET.ATG" 
->>>>>>> 4b8d80a6
+#line  2751 "VBNET.ATG" 
 		catchClauses = new List<CatchClause>();
 		TypeReference type = null;
 		Statement blockStmt = null;
@@ -6973,46 +6188,27 @@
 			if (StartOf(13)) {
 				Identifier();
 
-<<<<<<< HEAD
-#line  2755 "VBNET.ATG" 
-=======
-#line  2751 "VBNET.ATG" 
->>>>>>> 4b8d80a6
+#line  2759 "VBNET.ATG" 
 				name = t.val; 
 				if (la.kind == 48) {
 					lexer.NextToken();
 					TypeName(
-<<<<<<< HEAD
-#line  2755 "VBNET.ATG" 
-=======
-#line  2751 "VBNET.ATG" 
->>>>>>> 4b8d80a6
+#line  2759 "VBNET.ATG" 
 out type);
 				}
 			}
 			if (la.kind == 180) {
 				lexer.NextToken();
 				Expr(
-<<<<<<< HEAD
-#line  2756 "VBNET.ATG" 
-=======
-#line  2752 "VBNET.ATG" 
->>>>>>> 4b8d80a6
+#line  2760 "VBNET.ATG" 
 out expr);
 			}
 			EndOfStmt();
 			Block(
-<<<<<<< HEAD
-#line  2758 "VBNET.ATG" 
+#line  2762 "VBNET.ATG" 
 out blockStmt);
 
-#line  2759 "VBNET.ATG" 
-=======
-#line  2754 "VBNET.ATG" 
-out blockStmt);
-
-#line  2755 "VBNET.ATG" 
->>>>>>> 4b8d80a6
+#line  2763 "VBNET.ATG" 
 			catchClauses.Add(new CatchClause(type, name, blockStmt, expr)); 
 		}
 	}
