﻿// <file>
//     <copyright see="prj:///doc/copyright.txt"/>
//     <license see="prj:///doc/license.txt"/>
//     <owner name="Daniel Grunwald" email="daniel@danielgrunwald.de"/>
//     <version>$Revision$</version>
// </file>

using System;
using System.Text;
using System.IO;
using NUnit.Framework;
using ICSharpCode.NRefactory.Parser;
using ICSharpCode.NRefactory.Ast;
using ICSharpCode.NRefactory.PrettyPrinter;
using ICSharpCode.NRefactory.Visitors;

namespace ICSharpCode.NRefactory.Tests.PrettyPrinter
{
	[TestFixture]
	public class VBToCSharpConverterTest
	{
		public void TestProgram(string input, string expectedOutput)
		{
			IParser parser = ParserFactory.CreateParser(SupportedLanguage.VBNet, new StringReader(input));
			parser.Parse();
			Assert.AreEqual("", parser.Errors.ErrorOutput);
			parser.CompilationUnit.AcceptVisitor(new VBNetConstructsConvertVisitor(), null);
			parser.CompilationUnit.AcceptVisitor(new ToCSharpConvertVisitor(), null);
			CSharpOutputVisitor outputVisitor = new CSharpOutputVisitor();
			outputVisitor.VisitCompilationUnit(parser.CompilationUnit, null);
			Assert.AreEqual("", outputVisitor.Errors.ErrorOutput);
			Assert.AreEqual(expectedOutput, outputVisitor.Text);
		}
		
		public void TestMember(string input, string expectedOutput)
		{
			TestMember(input, expectedOutput, null);
		}
		
		public void TestMember(string input, string expectedOutput, string expectedAutomaticImport)
		{
			StringBuilder b = new StringBuilder();
			if (expectedAutomaticImport != null) {
				b.Append("using ");
				b.Append(expectedAutomaticImport);
				b.AppendLine(";");
			}
			b.AppendLine("class tmp1");
			b.AppendLine("{");
			using (StringReader r = new StringReader(expectedOutput)) {
				string line;
				while ((line = r.ReadLine()) != null) {
					b.Append("\t");
					b.AppendLine(line);
				}
			}
			b.AppendLine("}");
			TestProgram("Class tmp1 \n" + input + "\nEnd Class", b.ToString());
		}
		
		public void TestStatement(string input, string expectedOutput)
		{
			StringBuilder b = new StringBuilder();
			b.AppendLine("class tmp1");
			b.AppendLine("{");
			b.AppendLine("\tpublic void tmp2()");
			b.AppendLine("\t{");
			using (StringReader r = new StringReader(expectedOutput)) {
				string line;
				while ((line = r.ReadLine()) != null) {
					b.Append("\t\t");
					b.AppendLine(line);
				}
			}
			b.AppendLine("\t}");
			b.AppendLine("}");
			TestProgram("Class tmp1 \n Sub tmp2() \n" + input + "\n End Sub \n End Class", b.ToString());
		}
		
		[Test]
		public void ReferenceEquality()
		{
			TestStatement("b = a Is Nothing",
			              "b = a == null;");
			TestStatement("b = a IsNot Nothing",
			              "b = a != null;");
			TestStatement("b = Nothing Is a",
			              "b = null == a;");
			TestStatement("b = Nothing IsNot a",
			              "b = null != a;");
			TestStatement("c = a Is b",
			              "c = object.ReferenceEquals(a, b);");
			TestStatement("c = a IsNot b",
			              "c = !object.ReferenceEquals(a, b);");
		}
		
		[Test]
		public void AddHandler()
		{
			TestStatement("AddHandler someEvent, AddressOf tmp2",
			              "someEvent += tmp2;");
			TestStatement("AddHandler someEvent, AddressOf Me.tmp2",
			              "someEvent += this.tmp2;");
		}
		
		[Test]
		public void RemoveHandler()
		{
			TestStatement("RemoveHandler someEvent, AddressOf tmp2",
			              "someEvent -= tmp2;");
			TestStatement("RemoveHandler someEvent, AddressOf Me.tmp2",
			              "someEvent -= this.tmp2;");
		}
		
		[Test]
		public void RaiseEvent()
		{
			TestStatement("RaiseEvent someEvent(Me, EventArgs.Empty)",
			              "if (someEvent != null) {\n\tsomeEvent(this, EventArgs.Empty);\n}");
		}
		
		[Test]
		public void EraseStatement()
		{
			TestStatement("Erase a, b",
			              "a = null;\nb = null;");
		}
		
		[Test]
		public void VBEvent()
		{
			TestMember("Friend Event CancelNow(ByVal a As String)",
			           "internal event CancelNowEventHandler CancelNow;\n" +
			           "internal delegate void CancelNowEventHandler(string a);");
		}
		
		[Test]
		public void StaticMethod()
		{
			TestMember("Shared Sub A()\nEnd Sub",
			           "public static void A()\n{\n}");
		}
		
		[Test]
		public void Property()
		{
			TestMember("ReadOnly Property A()\nGet\nReturn Nothing\nEnd Get\nEnd Property",
			           "public object A {\n\tget { return null; }\n}");
		}
		
		[Test]
		public void ValueInPropertySetter()
		{
			TestMember("WriteOnly Property A()\nSet\nDim x As Object = Value\nEnd Set\nEnd Property",
			           "public object A {\n\tset {\n\t\tobject x = value;\n\t}\n}");
		}
		
		[Test]
		public void ValueInPropertySetter2()
		{
			TestMember("WriteOnly Property A()\nSet(ByVal otherName)\nDim x As Object = otherName\nEnd Set\nEnd Property",
			           "public object A {\n\tset {\n\t\tobject x = value;\n\t}\n}");
		}
		
		[Test]
		public void AbstractProperty1()
		{
			TestMember("Public MustOverride Property Salary() As Decimal",
			           "public abstract decimal Salary {\n\tget;\n\tset;\n}");
		}
		
		[Test]
		public void AbstractProperty2()
		{
			TestMember("Public ReadOnly MustOverride Property Salary() As Decimal",
			           "public abstract decimal Salary {\n\tget;\n}");
		}
		
		[Test]
		public void AbstractProperty3()
		{
			TestMember("Public WriteOnly MustOverride Property Salary() As Decimal",
			           "public abstract decimal Salary {\n\tset;\n}");
		}
		
		[Test]
		public void FieldDeclaredWithDim()
		{
			TestMember("Dim f as String",
			           "string f;");
		}
		
		[Test]
		public void MultipleFields()
		{
			TestMember("Private example, test As Single",
			           "private float example;\n" +
			           "private float test;");
		}
		
		[Test]
		public void MultipleVariables()
		{
			TestStatement("Dim example, test As Single",
			              "float example;\n" +
			              "float test;");
		}
		
		[Test]
		public void PInvoke()
		{
			TestMember("Declare Function SendMessage Lib \"user32.dll\" (ByVal hWnd As IntPtr, ByVal Msg As Integer, ByVal wParam As UIntPtr, ByVal lParam As IntPtr) As IntPtr",
			           "[DllImport(\"user32.dll\", CharSet = CharSet.Ansi, SetLastError = true, ExactSpelling = true)]\n" +
			           "public static extern IntPtr SendMessage(IntPtr hWnd, int Msg, UIntPtr wParam, IntPtr lParam);",
			           "System.Runtime.InteropServices");
			
			TestMember("Declare Unicode Function SendMessage Lib \"user32.dll\" Alias \"SendMessageW\" (ByVal hWnd As IntPtr, ByVal Msg As Integer, ByVal wParam As UIntPtr, ByVal lParam As IntPtr) As IntPtr",
			           "[DllImport(\"user32.dll\", EntryPoint = \"SendMessageW\", CharSet = CharSet.Unicode, SetLastError = true, ExactSpelling = true)]\n" +
			           "public static extern IntPtr SendMessage(IntPtr hWnd, int Msg, UIntPtr wParam, IntPtr lParam);",
			           "System.Runtime.InteropServices");
			
			TestMember("Declare Auto Function SendMessage Lib \"user32.dll\" (ByVal hWnd As IntPtr, ByVal Msg As Integer, ByVal wParam As UIntPtr, ByVal lParam As IntPtr) As IntPtr",
			           "[DllImport(\"user32.dll\", CharSet = CharSet.Auto, SetLastError = true, ExactSpelling = true)]\n" +
			           "public static extern IntPtr SendMessage(IntPtr hWnd, int Msg, UIntPtr wParam, IntPtr lParam);",
			           "System.Runtime.InteropServices");
			
			TestMember("<DllImport(\"user32.dll\", CharSet:=CharSet.Auto)> _\n" +
			           "Shared Function MessageBox(ByVal hwnd As IntPtr, ByVal t As String, ByVal caption As String, ByVal t2 As UInt32) As Integer\n" +
			           "End Function",
			           "[DllImport(\"user32.dll\", CharSet = CharSet.Auto)]\n" +
			           "public static extern int MessageBox(IntPtr hwnd, string t, string caption, UInt32 t2);");
		}
		
		[Test]
		public void PInvokeSub()
		{
			TestMember("Private Declare Sub Sleep Lib \"kernel32\" (ByVal dwMilliseconds As Long)",
			           "[DllImport(\"kernel32\", CharSet = CharSet.Ansi, SetLastError = true, ExactSpelling = true)]\n" +
			           "private static extern void Sleep(long dwMilliseconds);",
			           "System.Runtime.InteropServices");
		}
		
		[Test]
		public void Constructor()
		{
			TestMember("Sub New()\n\tMyBase.New(1)\nEnd Sub",
			           "public tmp1() : base(1)\n{\n}");
			TestMember("Public Sub New()\n\tMe.New(1)\nEnd Sub",
			           "public tmp1() : this(1)\n{\n}");
		}
		
		[Test]
		public void StaticConstructor()
		{
			TestMember("Shared Sub New()\nEnd Sub",
			           "static tmp1()\n{\n}");
		}
		
		[Test]
		public void Destructor()
		{
			TestMember("Protected Overrides Sub Finalize()\n" +
			           "\tTry\n" +
			           "\t\tDead()\n" +
			           "\tFinally\n" +
			           "\t\tMyBase.Finalize()\n" +
			           "\tEnd Try\n" +
			           "End Sub",
			           
			           "~tmp1()\n" +
			           "{\n" +
			           "\tDead();\n" +
			           "}");
		}
		
		[Test]
		public void IIFExpression()
		{
			TestStatement("a = iif(cond, trueEx, falseEx)",
			              "a = (cond ? trueEx : falseEx);");
		}
		
		[Test]
		public void IsNothing()
		{
			TestStatement("a = IsNothing(ex)",
			              "a = (ex == null);");
		}
		
		[Test]
		public void IsNotNothing()
		{
			TestStatement("a = Not IsNothing(ex)",
			              "a = (ex != null);");
		}
		
		[Test]
		public void CompatibilityMethods()
		{
			TestStatement("Beep()",
			              "Interaction.Beep();");
		}
		
		[Test]
		public void EqualsCall()
		{
			TestStatement("Equals(a, b)",
			              "Equals(a, b);");
		}
		
		[Test]
		public void Concatenation()
		{
			TestStatement("x = \"Hello \" & \"World\"",
			              "x = \"Hello \" + \"World\";");
			
			TestStatement("x &= \"Hello\"",
			              "x += \"Hello\";");
		}
		
		[Test]
		public void IntegerDivision()
		{
			TestStatement(@"x = x \ b",
			              "x = x / b;");
			TestStatement(@"x \= b",
			              "x /= b;");
		}
		
		[Test]
		public void VBConstants()
		{
			TestStatement("a = vbYesNo",
			              "a = Constants.vbYesNo;");
		}
		
		[Test]
		public void ForNextLoop()
		{
			TestStatement("For i = 0 To 10\n" +
			              "Next",
			              "for (i = 0; i <= 10; i++) {\n" +
			              "}");
			TestStatement("For l As Long = 0 To 10 Step 2\n" +
			              "Next",
			              "for (long l = 0; l <= 10; l += 2) {\n" +
			              "}");
			TestStatement("For l As Long = 10 To 0 Step -1\n" +
			              "Next",
			              "for (long l = 10; l >= 0; l += -1) {\n" +
			              "}");
		}
		
		[Test]
		public void DoLoop()
		{
			TestStatement("Do \n Loop",
			              "do {\n" +
			              "}\n" +
			              "while (true);");
			TestStatement("Do \n Loop Until i = 10000",
			              "do {\n" +
			              "}\n" +
			              "while (!(i == 10000));");
		}
		
		[Test]
		public void UsingStatement()
		{
			TestStatement("Using r1 As New StreamReader(file1), r2 As New StreamReader(file2)\n" +
			              "End Using",
			              "using (StreamReader r1 = new StreamReader(file1)) {\n" +
			              "\tusing (StreamReader r2 = new StreamReader(file2)) {\n" +
			              "\t}\n" +
			              "}");
		}
		
		[Test]
		public void SwitchStatement()
		{
			TestStatement(@"Select Case i
                  Case 0 To 5
                        i = 10
                  Case 11
                        i = 0
                  Case Else
                        i = 9
            End Select",
			              "switch (i) {\n" +
			              "\tcase 0:\n" +
			              "\tcase 1:\n" +
			              "\tcase 2:\n" +
			              "\tcase 3:\n" +
			              "\tcase 4:\n" +
			              "\tcase 5:\n" +
			              "\t\ti = 10;\n" +
			              "\t\tbreak;\n" +
			              "\tcase 11:\n" +
			              "\t\ti = 0;\n" +
			              "\t\tbreak;\n" +
			              "\tdefault:\n" +
			              "\t\ti = 9;\n" +
			              "\t\tbreak;\n" +
			              "}");
		}
		
		[Test]
		public void FunctionWithoutImplicitReturn()
		{
			TestMember("Public Function run(i As Integer) As Integer\n" +
			           " Return 0\n" +
			           "End Function",
			           "public int run(int i)\n" +
			           "{\n" +
			           "\treturn 0;\n" +
			           "}");
		}
		
		[Test]
		public void FunctionWithImplicitReturn()
		{
			TestMember("Public Function run(i As Integer) As Integer\n" +
			           " run = 0\n" +
			           "End Function",
			           "public int run(int i)\n" +
			           "{\n" +
			           "\treturn 0;\n" +
			           "}");
		}
		
		[Test]
		public void FunctionWithImplicitReturn2()
		{
			TestMember("Public Function run(i As Integer) As Integer\n" +
			           " While something\n" +
			           "   run += i\n" +
			           " End While\n" +
			           "End Function",
			           "public int run(int i)\n" +
			           "{\n" +
			           "\tint " + VBNetConstructsConvertVisitor.FunctionReturnValueName + " = 0;\n" +
			           "\twhile (something) {\n" +
			           "\t\t" + VBNetConstructsConvertVisitor.FunctionReturnValueName + " += i;\n" +
			           "\t}\n" +
			           "\treturn " + VBNetConstructsConvertVisitor.FunctionReturnValueName + ";\n" +
			           "}");
		}
		
		[Test]
		public void FunctionWithImplicitReturn2b()
		{
			const string ReturnValueName = VBNetConstructsConvertVisitor.FunctionReturnValueName;
			TestMember("Public Function run(i As Integer) As Integer\n" +
			           " While something\n" +
			           "   run = run + run(i - 1)\n" +
			           " End While\n" +
			           "End Function",
			           "public int run(int i)\n" +
			           "{\n" +
			           "\tint " + ReturnValueName + " = 0;\n" +
			           "\twhile (something) {\n" +
			           "\t\t" + ReturnValueName + " = " + ReturnValueName + " + run(i - 1);\n" +
			           "\t}\n" +
			           "\treturn " + ReturnValueName + ";\n" +
			           "}");
		}
		
		[Test]
		public void FunctionWithImplicitReturn3()
		{
			TestMember("Public Function run(i As Integer) As CustomType\n" +
			           " While something\n" +
			           "   run = New CustomType()\n" +
			           " End While\n" +
			           "End Function",
			           "public CustomType run(int i)\n" +
			           "{\n" +
			           "\tCustomType " + VBNetConstructsConvertVisitor.FunctionReturnValueName + " = null;\n" +
			           "\twhile (something) {\n" +
			           "\t\t" + VBNetConstructsConvertVisitor.FunctionReturnValueName + " = new CustomType();\n" +
			           "\t}\n" +
			           "\treturn " + VBNetConstructsConvertVisitor.FunctionReturnValueName + ";\n" +
			           "}");
		}
		
		[Test]
		public void Exponentiation()
		{
			TestStatement("i = i ^ 2", "i = Math.Pow(i, 2);");
			TestStatement("i ^= 2", "i = Math.Pow(i, 2);");
		}
		
		[Test]
		public void AddNotParenthesis()
		{
			TestStatement("a = Not b = c", "a = !(b == c);");
		}
		
		[Test]
		public void NotIsNothing()
		{
			TestStatement("a = Not fs Is Nothing",
			              "a = (fs != null);");
		}
		
		[Test]
		public void StaticMethodVariable()
		{
			TestMember(@"Private Sub Test
	Static j As Integer = 0
	j += 1
End Sub",
			           @"private void Test()
{
	static_Test_j += 1;
}
static int static_Test_j = 0;");
		}
		
		[Test]
		public void StaticMethodVariable2()
		{
			TestMember(@"Private Sub Test
	Static j As Integer = 0
	j += 1
End Sub
Private Sub Test2
	Static j As Integer = 0
	j += 2
End Sub",
			           @"private void Test()
{
	static_Test_j += 1;
}
static int static_Test_j = 0;
private void Test2()
{
	static_Test2_j += 2;
}
static int static_Test2_j = 0;");
		}
		
		[Test]
		public void UsingStatementForExistingVariable()
		{
			TestStatement("Using sw\nEnd Using",
			              "using (sw) {\n}");
		}
		
		[Test]
		public void WithStatementTest()
		{
			TestStatement("With Ejes\n" +
			              "\t.AddLine(p1, p2)\n" +
			              "End With",
			              "{\n\tEjes.AddLine(p1, p2);\n}");
		}
		
		[Test]
		public void StructureWithImplicitPublicField()
		{
			TestMember("Public Structure Example \n Dim x As Object \n End Structure",
			           "public struct Example\n{\n\tpublic object x;\n}");
		}
		
		[Test]
		public void InnerClassVisibility()
		{
			TestMember("Class Inner \n End Class",
			           "public class Inner\n{\n}");
		}
		
		[Test]
		public void InnerDelegateVisibility()
		{
			TestMember("Delegate Sub Test()",
			           "public delegate void Test();");
		}
		
		[Test]
		public void InterfaceVisibility()
		{
			TestMember("Public Interface ITest\n" +
			           "\tSub Test()\n" +
			           "\tProperty Name As String\n" +
			           "End Interface",
			           "public interface ITest\n" +
			           "{\n" +
			           "\tvoid Test();\n" +
			           "\tstring Name {\n" +
			           "\t\tget;\n" +
			           "\t\tset;\n" +
			           "\t}\n" +
			           "}");
		}
		
		[Test]
		public void ImportAliasPrimitiveType()
		{
			TestProgram("Imports T = System.Boolean", "using T = System.Boolean;\r\n");
		}
		
		[Test]
		public void GlobalTypeReference()
		{
			TestStatement("Dim a As Global.System.String", "global::System.String a;");
		}
		
		[Test]
		public void FieldReferenceOnCastExpression()
		{
			TestStatement("CType(obj, IDisposable).Dispose()", "((IDisposable)obj).Dispose();");
		}
		
		[Test]
<<<<<<< HEAD
		public void ComparisonWithEmptyStringLiteral()
		{
			TestStatement("If a = \"\" Then Return", "if (string.IsNullOrEmpty(a)) return; ");
			TestStatement("If a <> \"\" Then Return", "if (!string.IsNullOrEmpty(a)) return; ");
			
			TestStatement("If \"\" = a Then Return", "if (string.IsNullOrEmpty(a)) return; ");
			TestStatement("If \"\" <> a Then Return", "if (!string.IsNullOrEmpty(a)) return; ");
=======
		public void ArrayCreationUpperBound()
		{
			TestStatement("Dim i As String() = New String(1) {}",
			              "string[] i = new string[2];");
			TestStatement("Dim i(1) As String",
			              "string[] i = new string[2];");
			TestStatement("Dim i As String() = New String(1) {\"0\", \"1\"}",
			              "string[] i = new string[2] {\"0\", \"1\"};");
			TestStatement("Dim i As String(,) = New String(5, 5) {}",
			              "string[,] i = new string[6, 6];");
>>>>>>> d079cdbc
		}
	}
}<|MERGE_RESOLUTION|>--- conflicted
+++ resolved
@@ -613,7 +613,6 @@
 		}
 		
 		[Test]
-<<<<<<< HEAD
 		public void ComparisonWithEmptyStringLiteral()
 		{
 			TestStatement("If a = \"\" Then Return", "if (string.IsNullOrEmpty(a)) return; ");
@@ -621,7 +620,9 @@
 			
 			TestStatement("If \"\" = a Then Return", "if (string.IsNullOrEmpty(a)) return; ");
 			TestStatement("If \"\" <> a Then Return", "if (!string.IsNullOrEmpty(a)) return; ");
-=======
+		}
+		
+		[Test]
 		public void ArrayCreationUpperBound()
 		{
 			TestStatement("Dim i As String() = New String(1) {}",
@@ -629,10 +630,9 @@
 			TestStatement("Dim i(1) As String",
 			              "string[] i = new string[2];");
 			TestStatement("Dim i As String() = New String(1) {\"0\", \"1\"}",
-			              "string[] i = new string[2] {\"0\", \"1\"};");
+			              "string[] i = new string[2] { \"0\", \"1\" };");
 			TestStatement("Dim i As String(,) = New String(5, 5) {}",
 			              "string[,] i = new string[6, 6];");
->>>>>>> d079cdbc
 		}
 	}
 }