﻿<!--
	Installer for SharpDevelop.
-->
<Wix xmlns="http://schemas.microsoft.com/wix/2006/wi">
	<!--
		Windows Installer only recognises 3 digits for the product version (Major.Minor.Build) 
		so the third digit must be the Subversion revision. 
	-->

	<Product Id="*" 
<<<<<<< HEAD
		Name="SharpDevelop 4.0 Alpha"
		Manufacturer="ic#code"
		Language="1033"
		Codepage="1252"
		UpgradeCode="D6355909-87E1-4CC7-81EF-3057D540A103"
		Version="4.0.$(var.PRODUCTBUILDVERSION)">

		<Package Description="SharpDevelop 4.0.0.$(var.PRODUCTBUILDVERSION)"
=======
		Name="SharpDevelop 3.2"
		Manufacturer="ic#code"
		Language="1033"
		Codepage="1252"
		UpgradeCode="757486BE-1F27-4BED-9A3B-737906728F1C"
		Version="3.2.$(var.PRODUCTBUILDVERSION)">

		<Package Description="SharpDevelop 3.2.0.$(var.PRODUCTBUILDVERSION)"
>>>>>>> e2601ae0
			InstallerVersion="300"
			Compressed="yes"/>
		
		<!-- Upgrade information -->
		<Upgrade Id="D6355909-87E1-4CC7-81EF-3057D540A103">
			<!-- The UpgradeCode must be changed to allow two versions of SharpDevelop to be installed side-by-side -->
			
			<!-- Checks for older versions -->
			<UpgradeVersion Minimum="4.0.0"
				IncludeMinimum="yes"
<<<<<<< HEAD
				Maximum="4.0.$(var.PRODUCTBUILDVERSION)"
=======
				Maximum="3.2.$(var.PRODUCTBUILDVERSION)"
>>>>>>> e2601ae0
				IncludeMaximum="no" 
				Property="PREVIOUSVERSIONFOUND"/>
			<!-- Checks for newer versions -->
			<UpgradeVersion OnlyDetect="yes"
				Property="NEWERVERSIONFOUND"
<<<<<<< HEAD
        		Minimum="4.0.$(var.PRODUCTBUILDVERSION)"
=======
        		Minimum="3.2.$(var.PRODUCTBUILDVERSION)"
>>>>>>> e2601ae0
				IncludeMinimum="no"/>
		</Upgrade>
		
		<!--
			Conditions to be satisfied before the installer begins.
			Note that we are using "Installed OR" in the conditions so
			so they never block the user from repairing, patching, or 
			uninstalling the package after it has been installed. 

			For example the user could do something odd like uninstall .NET 
 			and then run the msi to uninstall SharpDevelop. Without the 
			"Installed OR" this would not be allowed.
		-->
		<!--
			Check for .NET 4.0 beta 2 
		-->
		<Property Id="NETFRAMEWORK40FULL" Secure="yes">
			<RegistrySearch Id="NetFramework40Full" Root="HKLM" Key="SOFTWARE\Microsoft\NET Framework Setup\NDP\v4\Full" Name="Install" Type="raw" />
		</Property>
		<Property Id="NETFRAMEWORK40FULLVERSION" Secure="yes">
			<RegistrySearch Id="NetFramework40FullVersion" Root="HKLM" Key="Software\Microsoft\NET Framework Setup\NDP\v4\Full" Name="Version" Type="raw" />
		</Property>
		<Condition Message="This setup requires the .NET 4.0 Full Framework Beta 2 to be installed.">
			Installed OR (NETFRAMEWORK40FULL AND NETFRAMEWORK40FULLVERSION = "4.0.21006")
		</Condition>
		
		<!--
			Check for the operating system is at least Windows 2000 (VersionNT = 500). 
			http://msdn.microsoft.com/library/default.asp?url=/library/en-us/msi/setup/operating_system_property_values.asp		
		-->
		<Condition Message="The operating system you are using is not supported by SharpDevelop (95/98/ME/NT3.x/NT4.x).">
			Installed OR VersionNT &gt;= 500
		</Condition>
		
		<!--
			Check the user has elevated permissions. We need admin rights to NGen 
			SharpDevelop.exe and to register the Help collection. 

			The old Setup.exe displays a RunAs dialog only because when it is named 
			"Setup.exe". So do we display an error message or let the installation
			fail? The failure message is obscure so a message is before launching
			is probably better.
		-->
		<!-- Not used since the install will work without admin rights.
		<Condition Message="Administrator rights are required to install SharpDevelop.">
			Privileged
		</Condition> -->
		
		<!--
			Install for all users.

			Using ALLUSERS=2 means SharpDevelop can be installed by a non-admin. 
			In this case it will be a per-user installation installed into the 
			user's personal profile. 

			(The installer will be adding assemblies to the GAC and using NGen 
			on SharpDevelop.exe if and only if the user has admin rights)

			http://msdn.microsoft.com/library/default.asp?url=/library/en-us/msi/setup/allusers.asp
		-->
		<Property Id="ALLUSERS">2</Property>
		
		<!--
			Support entries shown when clicking "Click here for support information"
			in Control Panel's Add/Remove Programs

			http://msdn.microsoft.com/library/default.asp?url=/library/en-us/msi/setup/configuration_properties.asp
		-->
		<Property Id="ARPCONTACT">http://icsharpcode.net/OpenSource/SD/ContactUs.asp</Property>
		<Property Id="ARPHELPLINK">http://community.sharpdevelop.net/forums/</Property>
		<Property Id="ARPURLINFOABOUT">http://icsharpcode.net/OpenSource/SD/</Property>
		<Property Id="ARPURLUPDATEINFO">http://icsharpcode.net/OpenSource/SD/Download/</Property>
		
		<!-- Suppress the Modify button in the Control Panel's Add/Remove Programs -->
		<!--
			Temporarily disabled whilst using the WixUI library 
			<Property Id="ARPNOMODIFY">1</Property> 
		-->
		
		<!-- Puts SharpDevelop icon in Control Panel's Add/Remove Programs -->
		<Property Id="ARPPRODUCTICON">SharpDevelopIcon.exe</Property>
		<Icon Id="SharpDevelopIcon.exe" SourceFile="..\Main\StartUp\Project\Resources\SharpDevelop.ico"/>
		
		<!--
			Source media for the installation. 
 			Specifies a single cab file to be embedded in the installer's .msi. 
		-->
		<Media Id="1" Cabinet="contents.cab" EmbedCab="yes" CompressionLevel="high"/>
		
		<!-- Installation directory and files are defined in Files.wxs -->
		<Directory Id="TARGETDIR" Name="SourceDir"/>
		
		<!--
			Currently just one core feature to install everything. 
			Source code will become a separate feature. Perhaps all the add-ins too could
			each be a feature if the user wants to heavily customise the installation.
		-->
		<Feature Id="Complete"
<<<<<<< HEAD
		         Title="SharpDevelop 4.0"
=======
		         Title="SharpDevelop 3.2"
>>>>>>> e2601ae0
		         Description="Installs SharpDevelop and registers file associations"
		         Level="1"
		         ConfigurableDirectory="INSTALLDIR"
		         Absent="disallow"
		         AllowAdvertise="no"
		         InstallDefault="local"
		         Display="expand">
				<!-- 
					We put a reference to a dummy component which contains no files
					so we can get rid of the Network install options from the drop
					down menu for this feature. Seems to be a bug in Windows Installer.
				-->
				<ComponentRef Id="DummyCompleteFeatureComponent"/>
			<!--
				The SharpDevelop application. This may at some point in the distant
				future be further subdivided into addin features, but doing this
				will mean a new ProductCode will need to be generated.
			-->
			<Feature Id="SharpDevelop"
			         Title="SharpDevelop"
			         Description="Installs SharpDevelop"
			         Level="1"
			         InstallDefault="local"
			         AllowAdvertise="no"
			         Absent="disallow">
				<ComponentRef Id="SharpDevelopExe"/>
				<ComponentRef Id="SharpDevelopExeFiles"/>
				<ComponentRef Id="SharpDevelopDocFiles"/>
				<ComponentRef Id="ICSharpCodeBuildTasksDll"/>
				<ComponentRef Id="BuildTasksTargetFiles"/>
				<ComponentRef Id="ICSharpCodeCoreDll"/>
				<ComponentRef Id="ICSharpCodeCoreWinFormsDll"/>
				<ComponentRef Id="ICSharpCodeNRefactoryDll"/>
				<ComponentRef Id="ICSharpCodeSharpDevelopDll"/>
				<ComponentRef Id="ICSharpCodeSharpDevelopDomdll"/>
				<ComponentRef Id="ICSharpCodeSharpDevelopWidgets"/>
				<ComponentRef Id="ICSharpCodeSharpDevelopSdaFiles"/>
				<ComponentRef Id="ICSharpCodeTextEditorDll"/>
				<ComponentRef Id="ICSharpCodeAvalonEditDll"/>
				<ComponentRef Id="ICSharpCodeTreeViewDll"/>
				<ComponentRef Id="AgaControlsDll"/>
				<ComponentRef Id="log4netDll"/>
				<ComponentRef Id="MonoCecilDll"/>
				<ComponentRef Id="AvalonDockDll"/>
				<ComponentRef Id="ICSharpCodeCorePresentationDll"/>
				<ComponentRef Id="SharpDevelopTechNoteFiles"/>
				<ComponentRef Id="ComponentInspectorExe"/>
				<ComponentRef Id="ComponentInspectorCoreDll"/>
				<ComponentRef Id="ComponentInspectorICSharpCodeCoreDll"/>
				<ComponentRef Id="SharpDevelopProgramMenuItems"/>
				<ComponentRef Id="DesktopFolderItems"/>
				
				<ComponentRef Id="DIfxAppXsd"/>
				<ComponentRef Id="IisXsd"/>
				<ComponentRef Id="PsXsd"/>
				<ComponentRef Id="SqlXsd"/>
				<ComponentRef Id="UtilXsd"/>
				<ComponentRef Id="DariceCub"/>
				<ComponentRef Id="NetFxSchema"/>
				<ComponentRef Id="HeatExe"/>
				<ComponentRef Id="MeltExe"/>
				<ComponentRef Id="MergeModCub"/>
				<ComponentRef Id="MSPatchCDll"/>
				<ComponentRef Id="PyroExe"/>
				<ComponentRef Id="SmokeExe"/>
				<ComponentRef Id="TorchExe"/>
				<ComponentRef Id="WConsoleDll"/>
				<ComponentRef Id="WuiDll"/>
				<ComponentRef Id="WixDifxAppExtensionDll"/>
				<ComponentRef Id="WixIIsExtensionDll"/>
				<ComponentRef Id="WixIsolatedAppExtensionDll"/>
				<ComponentRef Id="WixOfficeExtensionDll"/>
				<ComponentRef Id="WixPSExtensionDll"/>
				<ComponentRef Id="WixSqlExtensionDll"/>
				<ComponentRef Id="WixUIExtensionDll"/>
				<ComponentRef Id="WixUtilExtensionDll"/>
				<ComponentRef Id="WixComPlusExtensionDll"/>
				<ComponentRef Id="WixMsmqExtensionDll"/>
				<ComponentRef Id="WixDirectXExtensionDll"/>
				<ComponentRef Id="WixFirewallExtensionDll"/>
				<ComponentRef Id="WixGamingExtensionDll"/>
				<ComponentRef Id="WixComPlusSchema"/>
				<ComponentRef Id="WixDIfxAppSchema"/>
				<ComponentRef Id="WixIisSchema"/>
				<ComponentRef Id="WixMSMQSchema"/>
				<ComponentRef Id="WixNetFxSchema"/>
				<ComponentRef Id="WixPSSchema"/>
				<ComponentRef Id="WixSqlSchema"/>
				<ComponentRef Id="WixUtilSchema"/>
				<ComponentRef Id="WixVSSchema"/>
				<ComponentRef Id="WixFirewallSchema"/>
				<ComponentRef Id="WixGamingSchema"/>
				<ComponentRef Id="VSExtensionSchema"/>
				<ComponentRef Id="WixLicenseFiles"/>
				<ComponentRef Id="WixBitmapFiles"/>
				<ComponentRef Id="WixDocFiles"/>
				<ComponentRef Id="WixDtfHelpFile"/>
				<ComponentRef Id="WixDtfApiHelpFile"/>
				<ComponentRef Id="WixVSExtension"/>
				<ComponentRef Id="Difxapp_x64Wixlib"/>
				<ComponentRef Id="Difxapp_x86Wixlib"/>
				<ComponentRef Id="MSMQXsd"/>
				<ComponentRef Id="WixFirewallXsd"/>
				<ComponentRef Id="WixGamingXsd"/>
				<ComponentRef Id="EmptyWixFileTemplate"/>				
				<ComponentRef Id="WixDefaultLicenseRtf"/>				
				<ComponentRef Id="EmptyWixProjectTemplate"/>				
				<ComponentRef Id="EmptyWixDialogTemplate"/>				
				<ComponentRef Id="WixDialogTemplate"/>				

				<ComponentRef Id="CandleExe"/>
				<ComponentRef Id="DarkExe"/>
				<ComponentRef Id="LightExe"/>
				<ComponentRef Id="LitExe"/>
				<ComponentRef Id="MergeModDll"/>
				<ComponentRef Id="MicrosoftToolsWindowsInstallerXmlNAntTasksDll"/>
				<ComponentRef Id="WInteropDll"/>
				<ComponentRef Id="WixDll"/>
				<ComponentRef Id="WixCopExe"/>
				<ComponentRef Id="WixNetFxExtensionDll"/>
				<ComponentRef Id="WixTasksDll"/>
				
				<ComponentRef Id="SHFBMain"/>
				<ComponentRef Id="SHFBBuildComponents"/>
				<ComponentRef Id="SHFBColorizer"/>
				<ComponentRef Id="SHFBConceptualTemplates"/>
				<ComponentRef Id="SHFBPlugins"/>
				<ComponentRef Id="SHFBSharedContent"/>
				<ComponentRef Id="SHFBTemplates"/>
				<ComponentRef Id="SHFBWeb"/>

				<ComponentRef Id="NUnitUiKitDll"/>
				<ComponentRef Id="NUnitUtilDll"/>
				<ComponentRef Id="NUnitConsoleFiles"/>
				<ComponentRef Id="NUnitConsoleX86Files"/>
				<ComponentRef Id="NUnitConsoleDotnet2Files"/>
				<ComponentRef Id="NUnitConsoleDotnet2X86Files"/>
			 	<ComponentRef Id="NUnitCoreDll"/>
				<ComponentRef Id="NUnitFrameworkDll"/>
				<ComponentRef Id="NUnitConsoleRunnerDll"/>
				<ComponentRef Id="NUnitCoreInterfacesDll"/>
				<ComponentRef Id="ConversionStyleSheetFiles"/>
				<ComponentRef Id="TextLibOptionsFiles"/>
				<ComponentRef Id="OptionsFiles"/>
				<ComponentRef Id="CssFiles"/>
				<ComponentRef Id="InstallerBitmapFiles"/>
				<ComponentRef Id="LanguageBitmapFiles"/>
				<ComponentRef Id="LayoutFiles"/>
				<ComponentRef Id="StringResourceFiles"/>
				<ComponentRef Id="SchemaFiles"/>
				<ComponentRef Id="CSharpFileTemplates"/>
				<ComponentRef Id="CSharpRecentFilesCollectionTemplate"/>				
				<ComponentRef Id="CSharpRecentFilesCollectionTemplateRecentFileElementClass"/>				
				<ComponentRef Id="CSharpRecentFilesCollectionTemplateRecentFilesCollectionClass"/>				
				<ComponentRef Id="VBNetFileTemplates"/>
				<ComponentRef Id="EmptyHTMLFileTemplate"/>
				<ComponentRef Id="EmptyMsBuildFileTemplate"/>
				<ComponentRef Id="EmptyResourceFileTemplate"/>
				<ComponentRef Id="EmptyTextFileTemplate"/>
				<ComponentRef Id="EmptyXMLFileTemplate"/>
				<ComponentRef Id="SharpDevelopFileTemplates"/>
				<ComponentRef Id="CSharpProjectTemplates"/>
				<ComponentRef Id="CSharpWebServiceProjectTemplate"/>
				<ComponentRef Id="CSharpNotifyIconProjectTemplate"/>
				<ComponentRef Id="CSharpStructTemplate"/>
				<ComponentRef Id="CSharpConfigurationFileTemplates"/>
				<ComponentRef Id="MiscProjectTemplates"/>
				<ComponentRef Id="VBNetProjectTemplates"/>
				<ComponentRef Id="ExampleProjectTemplate"/>
				<ComponentRef Id="ICSharpCode.SharpDevelop.addin"/>
				<ComponentRef Id="BooBindingAddin"/>
				<ComponentRef Id="BooBindingDll"/>
				<ComponentRef Id="BoocExe"/>
				<ComponentRef Id="BoocExeConfig"/>
				<ComponentRef Id="BoocRsp"/>
				<ComponentRef Id="BooEmptyClassTemplate"/>
				<ComponentRef Id="BooEmptyFileTemplate"/>
				<ComponentRef Id="BooFormsProjectTemplate"/>
				<ComponentRef Id="BooFormTemplate"/>
				<ComponentRef Id="BooLangCodeDomDll"/>
				<ComponentRef Id="BooLangCompilerDll"/>
				<ComponentRef Id="BooLangDll"/>
				<ComponentRef Id="BooLangExtensionsDll"/>
				<ComponentRef Id="BooLangPatternMatchingDll"/>
				<ComponentRef Id="BooLangInterpreterDll"/>
				<ComponentRef Id="BooLangParserDll"/>
				<ComponentRef Id="BooLangUsefulDll"/>
				<ComponentRef Id="BooLibraryProjectTemplate"/>
				<ComponentRef Id="BooMicrosoftBuildTargets"/>
				<ComponentRef Id="BooMicrosoftBuildTasksDll"/>
				<ComponentRef Id="NRefactoryToBooConverterDll"/>
				<ComponentRef Id="BooConsoleProjectTemplate"/>
				<ComponentRef Id="DefaultAssemblyInfoBooTemplate"/>
				<ComponentRef Id="CSharpBindingFiles"/>
				<ComponentRef Id="ILAsmTemplates"/>
				<ComponentRef Id="ILAsmBindingFiles"/>
				<ComponentRef Id="VBNetBindingFiles"/>
				<ComponentRef Id="WixBindingFiles"/>
				<ComponentRef Id="WixUIMondoProjectTemplate"/>
				<ComponentRef Id="WixUIMinimalProjectTemplate"/>
				<ComponentRef Id="WixUIInstallDirProjectTemplate"/>
				<ComponentRef Id="WixUIFeatureTreeProjectTemplate"/>
				<ComponentRef Id="FormsDesignerFiles"/>
				<ComponentRef Id="IconEditorAddInFiles"/>
				<ComponentRef Id="IconEditorExe"/>
				<ComponentRef Id="ResourceEditorFiles"/>
				<ComponentRef Id="SettingsEditorFiles"/>
				<ComponentRef Id="ClassDiagramResources"/>
				<ComponentRef Id="ClassDiagramAddInFiles"/>
				<ComponentRef Id="ClassCanvasDll"/>
				<ComponentRef Id="DiagramsDll"/>
				
				<ComponentRef Id="ICSharpCodeXamlBindingDll"/>
				<ComponentRef Id="XamlBindingAddin"/>
				
				<!--<ComponentRef Id="WorkflowDesignerAddin"/>
				<ComponentRef Id="WorkflowDesignerDll"/>-->
				
				<ComponentRef Id="XmlEditorFiles"/>
				<ComponentRef Id="AddInManagerFiles"/>
				<ComponentRef Id="AddInManagerSharpZipLibDll"/>
				<ComponentRef Id="AddInScoutFiles"/>
				<ComponentRef Id="CodeAnalysisFiles"/>
				<ComponentRef Id="CodeCoverageFiles"/>
				<ComponentRef Id="ComponentInspectorAddInDll"/>
				<ComponentRef Id="ComponentInspectorAddInCoreDll"/>
				<ComponentRef Id="DebuggerAddInFiles"/>
				<ComponentRef Id="FiletypeIcons"/>
				<ComponentRef Id="FiletypeRegistererFiles"/>
				<ComponentRef Id="HtmlHelp2Files"/>
				<ComponentRef Id="PInvokeAddInFiles"/>
				<ComponentRef Id="RegExToolkitFiles"/>
				<ComponentRef Id="ResourceToolkitFiles"/>
				<ComponentRef Id="SearchAndReplaceFiles"/>

				<ComponentRef Id="StartPageAddInFiles"/>
				<ComponentRef Id="SubversionAddInDll"/>
				<ComponentRef Id="UnitTestingAddInFiles"/>
				<ComponentRef Id="SyntaxModesFiles"/>
				<ComponentRef Id="SharpDevelopWebsiteShortcut"/>
				<ComponentRef Id="SharpDevelopAppPathRegistrySetting"/>
				<ComponentRef Id="WPFAssemblyInfoTemplate"/>
				<ComponentRef Id="AddInWritingHelp"/>
				<ComponentRef Id="CSharpProjectSharpDevelopCustomToolTemplates"/>
				<ComponentRef Id="StringResources.pt.resources"/>
				<ComponentRef Id="VBNetProjectCompactFormsProjectTemplate"/>
				<ComponentRef Id="StringResources.cngb.resources"/>
				<ComponentRef Id="AddInWritingHelpWebsiteShortcut"/>
				<ComponentRef Id="AppConfigFileTemplate"/>
				<ComponentRef Id="InteropPartCoverDll"/>
				<ComponentRef Id="PartCoverConsoleManualRtf"/>
				<ComponentRef Id="PartCoverCorDriverDll"/>
				<ComponentRef Id="PartCoverExe"/>
				<ComponentRef Id="PartCoverExeConfig"/>
				<ComponentRef Id="PartCoverFrameworkDll"/>
				<ComponentRef Id="PartCoverToNCoverXslt"/>
				
				<ComponentRef Id="PythonConsoleProjectTemplate"/>	
				<ComponentRef Id="PythonEmptyClassTemplate"/>	
				<ComponentRef Id="PythonEmptyFormTemplate"/>	
				<ComponentRef Id="PythonEmptyUserControlTemplate"/>	
				<ComponentRef Id="PythonEmptyFileTemplate"/>	
				<ComponentRef Id="PythonFormsProjectTemplate"/>	
				<ComponentRef Id="PythonLibraryProjectTemplate"/>	
				<ComponentRef Id="IpyExe"/>	
				<ComponentRef Id="IronPythonModulesDll"/>	
				<ComponentRef Id="IronPythonModulesXml"/>	
				<ComponentRef Id="IronPythonDll"/>	
				<ComponentRef Id="IronPythonXml"/>	
				<ComponentRef Id="MicrosoftDynamicDll"/>
				<ComponentRef Id="MicrosoftScriptingDll"/>	
				<ComponentRef Id="MicrosoftScriptingDebuggingDll"/>	
				<ComponentRef Id="PythonBuildTasksDll"/>	
				<ComponentRef Id="PythonBindingAddin"/>	
				<ComponentRef Id="PythonBindingDll"/>
				<ComponentRef Id="PythonBindingLibRunpyPy"/>
				<ComponentRef Id="PythonBindingLibSitePy"/>
				<ComponentRef Id="PythonBindingLibFuturePy"/>
				<ComponentRef Id="SharpDevelopBuildPythonTargets"/>		
				
				<ComponentRef Id="IrExe"/>
				<ComponentRef Id="IrExeConfig"/>
				<ComponentRef Id="IronRubyDll"/>
				<ComponentRef Id="IronRubyLibrariesDll"/>
				<ComponentRef Id="IronRubyLibrariesYamlDll"/>
				<ComponentRef Id="MicrosoftScriptingHelpersDll"/>
				<ComponentRef Id="RubyBindingAddin"/>
				<ComponentRef Id="RubyBindingDll"/>
				<ComponentRef Id="RubyMicrosoftDynamicDll"/>
				<ComponentRef Id="RubyMicrosoftScriptingDll"/>
				<ComponentRef Id="RubyMicrosoftScriptingCoreDll"/>
				<ComponentRef Id="RubyMicrosoftScriptingDebuggingDll"/>
				<ComponentRef Id="RubyMicrosoftScriptingExtensionAttributeDll"/>
				<ComponentRef Id="RubyEmptyClassFileTemplate"/>
				<ComponentRef Id="RubyConsoleProjectTemplate"/>
				<ComponentRef Id="RubyEmptyFormFileTemplate"/>
				<ComponentRef Id="RubyEmptyFileTemplate"/>
				<ComponentRef Id="RubyEmptyUserControlFileTemplate"/>
				<ComponentRef Id="RubyFormsProjectTemplate"/>
				<ComponentRef Id="RubyLibraryProjectTemplate"/>
				
				<ComponentRef Id="FSharpBindingDll"/>
				<ComponentRef Id="FSharpBindingAddin"/>	
				<ComponentRef Id="FSharpConsoleProjectTemplate"/>	
				<ComponentRef Id="FSharpEmptyClassTemplate"/>
				
				<ComponentRef Id="ReflectorAddInDll"/>
			
				<ComponentRef Id="SharpDevelopSourceAnalysisTargets"/>
				<ComponentRef Id="SourceAnalysisAddin"/>
				<ComponentRef Id="SourceAnalysisDll"/>
				<ComponentRef Id="SharpRefactoringAddin"/>
				<ComponentRef Id="SharpRefactoringDll"/>
			
				<ComponentRef Id="HexEditorAddin"/>
				<ComponentRef Id="HexEditorDll"/>
				
				<ComponentRef Id="AvalonEditAddInAddin"/>
				<ComponentRef Id="ICSharpCodeAvalonEditAddInDll"/>
				
				<ComponentRef Id="Hook32Dll"/>
				<ComponentRef Id="Hook64Dll"/>
				<ComponentRef Id="ICSharpCodeProfilerAddInAddin"/>
				<ComponentRef Id="ICSharpCodeProfilerAddInDll"/>
				<ComponentRef Id="ICSharpCodeProfilerControllerDll"/>
				<ComponentRef Id="ICSharpCodeProfilerControlsDll"/>
				<ComponentRef Id="SystemDataSQLiteDll"/>
<<<<<<< HEAD
				<ComponentRef Id="IQToolkitDll"/>
				
				<ComponentRef Id="CppBindingAddin"/>
				<ComponentRef Id="CppBindingDll"/>
				<ComponentRef Id="CppBindingTemplates"/>
				
				<ComponentRef Id="ICSharpCodeWpfDesignAddInDll"/>
				<ComponentRef Id="ICSharpCodeWpfDesignDesignerDll"/>
				<ComponentRef Id="ICSharpCodeWpfDesignDll"/>
				<ComponentRef Id="ICSharpCodeWpfDesignXamlDomDll"/>
				<ComponentRef Id="WpfDesignAddin"/>
				
				<ComponentRef Id="ICSharpCodeDataAddin"/>
				<ComponentRef Id="ICSharpCodeDataAddinDll"/>
				<ComponentRef Id="ICSharpCodeDataCoreDll"/>
				<ComponentRef Id="ICSharpCodeDataCoreUIDll"/>
				<ComponentRef Id="ICSharpCodeDataEDMDesignerCoreDll"/>
				<ComponentRef Id="ICSharpCodeDataEDMDesignerCoreUIDll"/>
				<ComponentRef Id="ICSharpCodeDataSQLServerDll"/>
				<ComponentRef Id="CSharpEDMXXft"/>
				
				<ComponentRef Id="UDCSystemDataSQLiteDll"/>
				<ComponentRef Id="UsageDataCollectorAddin"/>
				<ComponentRef Id="UsageDataCollectorDll"/>
=======
				
				<ComponentRef Id="SharpDevelopReportsEmptyReportFileTemplate"/>
				<ComponentRef Id="ICSharpCodeReportDesignerAddin"/>
				<ComponentRef Id="ICSharpCodeReportsAddinDll"/>
				<ComponentRef Id="ICSharpCodeReportsCoreDll"/>
				<ComponentRef Id="InteropMsdascDll"/>
				<ComponentRef Id="InteropAdodbDll"/>
				<ComponentRef Id="IronyDll"/>
				<ComponentRef Id="ITextSharpDll"/>
>>>>>>> e2601ae0
			</Feature>
			<Feature Id="SharpDevelopFileAssociations"
			         Level="2"
			         AllowAdvertise="no"
				     InstallDefault="local"
			         Title="File Associations"
			         Description="Registers file associations with SharpDevelop.">
				<!-- 
					We put a reference to a dummy component which contains no files
					so we can get rid of the Network install options from the drop
					down menu for this feature. Seems to be a bug in Windows Installer.
				-->
				<ComponentRef Id="DummyFileAssocationFeatureComponent"/>
				<Feature Id="BooProjectFileAssociation"
				         Level="2"
				         AllowAdvertise="no"
				         InstallDefault="local"
				         Title="Boo Projects (.booproj)"
				         Description="Associates Boo projects (.booproj) with SharpDevelop">
					<ComponentRef Id="BooProjectFileAssociation"/>
				</Feature>
				<Feature Id="CSharpFileAssociation"
				         Level="2"
				         AllowAdvertise="no"
				         InstallDefault="local"
				         Title="C# Files (.cs)"
				         Description="Associates C# Files (.cs) with SharpDevelop">
					<ComponentRef Id="CSharpFileAssociation"/>
				</Feature>
				<Feature Id="CSharpProjectFileAssociation"
				         Level="2"
				         AllowAdvertise="no"
				         InstallDefault="local"
				         Title="C# Projects (.csproj)"
				         Description="Associates C# Projects (.csproj) with SharpDevelop">
					<ComponentRef Id="SharpDevelopCSharpProjectFileAssociation"/>
				</Feature>
				<Feature Id="PythonProjectFileAssociation"
				         Level="2"
				         AllowAdvertise="no"
				         InstallDefault="local"
				         Title="Python Project Files (.pyproj)"
				         Description="Associates Python Projects (.pyproj) with SharpDevelop">
					<ComponentRef Id="PythonProjectFileAssociation"/>
				</Feature>
				<Feature Id="ResxFileAssociation"
				         Level="2"
				         AllowAdvertise="no"
				         InstallDefault="local"
				         Title="Resource Files (.resx)"
				         Description="Associates Resource Files (.resx) with SharpDevelop">
					<ComponentRef Id="ResxFileAssociation"/>
				</Feature>
				<Feature Id="ResourcesFileAssociation"
				         Level="2"
				         AllowAdvertise="no"
				         InstallDefault="local"
				         Title="Binary Resource Files (.resources)"
				         Description="Associates Binary Resources files (.resources) with SharpDevelop">
					<ComponentRef Id="ResourcesFileAssociation"/>
				</Feature>
				<Feature Id="AddInFileAssociation"
				         Level="2"
				         AllowAdvertise="no"
				         InstallDefault="local"
				         Title="SharpDevelop AddIn Installation Packages (.sdaddin)"
				         Description="Associates SharpDevelop AddIn Installation packages (.sdaddin) with SharpDevelop">
					<ComponentRef Id="SharpDevelopAddInFileAssociation"/>
				</Feature>
				<Feature Id="SolutionFileAssociation"
				         Level="2"
				         AllowAdvertise="no"
				         InstallDefault="local"
				         Title="SharpDevelop Solutions (.sln)"
				         Description="Associates SharpDevelop Solutions (.sln) with SharpDevelop">
					<ComponentRef Id="SharpDevelopSolutionFileAssociation"/>
				</Feature>
				<Feature Id="VBFileAssociation"
				         Level="2"
				         AllowAdvertise="no"
				         InstallDefault="local"
				         Title="VB.NET Files (.vb)"
				         Description="Associates VB.NET Files (.vb) with SharpDevelop">
					<ComponentRef Id="VBFileAssociation"/>
				</Feature>
				<Feature Id="VBProjectFileAssociation"
				         Level="2"
				         AllowAdvertise="no"
				         InstallDefault="local"
				         Title="VB.NET Projects (.vbproj)"
				         Description="Associates VB.NET Projects (.vbproj) with SharpDevelop">
					<ComponentRef Id="SharpDevelopVBProjectFileAssociation"/>
				</Feature>
				<Feature Id="WixProjectFileAssociation"
				         Level="2"
				         AllowAdvertise="no"
				         InstallDefault="local"
				         Title="SharpDevelop WiX Projects (.wixproj)"
				         Description="Associates SharpDevelop WiX Projects (.wixproj) with SharpDevelop">
					<ComponentRef Id="SharpDevelopWixProjectFileAssociation"/>
				</Feature>
				<Feature Id="XmlFileAssociation"
				         Level="2"
				         AllowAdvertise="no"
				         InstallDefault="local"
				         Title="XML Files (.xml)"
				         Description="Associates XML Files (.xml) with SharpDevelop">
					<ComponentRef Id="XmlFileAssociation"/>
				</Feature>
			</Feature>
		</Feature>
		
		<!-- Using WixUI -->
		<Property Id="WIXUI_INSTALLDIR">INSTALLDIR</Property>
		<UIRef Id="WixUI_FeatureTree"/>
		
		<!--
<<<<<<< HEAD
			If a newer version of SharpDevelop 4.0 is installed show an
=======
			If a newer version of SharpDevelop 3.2 is installed show an
>>>>>>> e2601ae0
			error message.
	
			This message is not displayed immediately, the FindRelatedProducts 
			action occurs well into the installation after the user has
			configured everything.
		-->
		<CustomAction Id="NoDowngrade" Error="A later version of [ProductName] is already installed." />
		
		<!-- Add RemoveExistingProducts action to install sequence so upgrades can work -->
		<InstallExecuteSequence>
			<!--
				Display an error message if a newer version found.
				
<<<<<<< HEAD
				Since the installer completely removes the existing SharpDevelop 4.0
=======
				Since the installer completely removes the existing SharpDevelop 3.2
>>>>>>> e2601ae0
				downgrades would work without any problems, but for now we 
				inform the user that a newer version already exists.
 			-->
			<Custom Action="NoDowngrade" After="FindRelatedProducts">NEWERVERSIONFOUND</Custom>
			<!--
<<<<<<< HEAD
				Removes the older version of SharpDevelop 4.0, if we are upgrading,
=======
				Removes the older version of SharpDevelop 3.2, if we are upgrading,
>>>>>>> e2601ae0
				before installing the new version.

				Unfortunately the user is not informed of this upgrade. I think
				we need a custom dialog showing the old installation located and
				the fact that it is going to be upgraded.

				The best place to do this is after InstallFinalize however if we
				do it then after we have removed a file from an addin, and changed
				the Component Guid, the modified component is not installed. So
				we make sure SharpDevelop is completely removed before installing
				the newer version. This also covers us if we accidentally
				modify a component but do not change its Guid.

				http://msdn.microsoft.com/library/en-us/msi/setup/removeexistingproducts_action.asp
			-->
			<RemoveExistingProducts Before="InstallInitialize"/>
		</InstallExecuteSequence>
	</Product>
</Wix><|MERGE_RESOLUTION|>--- conflicted
+++ resolved
@@ -8,7 +8,6 @@
 	-->
 
 	<Product Id="*" 
-<<<<<<< HEAD
 		Name="SharpDevelop 4.0 Alpha"
 		Manufacturer="ic#code"
 		Language="1033"
@@ -17,16 +16,6 @@
 		Version="4.0.$(var.PRODUCTBUILDVERSION)">
 
 		<Package Description="SharpDevelop 4.0.0.$(var.PRODUCTBUILDVERSION)"
-=======
-		Name="SharpDevelop 3.2"
-		Manufacturer="ic#code"
-		Language="1033"
-		Codepage="1252"
-		UpgradeCode="757486BE-1F27-4BED-9A3B-737906728F1C"
-		Version="3.2.$(var.PRODUCTBUILDVERSION)">
-
-		<Package Description="SharpDevelop 3.2.0.$(var.PRODUCTBUILDVERSION)"
->>>>>>> e2601ae0
 			InstallerVersion="300"
 			Compressed="yes"/>
 		
@@ -37,21 +26,13 @@
 			<!-- Checks for older versions -->
 			<UpgradeVersion Minimum="4.0.0"
 				IncludeMinimum="yes"
-<<<<<<< HEAD
 				Maximum="4.0.$(var.PRODUCTBUILDVERSION)"
-=======
-				Maximum="3.2.$(var.PRODUCTBUILDVERSION)"
->>>>>>> e2601ae0
 				IncludeMaximum="no" 
 				Property="PREVIOUSVERSIONFOUND"/>
 			<!-- Checks for newer versions -->
 			<UpgradeVersion OnlyDetect="yes"
 				Property="NEWERVERSIONFOUND"
-<<<<<<< HEAD
         		Minimum="4.0.$(var.PRODUCTBUILDVERSION)"
-=======
-        		Minimum="3.2.$(var.PRODUCTBUILDVERSION)"
->>>>>>> e2601ae0
 				IncludeMinimum="no"/>
 		</Upgrade>
 		
@@ -150,11 +131,7 @@
 			each be a feature if the user wants to heavily customise the installation.
 		-->
 		<Feature Id="Complete"
-<<<<<<< HEAD
 		         Title="SharpDevelop 4.0"
-=======
-		         Title="SharpDevelop 3.2"
->>>>>>> e2601ae0
 		         Description="Installs SharpDevelop and registers file associations"
 		         Level="1"
 		         ConfigurableDirectory="INSTALLDIR"
@@ -482,7 +459,6 @@
 				<ComponentRef Id="ICSharpCodeProfilerControllerDll"/>
 				<ComponentRef Id="ICSharpCodeProfilerControlsDll"/>
 				<ComponentRef Id="SystemDataSQLiteDll"/>
-<<<<<<< HEAD
 				<ComponentRef Id="IQToolkitDll"/>
 				
 				<ComponentRef Id="CppBindingAddin"/>
@@ -507,17 +483,15 @@
 				<ComponentRef Id="UDCSystemDataSQLiteDll"/>
 				<ComponentRef Id="UsageDataCollectorAddin"/>
 				<ComponentRef Id="UsageDataCollectorDll"/>
-=======
-				
-				<ComponentRef Id="SharpDevelopReportsEmptyReportFileTemplate"/>
+				
+				<!--<ComponentRef Id="SharpDevelopReportsEmptyReportFileTemplate"/>
 				<ComponentRef Id="ICSharpCodeReportDesignerAddin"/>
 				<ComponentRef Id="ICSharpCodeReportsAddinDll"/>
 				<ComponentRef Id="ICSharpCodeReportsCoreDll"/>
 				<ComponentRef Id="InteropMsdascDll"/>
 				<ComponentRef Id="InteropAdodbDll"/>
 				<ComponentRef Id="IronyDll"/>
-				<ComponentRef Id="ITextSharpDll"/>
->>>>>>> e2601ae0
+				<ComponentRef Id="ITextSharpDll"/>-->
 			</Feature>
 			<Feature Id="SharpDevelopFileAssociations"
 			         Level="2"
@@ -635,11 +609,7 @@
 		<UIRef Id="WixUI_FeatureTree"/>
 		
 		<!--
-<<<<<<< HEAD
 			If a newer version of SharpDevelop 4.0 is installed show an
-=======
-			If a newer version of SharpDevelop 3.2 is installed show an
->>>>>>> e2601ae0
 			error message.
 	
 			This message is not displayed immediately, the FindRelatedProducts 
@@ -653,21 +623,13 @@
 			<!--
 				Display an error message if a newer version found.
 				
-<<<<<<< HEAD
 				Since the installer completely removes the existing SharpDevelop 4.0
-=======
-				Since the installer completely removes the existing SharpDevelop 3.2
->>>>>>> e2601ae0
 				downgrades would work without any problems, but for now we 
 				inform the user that a newer version already exists.
  			-->
 			<Custom Action="NoDowngrade" After="FindRelatedProducts">NEWERVERSIONFOUND</Custom>
 			<!--
-<<<<<<< HEAD
 				Removes the older version of SharpDevelop 4.0, if we are upgrading,
-=======
-				Removes the older version of SharpDevelop 3.2, if we are upgrading,
->>>>>>> e2601ae0
 				before installing the new version.
 
 				Unfortunately the user is not informed of this upgrade. I think
