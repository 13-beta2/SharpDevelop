--- conflicted
+++ resolved
@@ -342,15 +342,9 @@
 				<ComponentRef Id="WixUIMinimalProjectTemplate"/>
 				<ComponentRef Id="WixUIInstallDirProjectTemplate"/>
 				<ComponentRef Id="WixUIFeatureTreeProjectTemplate"/>
-<<<<<<< HEAD
 				<ComponentRef Id="FormsDesignerFiles"/>-->
-				<ComponentRef Id="IconEditorAddInFiles"/>
+				<ComponentRef Id="IconEditorFiles"/>
 				<!--<ComponentRef Id="ResourceEditorFiles"/>
-=======
-				<ComponentRef Id="FormsDesignerFiles"/>
-				<ComponentRef Id="IconEditorFiles"/>
-				<ComponentRef Id="ResourceEditorFiles"/>
->>>>>>> fbf0b6d4
 				<ComponentRef Id="SettingsEditorFiles"/>
 				<ComponentRef Id="ClassDiagramResources"/>
 				<ComponentRef Id="ClassDiagramAddInFiles"/>
