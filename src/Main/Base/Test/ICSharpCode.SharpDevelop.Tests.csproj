﻿<?xml version="1.0" encoding="utf-8"?>
<Project ToolsVersion="4.0" DefaultTargets="Build" xmlns="http://schemas.microsoft.com/developer/msbuild/2003">
  <PropertyGroup>
    <Configuration Condition=" '$(Configuration)' == '' ">Debug</Configuration>
    <Platform Condition=" '$(Platform)' == '' ">AnyCPU</Platform>
    <ProductVersion>8.0.40607</ProductVersion>
    <SchemaVersion>2.0</SchemaVersion>
    <ProjectGuid>{4980B743-B32F-4aba-AABD-45E2CAD3568D}</ProjectGuid>
    <RootNamespace>ICSharpCode.SharpDevelop</RootNamespace>
    <AssemblyName>ICSharpCode.SharpDevelop.Tests</AssemblyName>
    <OutputTarget>Library</OutputTarget>
    <WarningLevel>4</WarningLevel>
    <NoStdLib>False</NoStdLib>
    <NoConfig>False</NoConfig>
    <RunPostBuildEvent>OnSuccessfulBuild</RunPostBuildEvent>
    <OutputType>Library</OutputType>
    <AssemblyOriginatorKeyMode>File</AssemblyOriginatorKeyMode>
    <OutputPath>..\..\..\..\bin\UnitTests</OutputPath>
    <DefineConstants>DEBUG</DefineConstants>
    <Optimize>False</Optimize>
    <AllowUnsafeBlocks>False</AllowUnsafeBlocks>
    <CheckForOverflowUnderflow>True</CheckForOverflowUnderflow>
    <DebugType>Full</DebugType>
    <RegisterForComInterop>False</RegisterForComInterop>
    <PlatformTarget>x86</PlatformTarget>
    <TreatWarningsAsErrors>false</TreatWarningsAsErrors>
    <TargetFrameworkVersion>v4.5</TargetFrameworkVersion>
    <DebugSymbols>true</DebugSymbols>
    <SignAssembly>True</SignAssembly>
    <AssemblyOriginatorKeyFile>..\..\ICSharpCode.SharpDevelop.snk</AssemblyOriginatorKeyFile>
    <DelaySign>False</DelaySign>
  </PropertyGroup>
  <PropertyGroup Condition=" '$(Platform)' == 'AnyCPU' ">
    <GenerateSerializationAssemblies>Auto</GenerateSerializationAssemblies>
    <BaseAddress>4194304</BaseAddress>
    <FileAlignment>4096</FileAlignment>
  </PropertyGroup>
  <ItemGroup>
    <Reference Include="Microsoft.Build" />
    <Reference Include="Microsoft.VisualBasic" />
    <Reference Include="PresentationCore">
      <RequiredTargetFramework>3.0</RequiredTargetFramework>
    </Reference>
    <Reference Include="PresentationFramework">
      <RequiredTargetFramework>3.0</RequiredTargetFramework>
    </Reference>
    <Reference Include="Rhino.Mocks">
      <HintPath>..\..\..\Libraries\RhinoMocks\Rhino.Mocks.dll</HintPath>
    </Reference>
    <Reference Include="System" />
    <Reference Include="System.Core" />
    <Reference Include="System.Data" />
    <Reference Include="System.Drawing" />
    <Reference Include="System.ServiceModel">
      <RequiredTargetFramework>3.0</RequiredTargetFramework>
    </Reference>
    <Reference Include="System.Windows.Forms" />
    <Reference Include="System.Xml" />
    <Reference Include="System.Web.Services" />
    <Reference Include="ConsoleApp">
      <HintPath>ConsoleApp\bin\ConsoleApp.exe</HintPath>
      <SpecificVersion>False</SpecificVersion>
    </Reference>
    <Reference Include="nunit.framework">
      <HintPath>..\..\..\Tools\NUnit\nunit.framework.dll</HintPath>
      <SpecificVersion>False</SpecificVersion>
    </Reference>
    <Reference Include="Microsoft.Build.Engine" />
    <Reference Include="System.Xml.Linq">
      <RequiredTargetFramework>3.5</RequiredTargetFramework>
    </Reference>
    <Reference Include="WindowsBase">
      <RequiredTargetFramework>3.0</RequiredTargetFramework>
    </Reference>
  </ItemGroup>
  <ItemGroup>
    <Compile Include="AbstractEntityIsOverridableTestFixture.cs" />
    <Compile Include="AssemblyInfo.cs" />
    <Compile Include="CheckAssemblyFlags.cs" />
    <Compile Include="CodeConverterTests.cs" />
    <Compile Include="Dom\CSharpModelTests.cs" />
    <Compile Include="Dom\ProjectEntityModelContextTests.cs" />
    <Compile Include="Dom\TreeNodeFactoryServiceTests.cs" />
    <Compile Include="ExceptionClassOverridesTestFixture.cs" />
    <Compile Include="GenerateOverrideMethodTests.cs" />
    <Compile Include="GetElementByReflectionNameTests.cs" />
    <Compile Include="Highlighting\SyntaxDoozerAddsHighlightingToHighlightingManagerTestFixture.cs" />
    <Compile Include="MimeDetectionTests.cs" />
    <Compile Include="CollectionClassOverridesTestFixture.cs" />
    <Compile Include="OutputTextLineParserTests.cs" />
    <Compile Include="OverridableMethodsTestFixture.cs" />
    <Compile Include="OverridablePropertiesTestFixture.cs" />
    <Compile Include="Project\BeforeBuildCustomToolProjectItemsTests.cs" />
    <Compile Include="Project\ProjectCustomToolOptionsTests.cs" />
    <Compile Include="PropertyPadSortingTests.cs" />
    <Compile Include="ReadOnlyDocumentTests.cs" />
    <Compile Include="ReflectionLayerTests.cs" />
    <Compile Include="GenericResolverTests.cs" />
    <Compile Include="InnerClassesResolverTests.cs" />
    <Compile Include="RefactoringTests.cs" />
    <Compile Include="SDTestFixtureBase.cs" />
    <Compile Include="SearchClassTests.cs" />
    <Compile Include="OverloadFinding.cs" />
    <Compile Include="SearchGenericClassTests.cs" />
    <Compile Include="ServiceReferences\DirectoryNodeFactoryTests.cs" />
    <Compile Include="ServiceReferences\ItemTypeTests.cs" />
    <Compile Include="ServiceReferences\MSBuildBasedProjectTests.cs" />
    <Compile Include="ServiceReferences\ProjectWithServiceReferencesTests.cs" />
    <Compile Include="ServiceReferences\ServiceReferenceFileNameTests.cs" />
    <Compile Include="ServiceReferences\ServiceReferenceGeneratorOptionsTests.cs" />
    <Compile Include="ServiceReferences\ServiceReferenceGeneratorTests.cs" />
    <Compile Include="ServiceReferences\ServiceReferenceMapFileTests.cs" />
    <Compile Include="ServiceReferences\ServiceReferenceMapFileGeneratorTests.cs" />
    <Compile Include="ServiceReferences\ServiceReferenceNodeTests.cs" />
    <Compile Include="ServiceReferences\ServiceReferencesFolderNodeTests.cs" />
    <Compile Include="ServiceReferences\ServiceReferencesProjectItemTests.cs" />
    <Compile Include="SolutionTests.cs" />
    <Compile Include="StringTagProvider\MockProjectForTagProvider.cs" />
    <Compile Include="StringTagProvider\NullProjectStringTagProviderTestFixture.cs" />
    <Compile Include="StringTagProvider\ProjectTagsTestFixture.cs" />
    <Compile Include="Utils\AssemblyLoader.cs" />
    <Compile Include="Utils\FakeMessageLoop.cs" />
    <Compile Include="Utils\MockAssembly.cs" />
    <Compile Include="Utils\MockComponent.cs" />
    <Compile Include="Utils\MockOpenedFile.cs" />
    <Compile Include="Utils\MockSite.cs" />
    <Compile Include="Utils\MockTextMarker.cs" />
    <Compile Include="Utils\MockTextMarkerService.cs" />
<<<<<<< HEAD
    <Compile Include="Utils\TestExtensions.cs" />
=======
    <Compile Include="Utils\ProjectHelper.cs" />
>>>>>>> 6d39f596
    <Compile Include="Utils\Tests\MockAssemblyTests.cs" />
    <Compile Include="WebReferences\ValidReferenceNameTests.cs" />
    <Compile Include="WebReferences\ValidWebReferenceNamespaceTests.cs" />
    <Compile Include="WebReferences\WebReferenceTests.cs" />
    <Compile Include="WebReferences\ProjectHasExistingWebRefFolderTest.cs" />
    <Compile Include="WebReferences\VBNetWebReferenceTest.cs" />
    <Compile Include="WebReferences\WebReferenceTestHelper.cs" />
    <Compile Include="WebReferences\UnsupportedLanguageTest.cs" />
    <Compile Include="WebReferences\WebReferenceFolderAlreadyExistsTest.cs" />
    <Compile Include="WebReferences\RenamedWebReferencesFolderTest.cs" />
    <Compile Include="WebReferences\WebReferencesProjectItemTests.cs" />
    <Compile Include="WebReferences\WebReferenceProjectItemsCachedTest.cs" />
    <Compile Include="WebReferences\DirectoryNodeFactoryTests.cs" />
    <Compile Include="WebReferences\WebReferenceUrlTests.cs" />
    <Compile Include="WebReferences\WebServicesReferenceExistsTests.cs" />
    <Compile Include="WebReferences\ProjectWebReferenceItemsTests.cs" />
    <Compile Include="WebReferences\WebReferenceChangesTest.cs" />
    <Compile Include="Templates\ProjectTemplateCategoryComparerTests.cs" />
    <Compile Include="Templates\CategorySortOrderTests.cs" />
    <Compile Include="Templates\FileTemplateCategoryComparerTests.cs" />
    <Compile Include="WebReferences\HttpAuthenticationHeaderTests.cs" />
    <Compile Include="StandardOutputFromProcessTestFixture.cs" />
    <Compile Include="CancelLongRunningAppTestFixture.cs" />
    <Compile Include="ExitCodeTestFixture.cs" />
    <Compile Include="LineReceivedFromProcessTestFixture.cs" />
    <Compile Include="NoSuchExecutableTestFixture.cs" />
    <Compile Include="ProcessExitedTestFixture.cs" />
    <Compile Include="ProcessRunnerNotStartedTestFixture.cs" />
    <Compile Include="ConsoleAppTestFixtureBase.cs" />
    <Compile Include="NavigationServiceTests\INavigationPointTextFixture.cs" />
    <Compile Include="NavigationServiceTests\TestNavigationPoint.cs" />
    <Compile Include="NavigationServiceTests\NavigationServiceTestFixture.cs" />
  </ItemGroup>
  <ItemGroup>
    <ProjectReference Include="..\..\..\Libraries\AvalonEdit\ICSharpCode.AvalonEdit\ICSharpCode.AvalonEdit.csproj">
      <Project>{6C55B776-26D4-4DB3-A6AB-87E783B2F3D1}</Project>
      <Name>ICSharpCode.AvalonEdit</Name>
    </ProjectReference>
    <ProjectReference Include="..\..\..\Libraries\NRefactory\ICSharpCode.NRefactory.CSharp\ICSharpCode.NRefactory.CSharp.csproj">
      <Project>{53DCA265-3C3C-42F9-B647-F72BA678122B}</Project>
      <Name>ICSharpCode.NRefactory.CSharp</Name>
    </ProjectReference>
    <ProjectReference Include="..\..\..\Libraries\NRefactory\ICSharpCode.NRefactory\ICSharpCode.NRefactory.csproj">
      <Project>{3B2A5653-EC97-4001-BB9B-D90F1AF2C371}</Project>
      <Name>ICSharpCode.NRefactory</Name>
    </ProjectReference>
    <ProjectReference Include="..\..\..\Libraries\SharpTreeView\ICSharpCode.TreeView\ICSharpCode.TreeView.csproj">
      <Project>{DDE2A481-8271-4EAC-A330-8FA6A38D13D1}</Project>
      <Name>ICSharpCode.TreeView</Name>
    </ProjectReference>
    <ProjectReference Include="..\..\SharpDevelop\SharpDevelop.csproj">
      <Project>{1152B71B-3C05-4598-B20D-823B5D40559E}</Project>
      <Name>SharpDevelop</Name>
    </ProjectReference>
    <ProjectReference Include="..\Project\ICSharpCode.SharpDevelop.csproj">
      <Project>{2748AD25-9C63-4E12-877B-4DCE96FBED54}</Project>
      <Name>ICSharpCode.SharpDevelop</Name>
    </ProjectReference>
    <ProjectReference Include="..\..\Core\Project\ICSharpCode.Core.csproj">
      <Project>{35CEF10F-2D4C-45F2-9DD1-161E0FEC583C}</Project>
      <Name>ICSharpCode.Core</Name>
    </ProjectReference>
<<<<<<< HEAD
=======
    <Folder Include="Highlighting" />
    <Folder Include="Project" />
    <Folder Include="ServiceReferences" />
    <Folder Include="StringTagProvider" />
    <Folder Include="Utils" />
    <Folder Include="Utils\Tests" />
    <Folder Include="WebReferences" />
    <Folder Include="Templates" />
    <Folder Include="NavigationServiceTests" />
    <ProjectReference Include="..\..\ICSharpCode.SharpDevelop.Dom\Project\ICSharpCode.SharpDevelop.Dom.csproj">
      <Project>{924EE450-603D-49C1-A8E5-4AFAA31CE6F3}</Project>
      <Name>ICSharpCode.SharpDevelop.Dom</Name>
    </ProjectReference>
>>>>>>> 6d39f596
  </ItemGroup>
  <ItemGroup>
    <EmbeddedResource Include="mime_utf-16_be_test.txt" />
    <EmbeddedResource Include="mime_utf-16_le_test.txt" />
  </ItemGroup>
  <ItemGroup>
    <Folder Include="Dom" />
  </ItemGroup>
  <Import Project="$(MSBuildBinPath)\Microsoft.CSHARP.Targets" />
</Project><|MERGE_RESOLUTION|>--- conflicted
+++ resolved
@@ -126,11 +126,8 @@
     <Compile Include="Utils\MockSite.cs" />
     <Compile Include="Utils\MockTextMarker.cs" />
     <Compile Include="Utils\MockTextMarkerService.cs" />
-<<<<<<< HEAD
+    <Compile Include="Utils\ProjectHelper.cs" />
     <Compile Include="Utils\TestExtensions.cs" />
-=======
-    <Compile Include="Utils\ProjectHelper.cs" />
->>>>>>> 6d39f596
     <Compile Include="Utils\Tests\MockAssemblyTests.cs" />
     <Compile Include="WebReferences\ValidReferenceNameTests.cs" />
     <Compile Include="WebReferences\ValidWebReferenceNamespaceTests.cs" />
@@ -193,29 +190,10 @@
       <Project>{35CEF10F-2D4C-45F2-9DD1-161E0FEC583C}</Project>
       <Name>ICSharpCode.Core</Name>
     </ProjectReference>
-<<<<<<< HEAD
-=======
-    <Folder Include="Highlighting" />
-    <Folder Include="Project" />
-    <Folder Include="ServiceReferences" />
-    <Folder Include="StringTagProvider" />
-    <Folder Include="Utils" />
-    <Folder Include="Utils\Tests" />
-    <Folder Include="WebReferences" />
-    <Folder Include="Templates" />
-    <Folder Include="NavigationServiceTests" />
-    <ProjectReference Include="..\..\ICSharpCode.SharpDevelop.Dom\Project\ICSharpCode.SharpDevelop.Dom.csproj">
-      <Project>{924EE450-603D-49C1-A8E5-4AFAA31CE6F3}</Project>
-      <Name>ICSharpCode.SharpDevelop.Dom</Name>
-    </ProjectReference>
->>>>>>> 6d39f596
   </ItemGroup>
   <ItemGroup>
     <EmbeddedResource Include="mime_utf-16_be_test.txt" />
     <EmbeddedResource Include="mime_utf-16_le_test.txt" />
   </ItemGroup>
-  <ItemGroup>
-    <Folder Include="Dom" />
-  </ItemGroup>
   <Import Project="$(MSBuildBinPath)\Microsoft.CSHARP.Targets" />
 </Project>