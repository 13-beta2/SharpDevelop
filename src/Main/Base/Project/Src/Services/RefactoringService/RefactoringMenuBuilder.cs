--- conflicted
+++ resolved
@@ -196,11 +196,7 @@
 				item.Items.Add(subItem);
 				subItem.Click += delegate {
 					NamespaceRefactoringService.AddUsingDeclaration(callingClass.CompilationUnit, textArea.Document, newNamespace, true);
-<<<<<<< HEAD
-=======
-					ParserService.StartAsyncParse(callingClass.CompilationUnit.FileName, textArea.Document.TextContent);
-					textArea.MotherTextEditorControl.Refresh();
->>>>>>> badb902c
+					ParserService.BeginParse(textArea.FileName, textArea.Document);
 				};
 			}
 			return item;
