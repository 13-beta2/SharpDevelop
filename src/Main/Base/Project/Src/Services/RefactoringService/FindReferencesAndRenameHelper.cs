--- conflicted
+++ resolved
@@ -359,38 +359,22 @@
 			if (list == null) return;
 			List<SearchResultMatch> results = new List<SearchResultMatch>(list.Count);
 			TextDocument document = null;
-			ITextBuffer buffer = null;
+			ITextSource buffer = null;
 			FileName fileName = null;
 			ISyntaxHighlighter highlighter = null;
 			foreach (Reference r in list) {
-<<<<<<< HEAD
 				if (document == null || fileName != r.FileName) {
-					document = new TextDocument(SD.FileService.GetFileContent(r.FileName));
-					fileName = r.FileName;
-					var def = HighlightingManager.Instance.GetDefinitionByExtension(Path.GetExtension(r.FileName));
-					if (def != null)
-						highlighter = new DocumentHighlighter(document, def.MainRuleSet);
-					else
-						highlighter = null;
-=======
-				var f = new FileName(r.FileName);
-				if (document == null || !f.Equals(fileName)) {
-					buffer = ParserService.GetParseableFileContent(r.FileName);
+					buffer = SD.FileService.GetFileContent(r.FileName);
 					document = new TextDocument(DocumentUtilitites.GetTextSource(buffer));
 					fileName = new FileName(r.FileName);
-					highlighter = EditorControlService.Instance.CreateHighlighter(new AvalonEditDocumentAdapter(document, null), fileName);
->>>>>>> c205964d
+					highlighter = SD.EditorControlService.CreateHighlighter(document, fileName);
 				}
 				var start = r.StartLocation;
 				var end = r.EndLocation;
 				var startOffset = document.GetOffset(start);
 				var endOffset = document.GetOffset(end);
 				var builder = SearchResultsPad.CreateInlineBuilder(start, end, document, highlighter);
-<<<<<<< HEAD
-				SearchResultMatch res = new SearchResultMatch(fileName, start, end, startOffset, endOffset - startOffset, builder);
-=======
-				SearchResultMatch res = new SearchResultMatch(fileName, start, end, r.Offset, r.Length, builder, highlighter.DefaultTextColor);
->>>>>>> c205964d
+				SearchResultMatch res = new SearchResultMatch(fileName, start, end, startOffset, endOffset - startOffset, builder, highlighter.DefaultTextColor);
 				results.Add(res);
 			}
 			SearchResultsPad.Instance.ShowSearchResults(title, results);
