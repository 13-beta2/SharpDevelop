--- conflicted
+++ resolved
@@ -63,27 +63,6 @@
 						bbm.Condition = script;
 						bookmark = bbm;
 						break;
-<<<<<<< HEAD
-					case "PinBookmark":
-						var pin = new PinBookmark(fileName, new TextLocation(lineNumber, columnNumber));
-						pin.Comment = v[4];
-						pin.PinPosition =
-							new Point
-						{
-							X = double.Parse(v[5], culture),
-							Y = double.Parse(v[6], culture)
-						};
-						
-						// pop-up nodes
-						pin.SavedNodes = new System.Collections.Generic.List<Tuple<string, string, string>>();
-						for (int i = 7; i < v.Length; i+=3) {
-							pin.SavedNodes.Add(new Tuple<string, string, string>(v[i], v[i+1], v[i+2]));
-						}
-						
-						bookmark = pin;
-						break;
-=======
->>>>>>> dc58692d
 					default:
 						bookmark = new Bookmark(fileName, new TextLocation(lineNumber, columnNumber));
 						break;
