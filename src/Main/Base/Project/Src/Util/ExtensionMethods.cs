--- conflicted
+++ resolved
@@ -19,14 +19,11 @@
 using ICSharpCode.NRefactory;
 using ICSharpCode.NRefactory.Editor;
 using ICSharpCode.NRefactory.TypeSystem;
+using ICSharpCode.NRefactory.Utils;
 using ICSharpCode.SharpDevelop.Editor;
 using ICSharpCode.SharpDevelop.Gui;
-<<<<<<< HEAD
 using ICSharpCode.SharpDevelop.Parser;
 using ICSharpCode.SharpDevelop.Project;
-=======
-using ICSharpCode.SharpDevelop.Util;
->>>>>>> b2855bc8
 using WinForms = System.Windows.Forms;
 
 namespace ICSharpCode.SharpDevelop
@@ -114,7 +111,6 @@
 				list.Add(o);
 		}
 		
-<<<<<<< HEAD
 		/// <summary>
 		/// Adds all <paramref name="elements"/> to <paramref name="list"/>.
 		/// </summary>
@@ -122,12 +118,6 @@
 		{
 			foreach (var o in elements)
 				list.Add(o);
-=======
-		public static void AddRange(this IList arrayList, IEnumerable elements)
-		{
-			foreach (object o in elements)
-				arrayList.Add(o);
->>>>>>> b2855bc8
 		}
 		
 		public static ReadOnlyCollection<T> AsReadOnly<T>(this IList<T> arr)
