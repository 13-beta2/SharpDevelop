﻿// <file>
//     <copyright see="prj:///doc/copyright.txt"/>
//     <license see="prj:///doc/license.txt"/>
//     <owner name="Mike Krüger" email="mike@icsharpcode.net"/>
//     <version>$Revision$</version>
// </file>

using System;
using System.ComponentModel;
using System.Diagnostics;
using System.IO;
using System.Globalization;
using System.Collections.Generic;
using System.Text;
using System.Text.RegularExpressions;
using System.Xml;
using System.Xml.Xsl;
using ICSharpCode.Core;
using ICSharpCode.SharpDevelop.Internal.Templates;
using ICSharpCode.SharpDevelop.Gui;

namespace ICSharpCode.SharpDevelop.Project
{
	public class MSBuildProject : AbstractProject
	{
		List<string> unknownXmlSections     = new List<string>();
		List<string> userUnknownXmlSections = new List<string>();
		protected char BuildConstantSeparator = ';';
		
		public MSBuildProject()
		{
		}
		
		protected virtual void Create(ProjectCreateInformation information)
		{
			Name = information.ProjectName;
			IdGuid = "{" + Guid.NewGuid().ToString().ToUpperInvariant() + "}";
			BaseConfiguration["OutputType"]    = "Exe";
			BaseConfiguration["RootNamespace"] = information.ProjectName;
			BaseConfiguration["AssemblyName"]  = information.ProjectName;
			BaseConfiguration["Configuration"] = "Debug";
			BaseConfiguration.SetIsGuarded("Configuration", true);
			BaseConfiguration["Platform"]      = "AnyCPU";
			BaseConfiguration.SetIsGuarded("Platform", true);
			
			configurations["Debug|*"] = new PropertyGroup();
<<<<<<< HEAD
			configurations["Debug|*"]["BaseIntermediateOutputPath"] = @"obj\";
			configurations["Debug|*"]["IntermediateOutputPath"] = @"obj\Debug\";
			configurations["Debug|*"]["OutputPath"] = @"bin\Debug\";
=======
			if (information.CreateProjectWithDefaultOutputPath) {
				configurations["Debug|*"]["OutputPath"] = @"bin\Debug\";
			}
>>>>>>> e0db259c
			configurations["Debug|*"]["Optimize"] = "False";
			configurations["Debug|*"]["DefineConstants"] = "DEBUG" + BuildConstantSeparator + "TRACE";
			configurations["Debug|*"]["DebugSymbols"] = "True";
			configurations["Debug|*"]["DebugType"] = "Full";
			
			configurations["Release|*"] = new PropertyGroup();
<<<<<<< HEAD
			configurations["Release|*"]["BaseIntermediateOutputPath"] = @"obj\";
			configurations["Release|*"]["IntermediateOutputPath"] = @"obj\Release\";
			configurations["Release|*"]["OutputPath"] = @"bin\Release\";
=======
			if (information.CreateProjectWithDefaultOutputPath) {
				configurations["Release|*"]["OutputPath"] = @"bin\Release\";
			}
>>>>>>> e0db259c
			configurations["Release|*"]["Optimize"] = "True";
			configurations["Release|*"]["DefineConstants"] = "TRACE";
			configurations["Release|*"]["DebugSymbols"] = "False";
			configurations["Release|*"]["DebugType"] = "None";
			
			this.FileName = Path.GetFullPath(information.OutputProjectFileName);
		}
		
		public override bool CanCompile(string fileName)
		{
			return true;
		}
		
		#region Xml reading routines
		public override ProjectItem CreateProjectItem(string itemType)
		{
			return ProjectItemFactory.CreateProjectItem(this, itemType);
		}

		static PropertyGroup ReadPropertyGroup(XmlReader reader)
		{
			PropertyGroup properties = new PropertyGroup();
			PropertyGroup.ReadProperties(reader, properties, "PropertyGroup");
			return properties;
		}
		
		readonly static Regex configurationRegEx = new Regex(@"\s*'(?<property>[^']*)'\s*==\s*'(?<value>[^']*)'", RegexOptions.Compiled);
		
		protected void SetupProject(string projectFileName)
		{
			this.FileName = Path.GetFullPath(projectFileName);
			using (MSBuildFileReader reader = new MSBuildFileReader(projectFileName)) {
				reader.WhitespaceHandling = WhitespaceHandling.Significant;
				reader.MoveToContent(); // we have to skip over the XmlDeclaration (if it exists)
				if (reader.Name == "VisualStudioProject") {
					reader.Close();
					Converter.PrjxToSolutionProject.ConvertVSNetProject(projectFileName);
					SetupProject(projectFileName);
					return;
				}
				while (reader.Read()) {
					if (reader.IsStartElement()) {
						switch (reader.LocalName) {
							case "PropertyGroup":
								LoadPropertyGroup(reader, false);
								break;
							case "ItemGroup":
								ProjectItem.ReadItemGroup(reader, this, Items);
								break;
							case "Import":
								string import = reader.GetAttribute("Project");
								Imports.Add(import);
								break;
							default:
								unknownXmlSections.Add(reader.ReadOuterXml());
								break;
						}
					}
				}
			}
			
			string userSettingsFileName = projectFileName + ".user";
			if (File.Exists(userSettingsFileName)) {
				using (MSBuildFileReader reader = new MSBuildFileReader(userSettingsFileName)) {
					reader.WhitespaceHandling = WhitespaceHandling.Significant;
					reader.MoveToContent(); // we have to skip over the XmlDeclaration (if it exists)
					while (reader.Read()){
						if (reader.IsStartElement()) {
							switch (reader.LocalName) {
								case "PropertyGroup":
									LoadPropertyGroup(reader, true);
									break;
								default:
									userUnknownXmlSections.Add(reader.ReadOuterXml());
									break;
							}
						}
					}
				}
			}
		}
		
		void LoadPropertyGroup(XmlReader reader, bool isUserFile)
		{
			string condition = reader.GetAttribute("Condition");
			if (condition == null) {
				if (isUserFile)
					UserBaseConfiguration.Merge(ReadPropertyGroup(reader));
				else
					BaseConfiguration.Merge(ReadPropertyGroup(reader));
				return;
			}
			Match match = configurationRegEx.Match(condition);
			if (match.Success) {
				Dictionary<string, PropertyGroup> configurations = isUserFile ? this.userConfigurations : this.configurations;
				
				string conditionProperty = match.Result("${property}");
				string configuration = match.Result("${value}");
				if (conditionProperty == "$(Configuration)|$(Platform)") {
					// configuration is ok
				} else if (conditionProperty == "$(Configuration)") {
					configuration += "|*";
				} else if (conditionProperty == "$(Platform)") {
					configuration = "*|" + configuration;
				} else {
					configuration = null;
				}
				if (configuration != null) {
					PropertyGroup propertyGroup = ReadPropertyGroup(reader);
					if (!configurations.ContainsKey(configuration)) {
						configurations[configuration] = propertyGroup;
					} else {
						configurations[configuration].Merge(propertyGroup);
					}
					return;
				}
			}
			if (isUserFile)
				userUnknownXmlSections.Add(reader.ReadOuterXml());
			else
				unknownXmlSections.Add(reader.ReadOuterXml());
		}
		
		public override void Save(string fileName)
		{
			string outputDirectory = Path.GetDirectoryName(fileName);
			if (!System.IO.Directory.Exists(outputDirectory)) {
				System.IO.Directory.CreateDirectory(outputDirectory);
			}
			using (MSBuildFileWriter writer = new MSBuildFileWriter(fileName, Encoding.UTF8)) {
				writer.Formatting = Formatting.Indented;
				
				writer.WriteStartElement("Project");
				// 				writer.WriteAttributeString("MSBuildVersion", "2.0");
				writer.WriteAttributeString("DefaultTargets", "Build");
				writer.WriteAttributeString("xmlns", "http://schemas.microsoft.com/developer/msbuild/2003");
				BaseConfiguration["ProjectGuid"] = IdGuid;
				
				SaveProperties(writer, BaseConfiguration, configurations);
				
				List<ProjectItem> references   = new List<ProjectItem>();
				List<ProjectItem> imports      = new List<ProjectItem>();
				List<ProjectItem> projectFiles = new List<ProjectItem>();
				List<ProjectItem> other        = new List<ProjectItem>();
				
				foreach (ProjectItem item in this.items) {
					switch (item.ItemType) {
						case ItemType.Reference:
							references.Add(item);
							break;
						case ItemType.Compile:
						case ItemType.EmbeddedResource:
						case ItemType.None:
							projectFiles.Add(item);
							break;
						case ItemType.Import:
							imports.Add(item);
							break;
						default:
							other.Add(item);
							break;
					}
				}
				
				if (references.Count > 0) {
					ProjectItem.WriteItemGroup(writer, references);
				}
				
				if (imports.Count > 0) {
					ProjectItem.WriteItemGroup(writer, imports);
				}
				
				if (projectFiles.Count > 0) {
					ProjectItem.WriteItemGroup(writer, projectFiles);
				}
				
				if (other.Count > 0) {
					ProjectItem.WriteItemGroup(writer, other);
				}
				
				SaveUnknownXmlSections(writer, unknownXmlSections);
				
				foreach (string import in Imports) {
					writer.WriteStartElement("Import");
					writer.WriteAttributeString("Project", import);
					writer.WriteEndElement();
				}
				
				writer.WriteEndElement();
			}
			
			string userSettingsFileName = fileName + ".user";
			if (userConfigurations.Count > 0 || UserBaseConfiguration.PropertyCount > 0 || File.Exists(userSettingsFileName)) {
				using (MSBuildFileWriter writer = new MSBuildFileWriter(userSettingsFileName, Encoding.UTF8)) {
					writer.Formatting = Formatting.Indented;
					writer.WriteStartElement("Project");
					writer.WriteAttributeString("xmlns", "http://schemas.microsoft.com/developer/msbuild/2003");
					
					SaveProperties(writer, UserBaseConfiguration, userConfigurations);
					SaveUnknownXmlSections(writer, userUnknownXmlSections);
					
					writer.WriteEndElement();
				}
			}
		}
		
		static void SaveProperties(MSBuildFileWriter writer, PropertyGroup baseConfiguration, Dictionary<string, PropertyGroup> configurations)
		{
			if (baseConfiguration.PropertyCount > 0) {
				writer.WriteStartElement("PropertyGroup");
				baseConfiguration.WriteProperties(writer);
				writer.WriteEndElement();
			}
			foreach (KeyValuePair<string, PropertyGroup> entry in configurations) {
				// Skip empty groups
				if (entry.Value.PropertyCount == 0) {
					continue;
				}
				writer.WriteStartElement("PropertyGroup");
				if (entry.Key.StartsWith("*|")) {
					writer.WriteAttributeString("Condition", " '$(Platform)' == '" + entry.Key.Substring(2) + "' ");
				} else if (entry.Key.EndsWith("|*")) {
					writer.WriteAttributeString("Condition", " '$(Configuration)' == '" + entry.Key.Substring(0, entry.Key.Length - 2) + "' ");
				} else {
					writer.WriteAttributeString("Condition", " '$(Configuration)|$(Platform)' == '" + entry.Key + "' ");
				}
				entry.Value.WriteProperties(writer);
				writer.WriteEndElement();
			}
		}
		
		static void SaveUnknownXmlSections(MSBuildFileWriter writer, List<string> unknownElements)
		{
			foreach (string element in unknownElements) {
				// round-trip xml text again for better formatting
				MSBuildFileReader reader = new MSBuildFileReader(new StringReader(element));
				writer.WriteNode(reader, false);
				reader.Close();
			}
		}
		#endregion
		
		#region Start / Run
		public override bool IsStartable {
			get {
				switch (this.StartAction) {
					case StartAction.Project:
						return OutputType == OutputType.Exe || OutputType == OutputType.WinExe;
					case StartAction.Program:
						return this.StartProgram.Length > 0;
					case StartAction.StartURL:
						return this.StartUrl.Length > 0;
				}
				return false;
			}
		}
		
		void Start(string program, bool withDebugging)
		{
			ProcessStartInfo psi = new ProcessStartInfo();
			psi.FileName = Path.Combine(Directory, program);
			string workingDir = StringParser.Parse(this.StartWorkingDirectory);
			if (workingDir.Length == 0) {
				psi.WorkingDirectory = Path.GetDirectoryName(psi.FileName);
			} else {
				psi.WorkingDirectory = Path.Combine(Directory, workingDir);
			}
			psi.Arguments = StringParser.Parse(this.StartArguments);
			
			if (!File.Exists(psi.FileName)) {
				MessageService.ShowError(psi.FileName + " does not exist and cannot be started.");
				return;
			}
			
			if (withDebugging) {
				DebuggerService.CurrentDebugger.Start(psi);
			} else {
				DebuggerService.CurrentDebugger.StartWithoutDebugging(psi);
			}
		}
		
		public override void Start(bool withDebugging)
		{
			switch (this.StartAction) {
				case StartAction.Project:
					Start(this.OutputAssemblyFullPath, withDebugging);
					break;
				case StartAction.Program:
					Start(this.StartProgram, withDebugging);
					break;
				case StartAction.StartURL:
					FileService.OpenFile("browser://" + this.StartUrl);
					break;
				default:
					throw new System.ComponentModel.InvalidEnumArgumentException("StartAction", (int)this.StartAction, typeof(StartAction));
			}
		}
		
		[Browsable(false)]
		public string StartProgram {
			get {
				return GetProperty("StartProgram");
			}
			set {
				SetProperty("StartProgram", value);
			}
		}
		
		[Browsable(false)]
		public string StartUrl {
			get {
				return GetProperty("StartURL");
			}
			set {
				SetProperty("StartURL", value);
			}
		}
		
		[Browsable(false)]
		public StartAction StartAction {
			get {
				return GetProperty("StartAction", StartAction.Project);
			}
			set {
				SetProperty("StartAction", value);
			}
		}
		
		[Browsable(false)]
		public string StartArguments {
			get {
				return GetProperty("StartArguments");
			}
			set {
				SetProperty("StartArguments", value);
			}
		}
		
		[Browsable(false)]
		public string StartWorkingDirectory {
			get {
				return GetProperty("StartWorkingDirectory");
			}
			set {
				SetProperty("StartWorkingDirectory", value);
			}
		}
		#endregion
		
		public static void RunMSBuild(string fileName, string target, string configuration, string platform, bool isSingleProject, MSBuildEngineCallback callback, IDictionary<string, string> additionalProperties)
		{
			WorkbenchSingleton.Workbench.GetPad(typeof(CompilerMessageView)).BringPadToFront();
			MSBuildEngine engine = new MSBuildEngine();
			if (isSingleProject) {
				string dir = ProjectService.OpenSolution.Directory;
				if (!dir.EndsWith("/") && !dir.EndsWith("\\"))
					dir += Path.DirectorySeparatorChar;
				engine.AdditionalProperties.Add("SolutionDir", dir);
			}
			if (additionalProperties != null) {
				foreach (KeyValuePair<string, string> pair in additionalProperties) {
					engine.AdditionalProperties.Add(pair.Key, pair.Value);
				}
			}
			engine.Configuration = configuration;
			engine.Platform = platform;
			engine.MessageView = TaskService.BuildMessageViewCategory;
			if (target == null) {
				engine.Run(fileName, callback);
			} else {
				engine.Run(fileName, new string[] { target }, callback);
			}
		}
		
		public void RunMSBuild(string target, MSBuildEngineCallback callback, IDictionary<string, string> additionalProperties)
		{
			RunMSBuild(this.FileName, target, this.Configuration, this.Platform, true, callback, additionalProperties);
		}
		
		public override void Build(MSBuildEngineCallback callback, IDictionary<string, string> additionalProperties)
		{
			RunMSBuild("Build", callback, additionalProperties);
		}
		
		public override void Rebuild(MSBuildEngineCallback callback, IDictionary<string, string> additionalProperties)
		{
			RunMSBuild("Rebuild", callback, additionalProperties);
		}
		
		public override void Clean(MSBuildEngineCallback callback, IDictionary<string, string> additionalProperties)
		{
			RunMSBuild("Clean", callback, additionalProperties);
			isDirty = true;
		}
		
		public override void Publish(MSBuildEngineCallback callback, IDictionary<string, string> additionalProperties)
		{
			RunMSBuild("Publish", callback, additionalProperties);
		}
		
		public override string ToString()
		{
			return String.Format("[MSBuildProject: FileName={0}, Name={1}, Items={2}]",
			                     FileName,
			                     Name,
			                     Items.Count);
		}
	}
}<|MERGE_RESOLUTION|>--- conflicted
+++ resolved
@@ -44,30 +44,22 @@
 			BaseConfiguration.SetIsGuarded("Platform", true);
 			
 			configurations["Debug|*"] = new PropertyGroup();
-<<<<<<< HEAD
 			configurations["Debug|*"]["BaseIntermediateOutputPath"] = @"obj\";
 			configurations["Debug|*"]["IntermediateOutputPath"] = @"obj\Debug\";
-			configurations["Debug|*"]["OutputPath"] = @"bin\Debug\";
-=======
 			if (information.CreateProjectWithDefaultOutputPath) {
 				configurations["Debug|*"]["OutputPath"] = @"bin\Debug\";
 			}
->>>>>>> e0db259c
 			configurations["Debug|*"]["Optimize"] = "False";
 			configurations["Debug|*"]["DefineConstants"] = "DEBUG" + BuildConstantSeparator + "TRACE";
 			configurations["Debug|*"]["DebugSymbols"] = "True";
 			configurations["Debug|*"]["DebugType"] = "Full";
 			
 			configurations["Release|*"] = new PropertyGroup();
-<<<<<<< HEAD
 			configurations["Release|*"]["BaseIntermediateOutputPath"] = @"obj\";
 			configurations["Release|*"]["IntermediateOutputPath"] = @"obj\Release\";
-			configurations["Release|*"]["OutputPath"] = @"bin\Release\";
-=======
 			if (information.CreateProjectWithDefaultOutputPath) {
 				configurations["Release|*"]["OutputPath"] = @"bin\Release\";
 			}
->>>>>>> e0db259c
 			configurations["Release|*"]["Optimize"] = "True";
 			configurations["Release|*"]["DefineConstants"] = "TRACE";
 			configurations["Release|*"]["DebugSymbols"] = "False";
