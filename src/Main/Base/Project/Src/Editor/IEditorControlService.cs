--- conflicted
+++ resolved
@@ -3,11 +3,9 @@
 
 using System;
 using ICSharpCode.AvalonEdit;
-<<<<<<< HEAD
+using ICSharpCode.AvalonEdit.Highlighting;
 using ICSharpCode.Core;
-=======
-using ICSharpCode.AvalonEdit.Highlighting;
->>>>>>> c205964d
+using ICSharpCode.NRefactory.Editor;
 using ICSharpCode.SharpDevelop.Editor.AvalonEdit;
 
 namespace ICSharpCode.SharpDevelop.Editor
@@ -67,11 +65,11 @@
 			get {
 				return "Consolas";
 			}
-			
-			public ISyntaxHighlighter CreateHighlighter(IDocument document, string fileName)
-			{
-				return null;
-			}
+		}
+		
+		public ISyntaxHighlighter CreateHighlighter(IDocument document, string fileName)
+		{
+			return null;
 		}
 	}
 }