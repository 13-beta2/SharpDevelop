﻿// Copyright (c) AlphaSierraPapa for the SharpDevelop Team (for details please see \doc\copyright.txt)
// This code is distributed under the GNU LGPL (for details please see \doc\license.txt)

using System;
using System.Collections;
using System.Collections.Generic;
using System.Linq;
using System.Windows;
using System.Windows.Media;
using ICSharpCode.AvalonEdit.Highlighting;
using ICSharpCode.Core;
using ICSharpCode.NRefactory;
using ICSharpCode.SharpDevelop.Project;

namespace ICSharpCode.SharpDevelop.Editor.Search
{
	public class SearchResultMatch
	{
		FileName fileName;
		int offset;
		int length;
		TextLocation startLocation;
		TextLocation endLocation;
		HighlightedInlineBuilder builder;
		HighlightingColor defaultTextColor;
		
		public FileName FileName {
			get { return fileName; }
		}
		
		public TextLocation StartLocation {
			get { return startLocation; }
		}
		
		public TextLocation EndLocation {
			get { return endLocation; }
		}
		
		public HighlightedInlineBuilder Builder {
			get { return builder; }
		}
		
		public HighlightingColor DefaultTextColor {
			get { return defaultTextColor; }
		}
		
		public int StartOffset {
			get { return offset; }
		}
		
		public int Length {
			get { return length; }
		}
		
		public int EndOffset {
			get { return offset + length; }
		}
		
		public virtual string TransformReplacePattern(string pattern)
		{
			return pattern;
		}
		
<<<<<<< HEAD
		public SearchResultMatch(FileName fileName, TextLocation startLocation, TextLocation endLocation, int offset, int length, HighlightedInlineBuilder builder)
=======
		public SearchResultMatch(FileName fileName, Location startLocation, Location endLocation, int offset, int length, HighlightedInlineBuilder builder, HighlightingColor defaultTextColor)
>>>>>>> c205964d
		{
			this.fileName = fileName;
			this.startLocation = startLocation;
			this.endLocation = endLocation;
			this.offset = offset;
			this.length = length;
			this.builder = builder;
			this.defaultTextColor = defaultTextColor;
		}
		
		/// <summary>
		/// Gets a special text to display, or null to display the line's content.
		/// </summary>
		public virtual string DisplayText {
			get {
				return null;
			}
		}
		
		public override string ToString()
		{
			return String.Format("[{3}: FileName={0}, StartLocation={1}, EndLocation={2}]",
			                     fileName, startLocation, endLocation,
			                     GetType().Name);
		}
	}
	
	public class SimpleSearchResultMatch : SearchResultMatch
	{
		string displayText;
		
		public override string DisplayText {
			get {
				return displayText;
			}
		}
		
<<<<<<< HEAD
		public SimpleSearchResultMatch(FileName fileName, TextLocation position, int offset, string displayText)
			: base(fileName, position, position, offset, 0, null)
=======
		public SimpleSearchResultMatch(FileName fileName, Location position, int offset, string displayText)
			: base(fileName, position, position, offset, 0, null, null)
>>>>>>> c205964d
		{
			this.displayText = displayText;
		}
	}
	
	public class AvalonEditSearchResultMatch : SearchResultMatch
	{
		ICSharpCode.AvalonEdit.Search.ISearchResult match;
		
<<<<<<< HEAD
		public AvalonEditSearchResultMatch(FileName fileName, TextLocation startLocation, TextLocation endLocation, int offset, int length, HighlightedInlineBuilder builder, ICSharpCode.AvalonEdit.Search.ISearchResult match)
			: base(fileName, startLocation, endLocation, offset, length, builder)
=======
		public AvalonEditSearchResultMatch(FileName fileName, Location startLocation, Location endLocation, int offset, int length, HighlightedInlineBuilder builder, HighlightingColor defaultTextColor, ICSharpCode.AvalonEdit.Search.ISearchResult match)
			: base(fileName, startLocation, endLocation, offset, length, builder, defaultTextColor)
>>>>>>> c205964d
		{
			this.match = match;
		}
		
		public override string TransformReplacePattern(string pattern)
		{
			return match.ReplaceWith(pattern);
		}
	}
	
	public class SearchedFile
	{
		public FileName FileName { get; private set; }
		
		public IReadOnlyList<SearchResultMatch> Matches { get; private set; }
		
		public SearchedFile(FileName fileName, IReadOnlyList<SearchResultMatch> matches)
		{
			if (fileName == null)
				throw new ArgumentNullException("fileName");
			if (matches == null)
				throw new ArgumentNullException("matches");
			this.FileName = fileName;
			this.Matches = matches;
		}
	}
}<|MERGE_RESOLUTION|>--- conflicted
+++ resolved
@@ -61,11 +61,7 @@
 			return pattern;
 		}
 		
-<<<<<<< HEAD
-		public SearchResultMatch(FileName fileName, TextLocation startLocation, TextLocation endLocation, int offset, int length, HighlightedInlineBuilder builder)
-=======
-		public SearchResultMatch(FileName fileName, Location startLocation, Location endLocation, int offset, int length, HighlightedInlineBuilder builder, HighlightingColor defaultTextColor)
->>>>>>> c205964d
+		public SearchResultMatch(FileName fileName, TextLocation startLocation, TextLocation endLocation, int offset, int length, HighlightedInlineBuilder builder, HighlightingColor defaultTextColor)
 		{
 			this.fileName = fileName;
 			this.startLocation = startLocation;
@@ -103,13 +99,8 @@
 			}
 		}
 		
-<<<<<<< HEAD
 		public SimpleSearchResultMatch(FileName fileName, TextLocation position, int offset, string displayText)
-			: base(fileName, position, position, offset, 0, null)
-=======
-		public SimpleSearchResultMatch(FileName fileName, Location position, int offset, string displayText)
 			: base(fileName, position, position, offset, 0, null, null)
->>>>>>> c205964d
 		{
 			this.displayText = displayText;
 		}
@@ -119,13 +110,8 @@
 	{
 		ICSharpCode.AvalonEdit.Search.ISearchResult match;
 		
-<<<<<<< HEAD
-		public AvalonEditSearchResultMatch(FileName fileName, TextLocation startLocation, TextLocation endLocation, int offset, int length, HighlightedInlineBuilder builder, ICSharpCode.AvalonEdit.Search.ISearchResult match)
-			: base(fileName, startLocation, endLocation, offset, length, builder)
-=======
-		public AvalonEditSearchResultMatch(FileName fileName, Location startLocation, Location endLocation, int offset, int length, HighlightedInlineBuilder builder, HighlightingColor defaultTextColor, ICSharpCode.AvalonEdit.Search.ISearchResult match)
+		public AvalonEditSearchResultMatch(FileName fileName, TextLocation startLocation, TextLocation endLocation, int offset, int length, HighlightedInlineBuilder builder, HighlightingColor defaultTextColor, ICSharpCode.AvalonEdit.Search.ISearchResult match)
 			: base(fileName, startLocation, endLocation, offset, length, builder, defaultTextColor)
->>>>>>> c205964d
 		{
 			this.match = match;
 		}
