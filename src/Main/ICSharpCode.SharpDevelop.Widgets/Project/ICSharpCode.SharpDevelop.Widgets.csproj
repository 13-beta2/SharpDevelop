--- conflicted
+++ resolved
@@ -1,8 +1,4 @@
-<<<<<<< HEAD
 ﻿<Project ToolsVersion="4.0" DefaultTargets="Build" xmlns="http://schemas.microsoft.com/developer/msbuild/2003">
-=======
-﻿<Project DefaultTargets="Build" xmlns="http://schemas.microsoft.com/developer/msbuild/2003" ToolsVersion="3.5">
->>>>>>> e2601ae0
   <PropertyGroup>
     <OutputType>Library</OutputType>
     <RootNamespace>ICSharpCode.SharpDevelop.Widgets</RootNamespace>
@@ -19,30 +15,7 @@
     <AssemblyOriginatorKeyFile>..\..\ICSharpCode.SharpDevelop.snk</AssemblyOriginatorKeyFile>
     <DelaySign>False</DelaySign>
     <AssemblyOriginatorKeyMode>File</AssemblyOriginatorKeyMode>
-<<<<<<< HEAD
     <TargetFrameworkVersion>v4.0</TargetFrameworkVersion>
-=======
-    <FileUpgradeFlags>
-    </FileUpgradeFlags>
-    <UpgradeBackupLocation>
-    </UpgradeBackupLocation>
-    <OldToolsVersion>2.0</OldToolsVersion>
-    <PublishUrl>publish\</PublishUrl>
-    <Install>true</Install>
-    <InstallFrom>Disk</InstallFrom>
-    <UpdateEnabled>false</UpdateEnabled>
-    <UpdateMode>Foreground</UpdateMode>
-    <UpdateInterval>7</UpdateInterval>
-    <UpdateIntervalUnits>Days</UpdateIntervalUnits>
-    <UpdatePeriodically>false</UpdatePeriodically>
-    <UpdateRequired>false</UpdateRequired>
-    <MapFileExtensions>true</MapFileExtensions>
-    <ApplicationRevision>0</ApplicationRevision>
-    <ApplicationVersion>1.0.0.%2a</ApplicationVersion>
-    <IsWebBootstrapper>false</IsWebBootstrapper>
-    <UseApplicationTrust>false</UseApplicationTrust>
-    <BootstrapperEnabled>true</BootstrapperEnabled>
->>>>>>> e2601ae0
   </PropertyGroup>
   <PropertyGroup Condition=" '$(Configuration)' == 'Debug' ">
     <Optimize>False</Optimize>
@@ -125,31 +98,6 @@
     <EmbeddedResource Include="Resources\Icons.16x16.SortDescending.png" />
   </ItemGroup>
   <ItemGroup>
-    <BootstrapperPackage Include="Microsoft.Net.Client.3.5">
-      <Visible>False</Visible>
-      <ProductName>.NET Framework Client Profile</ProductName>
-      <Install>false</Install>
-    </BootstrapperPackage>
-    <BootstrapperPackage Include="Microsoft.Net.Framework.2.0">
-      <Visible>False</Visible>
-      <ProductName>.NET Framework 2.0 %28x86%29</ProductName>
-      <Install>true</Install>
-    </BootstrapperPackage>
-    <BootstrapperPackage Include="Microsoft.Net.Framework.3.0">
-      <Visible>False</Visible>
-      <ProductName>.NET Framework 3.0 %28x86%29</ProductName>
-      <Install>false</Install>
-    </BootstrapperPackage>
-    <BootstrapperPackage Include="Microsoft.Net.Framework.3.5">
-      <Visible>False</Visible>
-      <ProductName>.NET Framework 3.5</ProductName>
-      <Install>false</Install>
-    </BootstrapperPackage>
-    <BootstrapperPackage Include="Microsoft.Net.Framework.3.5.SP1">
-      <Visible>False</Visible>
-      <ProductName>.NET Framework 3.5 SP1</ProductName>
-      <Install>false</Install>
-    </BootstrapperPackage>
   </ItemGroup>
   <Import Project="$(MSBuildBinPath)\Microsoft.CSharp.Targets" />
 </Project>