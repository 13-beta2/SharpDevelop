﻿// Copyright (c) AlphaSierraPapa for the SharpDevelop Team (for details please see \doc\copyright.txt)
// This code is distributed under the GNU LGPL (for details please see \doc\license.txt)

using System;
using System.Collections.Generic;
using System.IO;
using System.Diagnostics;
using System.Linq;
using System.Runtime.Serialization;
using System.Threading;
using System.Threading.Tasks;
using System.Xml;
using ICSharpCode.Core;
using ICSharpCode.NRefactory;
using ICSharpCode.NRefactory.Documentation;
using ICSharpCode.NRefactory.TypeSystem;
using ICSharpCode.NRefactory.TypeSystem.Implementation;
using ICSharpCode.NRefactory.Utils;
using ICSharpCode.SharpDevelop.Dom;
using ICSharpCode.SharpDevelop.Dom.ClassBrowser;
using ICSharpCode.SharpDevelop.Project;
using Mono.Cecil;

namespace ICSharpCode.SharpDevelop.Parser
{
	/// <summary>
	/// Portions of parser service that deal with loading external assemblies for code completion.
	/// </summary>
	sealed class AssemblyParserService : IAssemblyParserService
	{
		#region Get Assembly By File Name
		[Serializable]
		[FastSerializerVersion(1)]
		sealed class LoadedAssembly
		{
			public readonly IUnresolvedAssembly ProjectContent;
			public readonly DateTime AssemblyFileLastWriteTime;
			public readonly bool HasInternalMembers;
			public readonly IReadOnlyList<DomAssemblyName> References;
			
			public LoadedAssembly(IUnresolvedAssembly projectContent, DateTime assemblyFileLastWriteTime, bool hasInternalMembers, IEnumerable<DomAssemblyName> references)
			{
				this.ProjectContent = projectContent;
				this.AssemblyFileLastWriteTime = assemblyFileLastWriteTime;
				this.HasInternalMembers = hasInternalMembers;
				this.References = references.ToArray();
			}
		}
		
		// TODO: use weak reference to IProjectContent (not to LoadedAssembly!) so that unused assemblies can be unloaded
		Dictionary<FileName, LoadedAssembly> projectContentDictionary = new Dictionary<FileName, LoadedAssembly>();
		
		[ThreadStatic] static Dictionary<FileName, LoadedAssembly> up2dateProjectContents;
		
		public IUnresolvedAssembly GetAssembly(FileName fileName, bool includeInternalMembers = false, CancellationToken cancellationToken = default(CancellationToken))
		{
			// We currently do not support cancelling the load operation itself, because another GetAssembly() call
			// with a different cancellation token might request the same assembly.
			return GetLoadedAssembly(fileName, includeInternalMembers).ProjectContent;
		}
		
		/// <summary>
		/// "using (AssemblyParserService.AvoidRedundantChecks())"
		/// Within the using block, the AssemblyParserService will only check once per assembly if the
		/// existing cached project content (if any) is up to date.
		/// Any additional accesses will return that cached project content without causing an update check.
		/// This applies only to the thread that called AvoidRedundantChecks() - other threads will
		/// perform update checks as usual.
		/// </summary>
		public IDisposable AvoidRedundantChecks()
		{
			if (up2dateProjectContents != null)
				return null;
			up2dateProjectContents = new Dictionary<FileName, LoadedAssembly>();
			return new CallbackOnDispose(
				delegate {
					up2dateProjectContents = null;
					lock (projectContentDictionary) {
						CleanWeakDictionary();
					}
				});
		}
		
		void CleanWeakDictionary()
		{
//			Debug.Assert(Monitor.IsEntered(projectContentDictionary));
//			List<FileName> removed = new List<FileName>();
//			foreach (var pair in projectContentDictionary) {
//				if (!pair.Value.IsAlive)
//					removed.Add(pair.Key);
//			}
//			foreach (var key in removed)
//				projectContentDictionary.Remove(key);
		}
		
		LoadedAssembly GetLoadedAssembly(FileName fileName, bool includeInternalMembers)
		{
			LoadedAssembly asm;
			var up2dateProjectContents = AssemblyParserService.up2dateProjectContents;
			if (up2dateProjectContents != null) {
				if (up2dateProjectContents.TryGetValue(fileName, out asm))
					return asm;
			}
			DateTime lastWriteTime = File.GetLastWriteTimeUtc(fileName);
			lock (projectContentDictionary) {
				if (projectContentDictionary.TryGetValue(fileName, out asm)) {
					if (asm.AssemblyFileLastWriteTime == lastWriteTime) {
						if (!includeInternalMembers || includeInternalMembers == asm.HasInternalMembers)
							return asm;
					}
				} else {
					asm = null;
				}
				asm = LoadAssembly(fileName, CancellationToken.None, includeInternalMembers);
				if (up2dateProjectContents == null)
					CleanWeakDictionary();
				// The assembly might already be in the dictionary if we had loaded it before,
				// but now the lastWriteTime changed.
				projectContentDictionary[fileName] = asm;
				
				return asm;
			}
		}
		#endregion
		
		#region Load Assembly
		LoadedAssembly LoadAssembly(FileName fileName, CancellationToken cancellationToken, bool includeInternalMembers)
		{
			DateTime lastWriteTime = File.GetLastWriteTimeUtc(fileName);
			string cacheFileName = GetCacheFileName(fileName);
			LoadedAssembly pc = TryReadFromCache(cacheFileName, lastWriteTime);
			if (pc != null) {
				if (!includeInternalMembers || includeInternalMembers == pc.HasInternalMembers)
					return pc;
			}
			
			//LoggingService.Debug("Loading " + fileName);
			cancellationToken.ThrowIfCancellationRequested();
			var param = new ReaderParameters();
			param.AssemblyResolver = new DummyAssemblyResolver();
			ModuleDefinition module = ModuleDefinition.ReadModule(fileName, param);
			
			CecilLoader l = new CecilLoader();
			l.IncludeInternalMembers = includeInternalMembers;
			string xmlDocFile = FindXmlDocumentation(fileName, module.Runtime);
			if (xmlDocFile != null) {
				try {
					l.DocumentationProvider = new XmlDocumentationProvider(xmlDocFile);
				} catch (XmlException ex) {
					LoggingService.Warn("Ignoring error while reading xml doc from " + xmlDocFile, ex);
				} catch (IOException ex) {
					LoggingService.Warn("Ignoring error while reading xml doc from " + xmlDocFile, ex);
				} catch (UnauthorizedAccessException ex) {
					LoggingService.Warn("Ignoring error while reading xml doc from " + xmlDocFile, ex);
				}
			}
			l.CancellationToken = cancellationToken;
			var references = module.AssemblyReferences
				.Select(anr => new DomAssemblyName(anr.FullName));
			pc = new LoadedAssembly(l.LoadModule(module), lastWriteTime, includeInternalMembers, references);
			SaveToCacheAsync(cacheFileName, lastWriteTime, pc).FireAndForget();
			//SaveToCache(cacheFileName, lastWriteTime, pc);
			return pc;
		}
		
		// used to prevent Cecil from loading referenced assemblies
		sealed class DummyAssemblyResolver : IAssemblyResolver
		{
			public AssemblyDefinition Resolve(AssemblyNameReference name)
			{
				return null;
			}
			
			public AssemblyDefinition Resolve(string fullName)
			{
				return null;
			}
			
			public AssemblyDefinition Resolve(AssemblyNameReference name, ReaderParameters parameters)
			{
				return null;
			}
			
			public AssemblyDefinition Resolve(string fullName, ReaderParameters parameters)
			{
				return null;
			}
		}
		#endregion
		
		#region Lookup XML documentation
		static readonly string referenceAssembliesPath = Path.Combine(Environment.GetFolderPath(Environment.SpecialFolder.ProgramFilesX86), @"Reference Assemblies\Microsoft\\Framework");
		static readonly string frameworkPath = Path.Combine(Environment.GetFolderPath(Environment.SpecialFolder.Windows), @"Microsoft.NET\Framework");
		
		static string FindXmlDocumentation(string assemblyFileName, TargetRuntime runtime)
		{
			string fileName;
			switch (runtime) {
				case TargetRuntime.Net_1_0:
					fileName = LookupLocalizedXmlDoc(Path.Combine(frameworkPath, "v1.0.3705", assemblyFileName));
					break;
				case TargetRuntime.Net_1_1:
					fileName = LookupLocalizedXmlDoc(Path.Combine(frameworkPath, "v1.1.4322", assemblyFileName));
					break;
				case TargetRuntime.Net_2_0:
					fileName = LookupLocalizedXmlDoc(Path.Combine(frameworkPath, "v2.0.50727", assemblyFileName))
						?? LookupLocalizedXmlDoc(Path.Combine(referenceAssembliesPath, "v3.5"))
						?? LookupLocalizedXmlDoc(Path.Combine(referenceAssembliesPath, "v3.0"))
						?? LookupLocalizedXmlDoc(Path.Combine(referenceAssembliesPath, @".NETFramework\v3.5\Profile\Client"));
					break;
				case TargetRuntime.Net_4_0:
				default:
					fileName = LookupLocalizedXmlDoc(Path.Combine(referenceAssembliesPath, @".NETFramework\v4.0", assemblyFileName))
						?? LookupLocalizedXmlDoc(Path.Combine(frameworkPath, "v4.0.30319", assemblyFileName));
					break;
			}
			return fileName;
		}
		
		static string LookupLocalizedXmlDoc(string fileName)
		{
			return XmlDocumentationProvider.LookupLocalizedXmlDoc(fileName);
		}
		#endregion
		
		#region DomPersistence
		/// <summary>
		/// Gets/Sets the directory for cached project contents.
		/// </summary>
		public string DomPersistencePath { get; set; }
		
		string GetCacheFileName(FileName assemblyFileName)
		{
			if (DomPersistencePath == null)
				return null;
			string cacheFileName = Path.GetFileNameWithoutExtension(assemblyFileName);
			if (cacheFileName.Length > 32)
				cacheFileName = cacheFileName.Substring(cacheFileName.Length - 32); // use 32 last characters
			cacheFileName = Path.Combine(DomPersistencePath, cacheFileName + "." + assemblyFileName.ToString().ToUpperInvariant().GetStableHashCode().ToString("x8") + ".dat");
			return cacheFileName;
		}
		
		static LoadedAssembly TryReadFromCache(string cacheFileName, DateTime lastWriteTime)
		{
			if (cacheFileName == null || !File.Exists(cacheFileName))
				return null;
			//LoggingService.Debug("Deserializing " + cacheFileName);
			try {
				using (FileStream fs = new FileStream(cacheFileName, FileMode.Open, FileAccess.Read, FileShare.Read | FileShare.Delete, 4096, FileOptions.SequentialScan)) {
					using (BinaryReader reader = new BinaryReaderWith7BitEncodedInts(fs)) {
						if (reader.ReadInt64() != lastWriteTime.Ticks) {
							LoggingService.Debug("Timestamp mismatch, deserialization aborted. (" + cacheFileName + ")");
							return null;
						}
						FastSerializer s = new FastSerializer();
						return s.Deserialize(reader) as LoadedAssembly;
					}
				}
			} catch (IOException ex) {
				LoggingService.Warn(ex);
				return null;
			} catch (UnauthorizedAccessException ex) {
				LoggingService.Warn(ex);
				return null;
			} catch (SerializationException ex) {
				LoggingService.Warn(ex);
				return null;
			}
		}
		
		Task SaveToCacheAsync(string cacheFileName, DateTime lastWriteTime, LoadedAssembly asm)
		{
			if (cacheFileName == null)
				return Task.FromResult<object>(null);
			
			// Call SaveToCache on a background task:
			var shutdownService = SD.ShutdownService;
			var task = IOTaskScheduler.Factory.StartNew(delegate { SaveToCache(cacheFileName, lastWriteTime, asm); }, shutdownService.ShutdownToken);
			shutdownService.AddBackgroundTask(task);
			return task;
		}
		
		void SaveToCache(string cacheFileName, DateTime lastWriteTime, LoadedAssembly asm)
		{
			if (cacheFileName == null)
				return;
			LoggingService.Debug("Serializing to " + cacheFileName);
			try {
				Directory.CreateDirectory(DomPersistencePath);
				using (FileStream fs = new FileStream(cacheFileName, FileMode.Create, FileAccess.Write)) {
					using (BinaryWriter writer = new BinaryWriterWith7BitEncodedInts(fs)) {
						writer.Write(lastWriteTime.Ticks);
						FastSerializer s = new FastSerializer();
						s.Serialize(writer, asm);
					}
				}
			} catch (IOException ex) {
				LoggingService.Warn(ex);
				// Can happen if two SD instances are trying to access the file at the same time.
				// We'll just let one of them win, and instance that got the exception won't write to the cache at all.
				// Similarly, we also ignore the other kinds of IO exceptions.
			} catch (UnauthorizedAccessException ex) {
				LoggingService.Warn(ex);
			}
		}
		#endregion
		
		#region Refresh
		public event EventHandler<RefreshAssemblyEventArgs> AssemblyRefreshed;
		
		public void RefreshAssembly(FileName fileName)
		{
			LoadedAssembly asm;
			lock (projectContentDictionary) {
				if (!projectContentDictionary.TryGetValue(fileName, out asm)) {
					// Assembly is not loaded; nothing to refresh
					return;
				}
			}
			var oldAssembly = asm.ProjectContent;
			var newAssembly = GetAssembly(fileName);
			if (oldAssembly != newAssembly) {
				var handler = AssemblyRefreshed;
				if (handler != null)
					handler(this, new RefreshAssemblyEventArgs(fileName, oldAssembly, newAssembly));
			}
		}
		#endregion
		
		public IAssemblyModel GetAssemblyModel(FileName fileName, bool includeInternalMembers = false)
		{
			LoadedAssembly assembly = GetLoadedAssembly(fileName, includeInternalMembers);
<<<<<<< HEAD
			// Get references
			DefaultAssemblySearcher assemblySearcher = new DefaultAssemblySearcher(fileName);
			var referencedAssemblies = new List<IUnresolvedAssembly>();
			foreach (var referencedAssemblyName in assembly.References) {
				var assemblyFileName = assemblySearcher.FindAssembly(referencedAssemblyName);
				if (assemblyFileName != null) {
					var loadedRefAssembly = GetLoadedAssembly(assemblyFileName, includeInternalMembers);
					if (loadedRefAssembly != null) {
						referencedAssemblies.Add(loadedRefAssembly.ProjectContent);
					}
				}
			}
			IEntityModelContext context = new AssemblyEntityModelContext(assembly.ProjectContent, referencedAssemblies.ToArray());
=======
			IEntityModelContext context = new AssemblyEntityModelContext(
				assembly.ProjectContent,
				assembly.References.Select(name => new DomAssemblyNameReference(name, new DefaultAssemblySearcher(fileName))).ToArray());
>>>>>>> 866293ce
			IUpdateableAssemblyModel model = SD.GetService<IModelFactory>().CreateAssemblyModel(context);
			
			model.Update(EmptyList<IUnresolvedTypeDefinition>.Instance, assembly.ProjectContent.TopLevelTypeDefinitions.ToList());
			model.AssemblyName = assembly.ProjectContent.AssemblyName;
			model.FullAssemblyName = assembly.ProjectContent.FullAssemblyName;
			model.References = assembly.References.ToList();
			
			return model;
		}
		
		public IAssemblyModel GetAssemblyModelSafe(FileName fileName, bool includeInternalMembers = false)
		{
			try {
				return GetAssemblyModel(fileName, includeInternalMembers);
			} catch (BadImageFormatException) {
				SD.MessageService.ShowWarningFormatted("${res:ICSharpCode.SharpDevelop.Dom.AssemblyInvalid}", Path.GetFileName(fileName));
			} catch (FileNotFoundException) {
				SD.MessageService.ShowWarningFormatted("${res:ICSharpCode.SharpDevelop.Dom.AssemblyNotAccessible}", fileName);
			}
			
			return null;
		}
	}
}<|MERGE_RESOLUTION|>--- conflicted
+++ resolved
@@ -91,7 +91,7 @@
 //			}
 //			foreach (var key in removed)
 //				projectContentDictionary.Remove(key);
-		}
+			}
 		
 		LoadedAssembly GetLoadedAssembly(FileName fileName, bool includeInternalMembers)
 		{
@@ -330,7 +330,6 @@
 		public IAssemblyModel GetAssemblyModel(FileName fileName, bool includeInternalMembers = false)
 		{
 			LoadedAssembly assembly = GetLoadedAssembly(fileName, includeInternalMembers);
-<<<<<<< HEAD
 			// Get references
 			DefaultAssemblySearcher assemblySearcher = new DefaultAssemblySearcher(fileName);
 			var referencedAssemblies = new List<IUnresolvedAssembly>();
@@ -344,11 +343,6 @@
 				}
 			}
 			IEntityModelContext context = new AssemblyEntityModelContext(assembly.ProjectContent, referencedAssemblies.ToArray());
-=======
-			IEntityModelContext context = new AssemblyEntityModelContext(
-				assembly.ProjectContent,
-				assembly.References.Select(name => new DomAssemblyNameReference(name, new DefaultAssemblySearcher(fileName))).ToArray());
->>>>>>> 866293ce
 			IUpdateableAssemblyModel model = SD.GetService<IModelFactory>().CreateAssemblyModel(context);
 			
 			model.Update(EmptyList<IUnresolvedTypeDefinition>.Instance, assembly.ProjectContent.TopLevelTypeDefinitions.ToList());
