--- conflicted
+++ resolved
@@ -1122,7 +1122,6 @@
 			}
 		}
 		
-<<<<<<< HEAD
 		static void AddVBNetKeywords(List<ICompletionEntry> ar, BitArray keywords)
 		{
 			for (int i = 0; i < keywords.Length; i++) {
@@ -1132,8 +1131,6 @@
 			}
 		}
 		
-		public List<ICompletionEntry> CtrlSpace(int caretLine, int caretColumn, ParseInformation parseInfo, string fileContent, ExpressionContext context)
-=======
 		/// <summary>
 		/// Returns code completion entries for given context.
 		/// </summary>
@@ -1145,7 +1142,6 @@
 		/// <param name="showEntriesFromAllNamespaces">If true, returns entries from all namespaces, regardless of current imports.</param>
 		/// <returns></returns>
 		public List<ICompletionEntry> CtrlSpace(int caretLine, int caretColumn, ParseInformation parseInfo, string fileContent, ExpressionContext context, bool showEntriesFromAllNamespaces = false)
->>>>>>> 7fb5b52d
 		{
 			if (!Initialize(parseInfo, caretLine, caretColumn))
 				return null;
@@ -1159,16 +1155,12 @@
 					AddVBNetKeywords(result, NR.Parser.VB.Tokens.GlobalLevel);
 				} else {
 					AddVBNetPrimitiveTypes(result);
-					CtrlSpaceInternal(result, fileContent);
+					CtrlSpaceInternal(result, fileContent, showEntriesFromAllNamespaces);
 				}
 				
 				result.Add(new KeywordEntry("Global"));
 				result.Add(new KeywordEntry("New"));
-<<<<<<< HEAD
 				
-=======
-				CtrlSpaceInternal(result, fileContent, showEntriesFromAllNamespaces);
->>>>>>> 7fb5b52d
 			} else {
 				if (context == ExpressionContext.TypeDeclaration) {
 					AddCSharpKeywords(result, NR.Parser.CSharp.Tokens.TypeLevel);
@@ -1308,12 +1300,12 @@
 			}
 			
 			if (showEntriesFromAllNamespaces) {
-				// CC contains contents of all referenced assemblies
-				CtrlSpaceResolveHelper.AddReferencedProjectsContents(result, cu, callingClass);
+			// CC contains contents of all referenced assemblies
+			CtrlSpaceResolveHelper.AddReferencedProjectsContents(result, cu, callingClass);
 			} else {
 				// CC contains contents of all imported namespaces
 				CtrlSpaceResolveHelper.AddImportedNamespaceContents(result, cu, callingClass);
-			}
+		}
 		}
 		
 		sealed class CompareLambdaByLocation : IEqualityComparer<LambdaExpression>
