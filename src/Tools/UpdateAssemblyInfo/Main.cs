--- conflicted
+++ resolved
@@ -22,38 +22,30 @@
 	// Updates the version numbers in the assembly information.
 	class MainClass
 	{
-<<<<<<< HEAD
-		const string templateFile       = "src/Main/GlobalAssemblyInfo.template";
-		const string globalAssemblyInfo = "src/Main/GlobalAssemblyInfo.cs";
-		const string configTemplateFile = "src/Main/StartUp/Project/app.template.config";
-		const string configFile         = "src/Main/StartUp/Project/SharpDevelop.exe.config";
-		const string configFile2        = "src/Main/ICSharpCode.SharpDevelop.Sda/ICSharpCode.SharpDevelop.Sda.dll.config";
-		const string subversionLibraryDir = "src/Libraries/SharpSvn";
-=======
-		const string BaseCommit = "69a9221f57e6b184010f5bad16aa181ced91a0df";
-		const int BaseCommitRev = 6351;
-		
-		const string globalAssemblyInfoTemplateFile = "Main/GlobalAssemblyInfo.template";
+		const string BaseCommit = "f118057b0f20994c272aba765b54db10d5c1c793";
+		const int BaseCommitRev = 6366;
+		
+		const string globalAssemblyInfoTemplateFile = "src/Main/GlobalAssemblyInfo.template";
 		static readonly TemplateFile[] templateFiles = {
 			new TemplateFile {
 				Input = globalAssemblyInfoTemplateFile,
-				Output = "Main/GlobalAssemblyInfo.cs"
-			},
-			new TemplateFile {
-				Input = "Main/StartUp/Project/app.template.config",
-				Output = "Main/StartUp/Project/SharpDevelop.exe.config"
-			},
-			new TemplateFile {
-				Input = "Main/StartUp/Project/app.template.config",
-				Output = "Main/ICSharpCode.SharpDevelop.Sda/ICSharpCode.SharpDevelop.Sda.dll.config"
-			},
-			new TemplateFile {
-				Input = "Setup/SharpDevelop.Setup.wixproj.user.template",
-				Output = "Setup/SharpDevelop.Setup.wixproj.user"
-			},
-			new TemplateFile {
-				Input = "../doc/ChangeLog.template.html",
-				Output = "../doc/ChangeLog.html"
+				Output = "src/Main/GlobalAssemblyInfo.cs"
+			},
+			new TemplateFile {
+				Input = "src/Main/StartUp/Project/app.template.config",
+				Output = "src/Main/StartUp/Project/SharpDevelop.exe.config"
+			},
+			new TemplateFile {
+				Input = "src/Main/StartUp/Project/app.template.config",
+				Output = "src/Main/ICSharpCode.SharpDevelop.Sda/ICSharpCode.SharpDevelop.Sda.dll.config"
+			},
+			new TemplateFile {
+				Input = "src/Setup/SharpDevelop.Setup.wixproj.user.template",
+				Output = "src/Setup/SharpDevelop.Setup.wixproj.user"
+			},
+			new TemplateFile {
+				Input = "doc/ChangeLog.template.html",
+				Output = "doc/ChangeLog.html"
 			},
 		};
 		
@@ -61,7 +53,6 @@
 		{
 			public string Input, Output;
 		}
->>>>>>> 79e2ce14
 		
 		public static int Main(string[] args)
 		{
@@ -89,17 +80,6 @@
 						return 2;
 					}
 					RetrieveRevisionNumber();
-<<<<<<< HEAD
-					string versionNumber = GetMajorVersion() + "." + revisionNumber;
-					UpdateStartup();
-					UpdateRedirectionConfig(versionNumber);
-					foreach (string arg in args) {
-						if (arg == "--REVISION") {
-							using (StreamWriter writer = new StreamWriter("REVISION")) {
-								writer.Write(revisionNumber);
-							}
-						}
-=======
 					UpdateFiles();
 					if (args.Contains("--REVISION")) {
 						var doc = new XDocument(new XElement(
@@ -108,8 +88,7 @@
 							new XElement("revision", revisionNumber),
 							new XElement("commitHash", gitCommitHash)
 						));
-						doc.Save("../REVISION");
->>>>>>> 79e2ce14
+						doc.Save("REVISION");
 					}
 					return 0;
 				}
@@ -196,15 +175,9 @@
 		
 		static void RetrieveRevisionNumber()
 		{
-<<<<<<< HEAD
-			try {
-				using (StreamReader reader = new StreamReader(@"REVISION")) {
-					return reader.ReadLine();
-=======
 			if (revisionNumber == null) {
-				if (Directory.Exists("..\\..\\.git")) {
+				if (Directory.Exists("..\\.git")) {
 					ReadRevisionNumberFromGit();
->>>>>>> 79e2ce14
 				}
 			}
 			
@@ -239,7 +212,7 @@
 		static void ReadRevisionFromFile()
 		{
 			try {
-				XDocument doc = XDocument.Load("../REVISION");
+				XDocument doc = XDocument.Load("REVISION");
 				revisionNumber = (string)doc.Root.Element("revision");
 				gitCommitHash = (string)doc.Root.Element("commitHash");
 			} catch (Exception e) {
@@ -248,57 +221,13 @@
 				Console.WriteLine("The revision number of the SharpDevelop version being compiled could not be retrieved.");
 				Console.WriteLine();
 				Console.WriteLine("Build continues with revision number '0'...");
-<<<<<<< HEAD
-				return "0";
-			}
-		}
-		static void RetrieveRevisionNumber()
-		{
-			if (Directory.Exists(".svn")) {
-				string oldWorkingDir = Environment.CurrentDirectory;
-				try {
-					// Change working dir so that the subversion libraries can be found
-					Environment.CurrentDirectory = Path.Combine(Environment.CurrentDirectory, subversionLibraryDir);
-					
-					using (SvnClient client = new SvnClient()) {
-						client.Info(
-							oldWorkingDir,
-							(sender, info) => {
-								revisionNumber = info.Revision.ToString(CultureInfo.InvariantCulture);
-							});
-					}
-				} catch (Exception e) {
-					Console.WriteLine("Reading revision number with SharpSvn failed: " + e.ToString());
-				} finally {
-					Environment.CurrentDirectory = oldWorkingDir;
-				}
-			}
-			if (revisionNumber == null || revisionNumber.Length == 0 || revisionNumber == "0") {
-				if (Directory.Exists("..\\.git")) {
-					ProcessStartInfo info = new ProcessStartInfo("cmd", "/c git log HEAD~20..HEAD --no-color");
-					info.RedirectStandardOutput = true;
-					info.UseShellExecute = false;
-					using (Process p = Process.Start(info)) {
-						string output = p.StandardOutput.ReadToEnd();
-						var m = Regex.Match(output, @"git-svn-id:.*@(\d+) [0-9a-f]{8}-");
-						if (m.Success) {
-							revisionNumber = m.Groups[1].Value;
-						}
-					}
-				}
-			}
-			
-			if (revisionNumber == null || revisionNumber.Length == 0 || revisionNumber == "0") {
-				revisionNumber = ReadRevisionFromFile();
+				
+				revisionNumber = "0";
+				gitCommitHash = null;
 			}
 			if (revisionNumber == null || revisionNumber.Length == 0) {
 				revisionNumber = "0";
 				//throw new ApplicationException("Error reading revision number");
-=======
-				
-				revisionNumber = "0";
-				gitCommitHash = null;
->>>>>>> 79e2ce14
 			}
 		}
 		#endregion
