﻿<AddIn name        = "Search &amp; Replace"
       description = "Implements the Search &amp; Replace feature for the text editor"
       addInManagerHidden = "preinstalled">
	
	<Manifest>
		<Identity name="ICSharpCode.SearchAndReplace"/>
		<Dependency addin="SharpDevelop"/>
	</Manifest>
	
	<Runtime>
		<Import assembly = "SearchAndReplace.dll"/>
	</Runtime>
	
	<Path name = "/SharpDevelop/Workbench/MainMenu/Search">
		<MenuItem id = "Find"
		          label = "${res:XML.MainMenu.SearchMenu.Find}"
		          icon = "Icons.16x16.FindIcon"
		          shortcut = "Control|Shift|F"
		          class = "SearchAndReplace.Find"/>
		<MenuItem id = "FindNext"
		          insertafter = "Find"
		          label = "${res:XML.MainMenu.SearchMenu.FindNext}"
		          icon = "Icons.16x16.FindNextIcon"
		          shortcut = "F3"
		          class = "SearchAndReplace.FindNext"/>
		<MenuItem id = "Replace"
		          insertafter = "FindNextSelected"
		          insertbefore = "SearchSeparator"
		          label = "${res:XML.MainMenu.SearchMenu.Replace}"
		          icon = "Icons.16x16.ReplaceIcon"
		          shortcut = "Control|H"
		          class = "SearchAndReplace.Replace"/>
	</Path>
	
<<<<<<< HEAD
	<Path name = "/AddIns/SearchAndReplace/WildcardHelpPath">
		<MenuItem id    = "*Char"
		          label = "* Zero or more of any character" />
		<MenuItem id    = "?Char"
		          label = "? Any single character" />
		<MenuItem id    = "#Char"
		          label = "# Any single digit" />
		<MenuItem id    = "[]Char"
		          label = "[] Any one character in the set" />
		<MenuItem id    = "[!]Char"
		          label = "[!] Any one character not in the set" />
	</Path>
	
=======
>>>>>>> 5e18c7a6
	<Path name = "/SharpDevelop/Workbench/ToolBar/Standard">
		<ToolbarItem id = "FindSeparator" type = "Separator" />
		<ToolbarItem id      = "Find"
		             icon    = "Icons.16x16.FindIcon"
		             tooltip = "${res:MainWindow.Windows.ClassBrowser.CommitSearch.ToolTip}"
		             class   = "SearchAndReplace.Find"/>
<<<<<<< HEAD
		
		<ToolbarItem id      = "FindComboBox"
		             type    = "ComboBox"
		             tooltip = "${res:MainWindow.Windows.ClassBrowser.CommitSearch.ToolTip}"
		             class   = "SearchAndReplace.FindComboBox"/>
	</Path>
	
	<!-- File extensions that should not be searched since they are not opened
	 in a text editor -->
	<Path name="/AddIns/SearchAndReplace/ExcludedFileExtensions">
		<String text=".resx"/>
		<String text=".resources"/>
		<String text=".exe"/>
		<String text=".dll"/>
		<String text=".pdb"/>
=======
>>>>>>> 5e18c7a6
	</Path>
	
	<Path name="/SharpDevelop/Pads/SearchResultPad/Factories">
		<Class id="DefaultSearchResultFactory" class="SearchAndReplace.DefaultSearchResultFactory"/>
	</Path>
</AddIn><|MERGE_RESOLUTION|>--- conflicted
+++ resolved
@@ -32,46 +32,12 @@
 		          class = "SearchAndReplace.Replace"/>
 	</Path>
 	
-<<<<<<< HEAD
-	<Path name = "/AddIns/SearchAndReplace/WildcardHelpPath">
-		<MenuItem id    = "*Char"
-		          label = "* Zero or more of any character" />
-		<MenuItem id    = "?Char"
-		          label = "? Any single character" />
-		<MenuItem id    = "#Char"
-		          label = "# Any single digit" />
-		<MenuItem id    = "[]Char"
-		          label = "[] Any one character in the set" />
-		<MenuItem id    = "[!]Char"
-		          label = "[!] Any one character not in the set" />
-	</Path>
-	
-=======
->>>>>>> 5e18c7a6
 	<Path name = "/SharpDevelop/Workbench/ToolBar/Standard">
 		<ToolbarItem id = "FindSeparator" type = "Separator" />
 		<ToolbarItem id      = "Find"
 		             icon    = "Icons.16x16.FindIcon"
 		             tooltip = "${res:MainWindow.Windows.ClassBrowser.CommitSearch.ToolTip}"
 		             class   = "SearchAndReplace.Find"/>
-<<<<<<< HEAD
-		
-		<ToolbarItem id      = "FindComboBox"
-		             type    = "ComboBox"
-		             tooltip = "${res:MainWindow.Windows.ClassBrowser.CommitSearch.ToolTip}"
-		             class   = "SearchAndReplace.FindComboBox"/>
-	</Path>
-	
-	<!-- File extensions that should not be searched since they are not opened
-	 in a text editor -->
-	<Path name="/AddIns/SearchAndReplace/ExcludedFileExtensions">
-		<String text=".resx"/>
-		<String text=".resources"/>
-		<String text=".exe"/>
-		<String text=".dll"/>
-		<String text=".pdb"/>
-=======
->>>>>>> 5e18c7a6
 	</Path>
 	
 	<Path name="/SharpDevelop/Pads/SearchResultPad/Factories">
