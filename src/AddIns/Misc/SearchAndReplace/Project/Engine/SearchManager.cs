﻿// Copyright (c) AlphaSierraPapa for the SharpDevelop Team (for details please see \doc\copyright.txt)
// This code is distributed under the GNU LGPL (for details please see \doc\license.txt)

using System;
using System.Collections.Generic;
using System.IO;
using System.Linq;
using System.Threading;
using System.Threading.Tasks;

using ICSharpCode.AvalonEdit.Document;
using ICSharpCode.AvalonEdit.Editing;
using ICSharpCode.AvalonEdit.Highlighting;
using ICSharpCode.AvalonEdit.Search;
using ICSharpCode.Core;
using ICSharpCode.NRefactory.Editor;
using ICSharpCode.SharpDevelop;
using ICSharpCode.SharpDevelop.Bookmarks;
using ICSharpCode.SharpDevelop.Editor;
using ICSharpCode.SharpDevelop.Editor.Search;
using ICSharpCode.SharpDevelop.Gui;
using ICSharpCode.SharpDevelop.Project;

namespace SearchAndReplace
{
	/// <summary>
	/// Provides all search actions: find next, parallel and sequential find all, mark all, mark result, interactive replace and replace all.
	/// </summary>
	public class SearchManager
	{
		#region FindAll
		public static IObservable<SearchedFile> FindAllParallel(ISearchStrategy strategy, SearchLocation location, IProgressMonitor progressMonitor)
		{
			currentSearchRegion = null;
			ParseableFileContentFinder fileFinder = new ParseableFileContentFinder();
			return new SearchRun(strategy, fileFinder, location.GenerateFileList(), progressMonitor) { Target = location.Target, Selection = location.Selection };
		}
		
		public static IEnumerable<SearchedFile> FindAll(ISearchStrategy strategy, SearchLocation location, IProgressMonitor progressMonitor)
		{
			currentSearchRegion = null;
			ParseableFileContentFinder fileFinder = new ParseableFileContentFinder();
			return new SearchRun(strategy, fileFinder, location.GenerateFileList(), progressMonitor) { Target = location.Target, Selection = location.Selection }.GetResults();
		}
		
		class SearchRun : IObservable<SearchedFile>, IDisposable
		{
			ISearchStrategy strategy;
			ParseableFileContentFinder fileFinder;
			IEnumerable<FileName> fileList;
			IProgressMonitor monitor;
			CancellationTokenSource cts;
			
			public SearchTarget Target { get; set; }
			
			public ISegment Selection { get; set; }
			
			public SearchRun(ISearchStrategy strategy, ParseableFileContentFinder fileFinder, IEnumerable<FileName> fileList, IProgressMonitor monitor)
			{
				this.strategy = strategy;
				this.fileFinder = fileFinder;
				this.fileList = fileList;
				this.monitor = monitor;
				this.cts = new CancellationTokenSource();
			}
			
			public IDisposable Subscribe(IObserver<SearchedFile> observer)
			{
				LoggingService.Debug("Parallel FindAll starting");
				var task = new System.Threading.Tasks.Task(
					delegate {
						var list = fileList.ToList();
						ThrowIfCancellationRequested();
						SearchParallel(list, observer);
					}, TaskCreationOptions.LongRunning);
				task.ContinueWith(
					t => {
						LoggingService.Debug("Parallel FindAll finished " + (t.IsFaulted ? "with error" : "successfully"));
						if (t.Exception != null)
							observer.OnError(t.Exception);
						else
							observer.OnCompleted();
						this.Dispose();
					});
				task.Start();
				return this;
			}
			
			public IEnumerable<SearchedFile> GetResults()
			{
				var list = fileList.ToList();
				foreach (var file in list) {
					ThrowIfCancellationRequested();
					var results = SearchFile(file);
					if (results != null)
						yield return results;
					monitor.Progress += 1.0 / list.Count;
				}
			}
			
			void SearchParallel(List<FileName> files, IObserver<SearchedFile> observer)
			{
				int taskCount = 2 * Environment.ProcessorCount;
				Queue<Task<SearchedFile>> queue = new Queue<Task<SearchedFile>>(taskCount);
				List<Exception> exceptions = new List<Exception>();
				for (int i = 0; i < files.Count; i++) {
					if (i >= taskCount) {
						HandleResult(queue.Dequeue(), observer, exceptions, files);
					}
					if (exceptions.Count > 0) break;
					FileName file = files[i];
					queue.Enqueue(System.Threading.Tasks.Task.Factory.StartNew(() => SearchFile(file)));
				}
				while (queue.Count > 0) {
					HandleResult(queue.Dequeue(), observer, exceptions, files);
				}
				if (exceptions.Count != 0)
					throw new AggregateException(exceptions);
			}

			void HandleResult(Task<SearchedFile> task, IObserver<SearchedFile> observer, List<Exception> exceptions, List<FileName> files)
			{
				SearchedFile result;
				try {
					result = task.Result;
				} catch (AggregateException ex) {
					exceptions.AddRange(ex.InnerExceptions);
					return;
				}
				if (exceptions.Count == 0 && result != null)
					observer.OnNext(result);
				monitor.Progress += 1.0 / files.Count;
			}
			
			void ThrowIfCancellationRequested()
			{
				monitor.CancellationToken.ThrowIfCancellationRequested();
				cts.Token.ThrowIfCancellationRequested();
			}
			
			public void Dispose()
			{
				cts.Cancel();
				monitor.Dispose();
			}
			
			SearchedFile SearchFile(FileName fileName)
			{
				ITextSource source = fileFinder.Create(fileName);
				if (source == null)
					return null;
				
				ThrowIfCancellationRequested();
				
				if (!MimeTypeDetection.FindMimeType(source).StartsWith("text/", StringComparison.Ordinal))
					return null;
				
				TextDocument document = null;
				DocumentHighlighter highlighter = null;
				int offset = 0;
				int length = source.TextLength;
				if (Target == SearchTarget.CurrentSelection && Selection != null) {
					offset = Selection.Offset;
					length = Selection.Length;
				}
				List<SearchResultMatch> results = new List<SearchResultMatch>();
				foreach (var result in strategy.FindAll(source, offset, length)) {
					ThrowIfCancellationRequested();
					if (document == null) {
						document = new TextDocument(source);
						var highlighting = HighlightingManager.Instance.GetDefinitionByExtension(Path.GetExtension(fileName));
						if (highlighting != null)
							highlighter = new DocumentHighlighter(document, highlighting.MainRuleSet);
						else
							highlighter = null;
					}
					var start = document.GetLocation(result.Offset);
					var end = document.GetLocation(result.Offset + result.Length);
					var builder = SearchResultsPad.CreateInlineBuilder(start, end, document, highlighter);
					results.Add(new AvalonEditSearchResultMatch(fileName, start, end, result.Offset, result.Length, builder, result));
				}
				if (results.Count > 0)
					return new SearchedFile(fileName, results);
				else
					return null;
			}
		}
		#endregion
		
		#region FindNext
		static SearchRegion currentSearchRegion;
		
		public static SearchResultMatch FindNext(ISearchStrategy strategy, SearchLocation location)
		{
			var files = location.GenerateFileList().ToArray();
			if (files.Length == 0)
				return null;
			if (currentSearchRegion == null || !currentSearchRegion.IsSameState(files, strategy, location))
				currentSearchRegion = SearchRegion.CreateSearchRegion(files, strategy, location);
			if (currentSearchRegion == null)
				return null;
			var result = currentSearchRegion.FindNext();
			if (result == null)
				currentSearchRegion = null;
			return result;
		}
		
		class SearchRegion
		{
			FileName[] files;
			SearchLocation location;
			ISearchStrategy strategy;
			
			public SearchResultMatch FindNext()
			{
				// Setup search inside current or first file.
				ParseableFileContentFinder finder = new ParseableFileContentFinder();
				int index = GetCurrentFileIndex();
				int i = 0;
				int searchOffset = 0;

				SearchResultMatch result = null;
				
				if (index > -1) {
					ITextEditor editor = GetActiveTextEditor();
					if (editor.SelectionLength > 0)
						searchOffset = editor.SelectionStart + editor.SelectionLength;
					else
						searchOffset = editor.Caret.Offset + 1;
					var document = editor.Document;
					
					int length;
					// if (target == SearchTarget.CurrentSelection) selection will not be null
					// hence use the selection as search region.
					if (location.Selection != null) {
						searchOffset = Math.Max(location.Selection.Offset, searchOffset);
						length = location.Selection.EndOffset - searchOffset;
					} else {
						length = document.TextLength - searchOffset;
					}
					
					// try to find a result
					if (length > 0 && (searchOffset + length) <= document.TextLength)
						result = Find(editor.FileName, document, searchOffset, length);
				}
				
				// try the other files until we find something, or have processed all of them
				while (result == null && i < files.Length) {
					index = (index + 1) % files.Length;
					
					FileName file = files[index];
					ITextSource buffer = finder.Create(file);
					
					if (buffer == null)
						continue;
					int length;
					if (location.Selection != null) {
						searchOffset = location.Selection.Offset;
						length = location.Selection.Length;
					} else {
						searchOffset = 0;
						length = buffer.TextLength;
					}
					
					// try to find a result
					result = Find(file, new ReadOnlyDocument(buffer), searchOffset, length);
					
					i++;
				}
				
				return result;
			}

			SearchResultMatch Find(FileName file, IDocument document, int searchOffset, int length)
			{
				var result = strategy.FindNext(document, searchOffset, length);
				if (result != null) {
					var start = document.GetLocation(result.Offset);
					var end = document.GetLocation(result.EndOffset);
					return new AvalonEditSearchResultMatch(file, start, end, result.Offset, result.Length, null, result);
				}
				return null;
			}
			
			int GetCurrentFileIndex()
			{
				var editor = GetActiveTextEditor();
				if (editor == null)
					return -1;
				return files.FindIndex(file => editor.FileName.Equals(file));
			}
			
			public static SearchRegion CreateSearchRegion(FileName[] files, ISearchStrategy strategy, SearchLocation location)
			{
				ITextEditor editor = GetActiveTextEditor();
				if (editor != null) {
					return new SearchRegion(files, strategy, location);
				}
				
				return null;
			}
			
			SearchRegion(FileName[] files, ISearchStrategy strategy, SearchLocation location)
			{
				if (files == null)
					throw new ArgumentNullException("files");
				this.files = files;
				this.strategy = strategy;
				this.location = location;
			}
			
			public bool IsSameState(FileName[] files, ISearchStrategy strategy, SearchLocation location)
			{
				return this.files.SequenceEqual(files) &&
					this.strategy.Equals(strategy) &&
					this.location.EqualsWithoutSelection(location);
			}
		}
		#endregion

		#region Mark & Replace(All)
		public static void MarkAll(IObservable<SearchedFile> results)
		{
			int count = 0;
			results.ObserveOnUIThread()
				.Subscribe(
					searchedFile => {
						count++;
						foreach (var m in searchedFile.Matches)
							MarkResult(m, false);
					},
					error => MessageService.ShowException(error),
					() => ShowMarkDoneMessage(count)
				);
		}
		
		public static int ReplaceAll(IEnumerable<SearchedFile> results, string replacement, CancellationToken ct)
		{
			int count = 0;
			foreach (var searchedFile in results) {
				ct.ThrowIfCancellationRequested();
				int difference = 0;
				ITextEditor textArea = OpenTextArea(searchedFile.FileName, false);
				if (textArea != null) {
					using (textArea.Document.OpenUndoGroup()) {
						foreach (var match in searchedFile.Matches) {
							ct.ThrowIfCancellationRequested();
							string newString = match.TransformReplacePattern(replacement);
							textArea.Document.Replace(match.StartOffset + difference, match.Length, newString);
							difference += newString.Length - match.Length;
							count++;
						}
					}
				}
			}
			
			return count;
		}
		
		public static void Replace(SearchResultMatch lastMatch, string replacement)
		{
			if (lastMatch == null)
				return;
			ITextEditor textArea = OpenTextArea(lastMatch.FileName);
			if (textArea != null)
				textArea.Document.Replace(lastMatch.StartOffset, lastMatch.Length, lastMatch.TransformReplacePattern(replacement));
		}

		static void MarkResult(SearchResultMatch result, bool switchToOpenedView = true)
		{
			ITextEditor textArea = OpenTextArea(result.FileName, switchToOpenedView);
			if (textArea != null) {
				if (switchToOpenedView)
					textArea.Caret.Location = result.StartLocation;

				foreach (var bookmark in BookmarkManager.GetBookmarks(result.FileName)) {
					if (bookmark.CanToggle && bookmark.LineNumber == result.StartLocation.Line) {
						// bookmark or breakpoint already exists at that line
						return;
					}
				}
				BookmarkManager.AddMark(new Bookmark(result.FileName, result.StartLocation));
			}
		}
		#endregion
		
		#region TextEditor helpers
		static ITextEditor OpenTextArea(string fileName, bool switchToOpenedView = true)
		{
			ITextEditorProvider textEditorProvider;
			if (fileName != null) {
				textEditorProvider = FileService.OpenFile(fileName, switchToOpenedView) as ITextEditorProvider;
			} else {
				textEditorProvider = WorkbenchSingleton.Workbench.ActiveViewContent as ITextEditorProvider;
			}

			if (textEditorProvider != null) {
				return textEditorProvider.TextEditor;
			}
			return null;
		}
		
		public static ITextEditor GetActiveTextEditor()
		{
			ITextEditorProvider provider = WorkbenchSingleton.Workbench.ActiveViewContent as ITextEditorProvider;
			if (provider != null) {
				return provider.TextEditor;
			} else {
				return null;
			}
		}
		
		public static ISegment GetActiveSelection(bool useAnchors)
		{
			ITextEditor editor = GetActiveTextEditor();
			if (editor != null) {
				if (useAnchors)
					return new AnchorSegment((TextDocument)editor.Document.GetService(typeof(TextDocument)), editor.SelectionStart, editor.SelectionLength);
				return new TextSegment { StartOffset = editor.SelectionStart, Length = editor.SelectionLength };
			}
			
			return null;
		}
		#endregion
		
		#region Show Messages
		public static void ShowReplaceDoneMessage(int count)
		{
			if (count == 0) {
				ShowNotFoundMessage();
			} else {
				MessageService.ShowMessage(
					StringParser.Parse("${res:ICSharpCode.TextEditor.Document.SearchReplaceManager.ReplaceAllDone}",
					                   new StringTagPair("Count", count.ToString())),
					"${res:Global.FinishedCaptionText}");
			}
		}
		
		static void ShowMarkDoneMessage(int count)
		{
			if (count == 0) {
				ShowNotFoundMessage();
			} else {
				MessageService.ShowMessage(
					StringParser.Parse("${res:ICSharpCode.TextEditor.Document.SearchReplaceManager.MarkAllDone}",
					                   new StringTagPair("Count", count.ToString())),
					"${res:Global.FinishedCaptionText}");
			}
		}

		static void ShowNotFoundMessage()
		{
			MessageService.ShowMessage("${res:Dialog.NewProject.SearchReplace.SearchStringNotFound}", "${res:Dialog.NewProject.SearchReplace.SearchStringNotFound.Title}");
		}
		#endregion

		#region Result display helpers
		public static void SelectResult(SearchResultMatch result)
		{
			if (result == null) {
				ShowNotFoundMessage();
				return;
			}
			var editor = OpenTextArea(result.FileName, true);
<<<<<<< HEAD
			var start = editor.Document.GetOffset(result.StartLocation);
			var end = editor.Document.GetOffset(result.EndLocation);
=======
>>>>>>> c709b1f9
			if (editor != null) {
				var start = editor.Document.PositionToOffset(result.StartLocation.Line, result.StartLocation.Column);
				var end = editor.Document.PositionToOffset(result.EndLocation.Line, result.EndLocation.Column);
				editor.Caret.Offset = start;
				editor.Select(start, end - start);
			}
		}
		
		public static bool IsResultSelected(SearchResultMatch result)
		{
			if (result == null)
				return false;
			var editor = GetActiveTextEditor();
			if (editor == null)
				return false;
			return result.FileName.Equals(editor.FileName)
				&& result.StartOffset == editor.SelectionStart
				&& result.Length == editor.SelectionLength;
		}
		
		public static void ShowSearchResults(string pattern, IObservable<SearchedFile> results)
		{
			string title = StringParser.Parse("${res:MainWindow.Windows.SearchResultPanel.OccurrencesOf}",
			                                  new StringTagPair("Pattern", pattern));
			SearchResultsPad.Instance.ShowSearchResults(title, results);
			SearchResultsPad.Instance.BringToFront();
		}
		#endregion
	}
}<|MERGE_RESOLUTION|>--- conflicted
+++ resolved
@@ -462,14 +462,9 @@
 				return;
 			}
 			var editor = OpenTextArea(result.FileName, true);
-<<<<<<< HEAD
-			var start = editor.Document.GetOffset(result.StartLocation);
-			var end = editor.Document.GetOffset(result.EndLocation);
-=======
->>>>>>> c709b1f9
 			if (editor != null) {
-				var start = editor.Document.PositionToOffset(result.StartLocation.Line, result.StartLocation.Column);
-				var end = editor.Document.PositionToOffset(result.EndLocation.Line, result.EndLocation.Column);
+				var start = editor.Document.GetOffset(result.StartLocation.Line, result.StartLocation.Column);
+				var end = editor.Document.GetOffset(result.EndLocation.Line, result.EndLocation.Column);
 				editor.Caret.Offset = start;
 				editor.Select(start, end - start);
 			}
