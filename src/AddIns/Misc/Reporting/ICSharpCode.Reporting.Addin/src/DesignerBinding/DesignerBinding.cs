--- conflicted
+++ resolved
@@ -11,6 +11,8 @@
 using System.IO;
 using System.Xml;
 using ICSharpCode.Core;
+using ICSharpCode.Reporting.Factories;
+using ICSharpCode.Reporting.Items;
 using ICSharpCode.SharpDevelop.Workbench;
 using ICSharpCode.Reporting.Addin.Commands;
 using ICSharpCode.Reporting.Addin.Factory;
@@ -18,60 +20,34 @@
 
 namespace ICSharpCode.Reporting.Addin.DesignerBinding {
 	
+	
 	public class ReportDesignerBinding:IDisplayBinding {
 		
-		public bool IsPreferredBindingForFile(FileName fileName){
+		
+		public bool IsPreferredBindingForFile(FileName fileName)
+		{
 			return true;
 		}
 		
 		
-		public bool CanCreateContentForFile(FileName fileName){
+		public bool CanCreateContentForFile(FileName fileName)
+		{
 			return Path.GetExtension(fileName).Equals(".srd", StringComparison.OrdinalIgnoreCase);
 		}
 		
 		
-		public double AutoDetectFileContent(FileName fileName, System.IO.Stream fileContent, string detectedMimeType){
-			throw new NotImplementedException();
+		public double AutoDetectFileContent(FileName fileName, System.IO.Stream fileContent, string detectedMimeType)
+		{
+			throw new System.NotImplementedException();
 		}
 		
 		
-<<<<<<< HEAD
-		public IViewContent CreateContentForFile(OpenedFile file){
-			if (file.IsDirty) {
-				var cmd = new ReportWizardCommand();
-				cmd.Run();
-				if (!cmd.Canceled) {
-					var reportModel = cmd.ReportModel;
-					var xml = CreateFormSheetFromModel.ToXml(reportModel);
-					var doc = new XmlDocument();
-					doc.LoadXml(xml.ToString());
-					var ar = XmlToArray(doc);
-					file.SetData(ar);
-				} else {
-					LoggingService.Info("ReportWizard canceled");
-					return null;
-				}
-			}
-
-=======
 		public IViewContent CreateContentForFile(OpenedFile file)
 		{
->>>>>>> da21bcb1
 			var viewCmd = new CreateDesignerCommand(file);
 			viewCmd.Run();
 			LoggingService.Info("DesignerBinding -> Designer started");
 			return viewCmd.DesignerView;
 		}
-<<<<<<< HEAD
-
-		
-		static byte[] XmlToArray(XmlDocument doc){
-			using (var stream = new MemoryStream()) {
-				doc.Save(stream);
-				return stream.ToArray();
-			}
-		}
-=======
->>>>>>> da21bcb1
 	}
 }