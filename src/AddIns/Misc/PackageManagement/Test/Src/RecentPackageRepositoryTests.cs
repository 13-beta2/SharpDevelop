--- conflicted
+++ resolved
@@ -210,7 +210,6 @@
 		}
 		
 		[Test]
-<<<<<<< HEAD
 		public void ParentPackageInstalled_EventFires_PackageAddedToRecentPackages()
 		{
 			CreateRepository();
@@ -225,7 +224,8 @@
 			};
 			
 			PackageCollectionAssert.AreEqual(expectedPackages, recentPackages);
-=======
+		}
+
 		public void Clear_OneRecentPackage_PackagesRemoved()
 		{
 			CreateRepository();
@@ -245,10 +245,9 @@
 			
 			repository.Clear();
 			
-			int count = options.RecentPackages.Count;
+			int count = recentPackages.Count;
 			
 			Assert.AreEqual(0, count);
->>>>>>> 4c512001
 		}
 	}
 }