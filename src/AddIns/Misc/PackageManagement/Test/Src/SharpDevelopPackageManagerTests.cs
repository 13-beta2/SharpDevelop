﻿// Copyright (c) AlphaSierraPapa for the SharpDevelop Team (for details please see \doc\copyright.txt)
// This code is distributed under the GNU LGPL (for details please see \doc\license.txt)

using System;
using System.Collections.Generic;
using ICSharpCode.Core;
using ICSharpCode.PackageManagement;
using ICSharpCode.PackageManagement.Design;
using ICSharpCode.SharpDevelop.Project;
using NuGet;
using NUnit.Framework;
using PackageManagement.Tests.Helpers;

namespace PackageManagement.Tests
{
	[TestFixture]
	public class SharpDevelopPackageManagerTests
	{
		SharpDevelopPackageManager packageManager;
		FakePackageRepository fakeFeedSourceRepository;
		FakeSharedPackageRepository fakeSolutionSharedRepository;
		IProject testProject;
		PackageManagementOptions options;
		PackageRepositoryPaths repositoryPaths;
		PackageReferenceRepositoryHelper packageRefRepositoryHelper;
		TestableProjectManager testableProjectManager;
		FakeFileSystem fakeFileSystem;
		FakePackageOperationResolverFactory fakePackageOperationResolverFactory;
		
		void CreatePackageManager(IProject project, PackageReferenceRepositoryHelper packageRefRepositoryHelper)
		{
			options = new PackageManagementOptions(new Properties());
			options.PackagesDirectory = "packages";
			
			repositoryPaths = new PackageRepositoryPaths(project, options);
			var pathResolver = new DefaultPackagePathResolver(repositoryPaths.SolutionPackagesPath);
			
			fakeFileSystem = new FakeFileSystem();
			
			fakeFeedSourceRepository = new FakePackageRepository();
			fakeSolutionSharedRepository = packageRefRepositoryHelper.FakeSharedSourceRepository;
			
			fakePackageOperationResolverFactory = new FakePackageOperationResolverFactory();
			
			packageManager = new SharpDevelopPackageManager(fakeFeedSourceRepository,
				packageRefRepositoryHelper.FakeProjectSystem,
				fakeFileSystem,
				fakeSolutionSharedRepository,
				pathResolver,
				fakePackageOperationResolverFactory);
		}
		
		void CreatePackageManager()
		{
			CreateTestProject();
			CreatePackageReferenceRepositoryHelper();
			CreatePackageManager(testProject, packageRefRepositoryHelper);
		}
		
		void CreatePackageReferenceRepositoryHelper()
		{
			packageRefRepositoryHelper = new PackageReferenceRepositoryHelper();
		}
		
		void CreateTestProject()
		{
			testProject = ProjectHelper.CreateTestProject();
		}
		
		void CreateTestableProjectManager()
		{
			testableProjectManager = new TestableProjectManager();
			packageManager.ProjectManager = testableProjectManager;
		}
		
		FakePackage CreateFakePackage()
		{
			var package = new FakePackage();
			package.Id = "Test";
			package.Version = new Version(1, 0, 0, 0);
			return package;
		}
		
		FakePackage InstallPackage()
		{
			FakePackage package = CreateFakePackage();
			packageManager.InstallPackage(package);
			return package;
		}
		
		FakePackage InstallPackageWithNoPackageOperations()
		{
			return InstallPackageWithNoPackageOperations(ignoreDependencies: false);
		}
		
		FakePackage InstallPackageWithNoPackageOperationsAndIgnoreDependencies()
		{
			return InstallPackageWithNoPackageOperations(ignoreDependencies: true);
		}
		
		FakePackage InstallPackageWithNoPackageOperations(bool ignoreDependencies)
		{
			FakePackage package = CreateFakePackage();
			var operations = new List<PackageOperation>();
			packageManager.InstallPackage(package, operations, ignoreDependencies);
			return package;
		}
		
		FakePackage InstallPackageWithPackageOperations(PackageOperation operation)
		{
			var operations = new PackageOperation[] {
				operation
			};
			FakePackage package = CreateFakePackage();
			packageManager.InstallPackage(package, operations, false);
			return package;
		}
		
		FakePackage InstallPackageAndIgnoreDependencies()
		{
			FakePackage package = CreateFakePackage();
			packageManager.InstallPackage(package, true);
			return package;
		}
		
		FakePackage InstallPackageAndDoNotIgnoreDependencies()
		{
			FakePackage package = CreateFakePackage();
			packageManager.InstallPackage(package, false);
			return package;
		}
		
		FakePackage UninstallPackage()
		{	
			FakePackage package = CreateFakePackage();
			testableProjectManager.FakeLocalRepository.FakePackages.Add(package);
			
			packageManager.UninstallPackage(package);
			return package;
		}

		FakePackage UninstallPackageAndForceRemove()
		{
			FakePackage package = CreateFakePackage();			
			testableProjectManager.FakeLocalRepository.FakePackages.Add(package);
			
			bool removeDependencies = false;
			bool forceRemove = true;
			packageManager.UninstallPackage(package, forceRemove, removeDependencies);
			
			return package;
		}
		
		FakePackage UninstallPackageAndRemoveDependencies()
		{
			FakePackage package = CreateFakePackage();
			testableProjectManager.FakeLocalRepository.FakePackages.Add(package);
			
			bool removeDependencies = true;
			bool forceRemove = false;
			packageManager.UninstallPackage(package, forceRemove, removeDependencies);
			
			return package;
		}
		
		PackageOperation CreateOneInstallPackageOperation()
		{
			var package = CreateFakePackage();
			package.Id = "PackageToInstall";
			
			return new PackageOperation(package, PackageAction.Install);
		}
		
<<<<<<< HEAD
		IEnumerable<PackageOperation> GetInstallPackageOperations(FakePackage package)
		{
			return packageManager.GetInstallPackageOperations(package, false);
		}
		
		IEnumerable<PackageOperation>  GetInstallPackageOperationsAndIgnoreDependencies(FakePackage package)
		{
			return packageManager.GetInstallPackageOperations(package, true);
		}
		
=======
		FakePackage UpdatePackageWithNoPackageOperations()
		{
			FakePackage package = CreateFakePackage();
			var operations = new List<PackageOperation>();
			packageManager.UpdatePackage(package, operations);
			return package;
		}
		
		FakePackage UpdatePackageWithPackageOperations(PackageOperation operation)
		{
			var operations = new PackageOperation[] {
				operation
			};
			FakePackage package = CreateFakePackage();
			packageManager.UpdatePackage(package, operations);
			return package;
		}

>>>>>>> 713fcb74
		[Test]
		public void ProjectManager_InstanceCreated_SourceRepositoryIsSharedRepositoryPassedToPackageManager()
		{
			CreatePackageManager();
			Assert.AreEqual(fakeSolutionSharedRepository, packageManager.ProjectManager.SourceRepository);
		}
		
		[Test]
		public void ProjectManager_InstanceCreated_LocalRepositoryIsPackageReferenceRepository()
		{
			CreatePackageManager();
			PackageReferenceRepository packageRefRepository = packageManager.ProjectManager.LocalRepository as PackageReferenceRepository;
			Assert.IsNotNull(packageRefRepository);
		}
		
		[Test]
		public void ProjectManager_InstanceCreated_LocalRepositoryIsRegisteredWithSharedRepository()
		{
			CreateTestProject();
			CreatePackageReferenceRepositoryHelper();
			
			string expectedPath = @"c:\projects\Test\MyProject";
			packageRefRepositoryHelper.FakeProjectSystem.PathToReturnFromGetFullPath = expectedPath;
			
			CreatePackageManager(testProject, packageRefRepositoryHelper);
			
			string actualPath = fakeSolutionSharedRepository.PathPassedToRegisterRepository;
			
			Assert.AreEqual(expectedPath, actualPath);
		}
		
		[Test]
		public void ProjectManager_InstanceCreated_PathResolverIsPackageManagerPathResolver()
		{
			CreatePackageManager();
			
			Assert.AreEqual(packageManager.PathResolver, packageManager.ProjectManager.PathResolver);
		}
		
		[Test]
		public void InstallPackage_PackageInstancePassed_AddsReferenceToProject()
		{
			CreatePackageManager();
			var package = InstallPackage();
			
			Assert.AreEqual(package, testableProjectManager.PackagePassedToAddPackageReference);
		}
		
		[Test]
		public void InstallPackage_PackageInstancePassed_DependenciesNotIgnoredWhenAddingReferenceToProject()
		{
			CreatePackageManager();
			CreateTestableProjectManager();
			InstallPackage();
			
			Assert.IsFalse(testableProjectManager.IgnoreDependenciesPassedToAddPackageReference);
		}
		
		[Test]
		public void InstallPackage_PackageInstanceAndPackageOperationsPassed_AddsReferenceToProject()
		{
			CreatePackageManager();
			CreateTestableProjectManager();
			FakePackage package = InstallPackageWithNoPackageOperations();
				
			Assert.AreEqual(package, testableProjectManager.PackagePassedToAddPackageReference);
		}
		
		[Test]
		public void InstallPackage_PackageInstanceAndPackageOperationsPassed_DoNotIgnoreDependenciesWhenAddingReferenceToProject()
		{
			CreatePackageManager();
			CreateTestableProjectManager();
			InstallPackageWithNoPackageOperations();
				
			Assert.IsFalse(testableProjectManager.IgnoreDependenciesPassedToAddPackageReference);
		}
		
		[Test]
		public void InstallPackage_PackageInstanceAndPackageOperationsPassedAndIgnoreDependenciesIsTrue_IgnoreDependenciesWhenAddingReferenceToProject()
		{
			CreatePackageManager();
			CreateTestableProjectManager();
			InstallPackageWithNoPackageOperationsAndIgnoreDependencies();
				
			Assert.IsTrue(testableProjectManager.IgnoreDependenciesPassedToAddPackageReference);
		}
		
		[Test]
		public void InstallPackage_PackageInstanceAndOneInstallPackageOperationPassed_PackageDefinedInOperationIsInstalledInLocalRepository()
		{
			CreatePackageManager();
			CreateTestableProjectManager();
			
			PackageOperation operation = CreateOneInstallPackageOperation();
			InstallPackageWithPackageOperations(operation);
			
			Assert.AreEqual(operation.Package, fakeSolutionSharedRepository.FirstPackageAdded);
		}
		
		[Test]
		public void InstallPackage_PackageDependenciesIgnored_IgnoreDependenciesPassedToProjectManager()
		{
			CreatePackageManager();
			CreateTestableProjectManager();
			InstallPackageAndIgnoreDependencies();
			
			Assert.IsTrue(testableProjectManager.IgnoreDependenciesPassedToAddPackageReference);
		}
		
		[Test]
		public void InstallPackage_PackageDependenciesIgnored_AddsReferenceToPackage()
		{
			CreatePackageManager();
			CreateTestableProjectManager();
			var package = InstallPackageAndIgnoreDependencies();
			
			Assert.AreEqual(package, testableProjectManager.PackagePassedToAddPackageReference);
		}
		
		[Test]
		public void InstallPackage_PackageDependenciesNotIgnored_IgnoreDependenciesPassedToProjectManager()
		{
			CreatePackageManager();
			CreateTestableProjectManager();
			InstallPackageAndDoNotIgnoreDependencies();
			
			Assert.IsFalse(testableProjectManager.IgnoreDependenciesPassedToAddPackageReference);
		}
		
		[Test]
		public void InstallPackage_PackageDependenciesNotIgnored_AddsReferenceToPackage()
		{
			CreatePackageManager();
			CreateTestableProjectManager();
			var package = InstallPackageAndDoNotIgnoreDependencies();
			
			Assert.AreEqual(package, testableProjectManager.PackagePassedToAddPackageReference);
		}
		
		[Test]
		public void UninstallPackage_PackageInProjectLocalRepository_RemovesReferenceFromProject()
		{
			CreatePackageManager();
			CreateTestableProjectManager();
			var package = UninstallPackage();
			
			Assert.AreEqual(package.Id, testableProjectManager.PackagePassedToRemovePackageReference.Id);
		}
		
		[Test]
		public void UninstallPackage_PackageInProjectLocalRepository_DoesNotRemoveReferenceForcefullyFromProject()
		{
			CreatePackageManager();
			CreateTestableProjectManager();
			UninstallPackage();
			
			Assert.IsFalse(testableProjectManager.ForcePassedToRemovePackageReference);
		}
		
		[Test]
		public void UninstallPackage_PackageInProjectLocalRepository_DependenciesNotRemovedWhenPackageReferenceRemovedFromProject()
		{
			CreatePackageManager();
			CreateTestableProjectManager();
			UninstallPackage();
			
			Assert.IsFalse(testableProjectManager.RemoveDependenciesPassedToRemovePackageReference);
		}
		
		[Test]
		public void UninstallPackage_PassingForceRemove_ReferenceForcefullyRemovedFromProject()
		{
			CreatePackageManager();
			CreateTestableProjectManager();
			
			UninstallPackageAndForceRemove();
			
			Assert.IsTrue(testableProjectManager.ForcePassedToRemovePackageReference);
		}
		
		[Test]
		public void UninstallPackage_PassingRemoveDependencies_DependenciesRemovedWhenPackageReferenceRemovedFromProject()
		{
			CreatePackageManager();
			CreateTestableProjectManager();
			
			UninstallPackageAndRemoveDependencies();
			
			Assert.IsTrue(testableProjectManager.RemoveDependenciesPassedToRemovePackageReference);
		}
		
		[Test]
		public void UninstallPackage_ProjectLocalRepositoryHasPackage_PackageRemovedFromProjectRepositoryBeforeSolutionRepository()
		{
			CreatePackageManager();
			CreateTestableProjectManager();
			
			FakePackage package = CreateFakePackage();
			package.Id = "Test";
			
			testableProjectManager.FakeLocalRepository.FakePackages.Add(package);
			
			IPackage packageRemovedFromProject = null;
			packageManager.PackageUninstalled += (sender, e) => {
				packageRemovedFromProject = testableProjectManager.PackagePassedToRemovePackageReference;
			};
			packageManager.UninstallPackage(package);
			
			Assert.AreEqual("Test", packageRemovedFromProject.Id);
		}
		
		[Test]
<<<<<<< HEAD
		public void GetInstallPackageOperations_PackageOperationResolverFactoryUsed_PackageOperationsReturnedFromPackageOperationsResolverCreated()
		{
			CreatePackageManager();
			var package = new FakePackage();			
			var operations = GetInstallPackageOperations(package);
			
			var expectedOperations = fakePackageOperationResolverFactory.FakeInstallPackageOperationResolver.PackageOperations;
			
			Assert.AreEqual(expectedOperations, operations);
		}
		
		[Test]
		public void GetInstallPackageOperations_PackageOperationResolverFactoryUsed_PackageManagerUsesLocalRepositoryWhenGettingPackageOperations()
		{
			CreatePackageManager();
			var package = new FakePackage();
			GetInstallPackageOperations(package);
			
			var expectedRepository = packageManager.LocalRepository;
			var actualRepository = fakePackageOperationResolverFactory.LocalRepositoryPassedToCreateInstallPackageOperationsResolver;
			
			Assert.AreEqual(expectedRepository, actualRepository);
		}
		
		[Test]
		public void GetInstallPackageOperations_PackageOperationResolverFactoryUsed_PackageManagerUsesSourceRepositoryWhenGettingPackageOperations()
		{
			CreatePackageManager();
			var package = new FakePackage();
			GetInstallPackageOperations(package);
			
			var expectedRepository = packageManager.SourceRepository;
			var actualRepository = fakePackageOperationResolverFactory.SourceRepositoryPassedToCreateInstallPackageOperationsResolver;
			
			Assert.AreEqual(expectedRepository, actualRepository);
		}
		
		[Test]
		public void GetInstallPackageOperations_PackageOperationResolverFactoryUsed_DependenciesNotIgnored()
		{
			CreatePackageManager();
			var package = new FakePackage();
			GetInstallPackageOperations(package);
			
			var result = fakePackageOperationResolverFactory.IgnoreDependenciesPassedToCreateInstallPackageOperationResolver;
			
			Assert.IsFalse(result);
		}
		
		[Test]
		public void GetInstallPackageOperations_PackageOperationResolverFactoryUsed_PackageManagerUsesLoggerWhenGettingPackageOperations()
		{
			CreatePackageManager();
			var package = new FakePackage();
			GetInstallPackageOperations(package);
			
			var expectedLogger = packageManager.Logger;
			var actualLogger = fakePackageOperationResolverFactory.LoggerPassedToCreateInstallPackageOperationResolver;
			
			Assert.AreEqual(expectedLogger, actualLogger);
		}
		
		[Test]
		public void GetInstallPackageOperations_PackageOperationResolverFactoryUsed_PackageUsedWhenGettingPackageOperations()
		{
			CreatePackageManager();
			var package = new FakePackage();
			GetInstallPackageOperations(package);
			
			var actualPackage = fakePackageOperationResolverFactory
				.FakeInstallPackageOperationResolver
				.PackagePassedToResolveOperations;
			
			Assert.AreEqual(package, actualPackage);
		}
		
		[Test]
		public void GetInstallPackageOperations_IgnoreDependenciesIsTrue_PackageOperationResolverIgnoresDependencies()
		{
			CreatePackageManager();
			var package = new FakePackage();
			GetInstallPackageOperationsAndIgnoreDependencies(package);
			
			bool result = fakePackageOperationResolverFactory.IgnoreDependenciesPassedToCreateInstallPackageOperationResolver;
			
			Assert.IsTrue(result);
=======
		public void UpdatePackage_PackageInstanceAndNoPackageOperationsPassed_UpdatesReferenceInProject()
		{
			CreatePackageManager();
			CreateTestableProjectManager();
			var package = UpdatePackageWithNoPackageOperations();
			
			Assert.AreEqual(package, testableProjectManager.PackagePassedToUpdatePackageReference);
		}
		
		[Test]
		public void UpdatePackage_PackageInstanceAndNoPackageOperationsPassed_UpdatesDependenciesInProject()
		{
			CreatePackageManager();
			CreateTestableProjectManager();
			var package = UpdatePackageWithNoPackageOperations();
			
			Assert.IsTrue(testableProjectManager.UpdateDependenciesPassedToUpdatePackageReference);
		}
		
		[Test]
		public void UpdatePackage_PackageInstanceAndOneInstallPackageOperationPassed_PackageDefinedInOperationIsInstalledInLocalRepository()
		{
			CreatePackageManager();
			CreateTestableProjectManager();
			
			PackageOperation operation = CreateOneInstallPackageOperation();
			UpdatePackageWithPackageOperations(operation);
			
			Assert.AreEqual(operation.Package, fakeSolutionSharedRepository.FirstPackageAdded);
>>>>>>> 713fcb74
		}
	}
}<|MERGE_RESOLUTION|>--- conflicted
+++ resolved
@@ -171,7 +171,6 @@
 			return new PackageOperation(package, PackageAction.Install);
 		}
 		
-<<<<<<< HEAD
 		IEnumerable<PackageOperation> GetInstallPackageOperations(FakePackage package)
 		{
 			return packageManager.GetInstallPackageOperations(package, false);
@@ -182,7 +181,6 @@
 			return packageManager.GetInstallPackageOperations(package, true);
 		}
 		
-=======
 		FakePackage UpdatePackageWithNoPackageOperations()
 		{
 			FakePackage package = CreateFakePackage();
@@ -201,7 +199,6 @@
 			return package;
 		}
 
->>>>>>> 713fcb74
 		[Test]
 		public void ProjectManager_InstanceCreated_SourceRepositoryIsSharedRepositoryPassedToPackageManager()
 		{
@@ -415,7 +412,6 @@
 		}
 		
 		[Test]
-<<<<<<< HEAD
 		public void GetInstallPackageOperations_PackageOperationResolverFactoryUsed_PackageOperationsReturnedFromPackageOperationsResolverCreated()
 		{
 			CreatePackageManager();
@@ -502,7 +498,8 @@
 			bool result = fakePackageOperationResolverFactory.IgnoreDependenciesPassedToCreateInstallPackageOperationResolver;
 			
 			Assert.IsTrue(result);
-=======
+    }
+    
 		public void UpdatePackage_PackageInstanceAndNoPackageOperationsPassed_UpdatesReferenceInProject()
 		{
 			CreatePackageManager();
@@ -532,7 +529,6 @@
 			UpdatePackageWithPackageOperations(operation);
 			
 			Assert.AreEqual(operation.Package, fakeSolutionSharedRepository.FirstPackageAdded);
->>>>>>> 713fcb74
 		}
 	}
 }