--- conflicted
+++ resolved
@@ -1,6 +1,20 @@
-<<<<<<< HEAD
-﻿// Copyright (c) AlphaSierraPapa for the SharpDevelop Team (for details please see \doc\copyright.txt)
-// This code is distributed under the GNU LGPL (for details please see \doc\license.txt)
+﻿// Copyright (c) 2014 AlphaSierraPapa for the SharpDevelop Team
+// 
+// Permission is hereby granted, free of charge, to any person obtaining a copy of this
+// software and associated documentation files (the "Software"), to deal in the Software
+// without restriction, including without limitation the rights to use, copy, modify, merge,
+// publish, distribute, sublicense, and/or sell copies of the Software, and to permit persons
+// to whom the Software is furnished to do so, subject to the following conditions:
+// 
+// The above copyright notice and this permission notice shall be included in all copies or
+// substantial portions of the Software.
+// 
+// THE SOFTWARE IS PROVIDED "AS IS", WITHOUT WARRANTY OF ANY KIND, EXPRESS OR IMPLIED,
+// INCLUDING BUT NOT LIMITED TO THE WARRANTIES OF MERCHANTABILITY, FITNESS FOR A PARTICULAR
+// PURPOSE AND NONINFRINGEMENT. IN NO EVENT SHALL THE AUTHORS OR COPYRIGHT HOLDERS BE LIABLE
+// FOR ANY CLAIM, DAMAGES OR OTHER LIABILITY, WHETHER IN AN ACTION OF CONTRACT, TORT OR
+// OTHERWISE, ARISING FROM, OUT OF OR IN CONNECTION WITH THE SOFTWARE OR THE USE OR OTHER
+// DEALINGS IN THE SOFTWARE.
 
 using System;
 using System.Linq;
@@ -32,61 +46,4 @@
 			Assert.AreEqual(global::EnvDTE.vsCMElement.vsCMElementInterface, kind);
 		}
 	}
-}
-=======
-﻿// Copyright (c) 2014 AlphaSierraPapa for the SharpDevelop Team
-// 
-// Permission is hereby granted, free of charge, to any person obtaining a copy of this
-// software and associated documentation files (the "Software"), to deal in the Software
-// without restriction, including without limitation the rights to use, copy, modify, merge,
-// publish, distribute, sublicense, and/or sell copies of the Software, and to permit persons
-// to whom the Software is furnished to do so, subject to the following conditions:
-// 
-// The above copyright notice and this permission notice shall be included in all copies or
-// substantial portions of the Software.
-// 
-// THE SOFTWARE IS PROVIDED "AS IS", WITHOUT WARRANTY OF ANY KIND, EXPRESS OR IMPLIED,
-// INCLUDING BUT NOT LIMITED TO THE WARRANTIES OF MERCHANTABILITY, FITNESS FOR A PARTICULAR
-// PURPOSE AND NONINFRINGEMENT. IN NO EVENT SHALL THE AUTHORS OR COPYRIGHT HOLDERS BE LIABLE
-// FOR ANY CLAIM, DAMAGES OR OTHER LIABILITY, WHETHER IN AN ACTION OF CONTRACT, TORT OR
-// OTHERWISE, ARISING FROM, OUT OF OR IN CONNECTION WITH THE SOFTWARE OR THE USE OR OTHER
-// DEALINGS IN THE SOFTWARE.
-
-//using System;
-//using ICSharpCode.PackageManagement.EnvDTE;
-//using ICSharpCode.SharpDevelop.Dom;
-//using NUnit.Framework;
-//using PackageManagement.Tests.Helpers;
-//
-//namespace PackageManagement.Tests.EnvDTE
-//{
-//	[TestFixture]
-//	public class CodeInterfaceTests
-//	{
-//		ProjectContentHelper helper;
-//		CodeInterface codeInterface;
-//		
-//		[SetUp]
-//		public void Init()
-//		{
-//			helper = new ProjectContentHelper();
-//		}
-//		
-//		void CreateInterface()
-//		{
-//			IClass c = helper.AddInterfaceToProjectContent("MyInterface");
-//			codeInterface = new CodeInterface(helper.ProjectContent, c);
-//		}
-//		
-//		[Test]
-//		public void Kind_Interface_ReturnsInterface()
-//		{
-//			CreateInterface();
-//			
-//			global::EnvDTE.vsCMElement kind = codeInterface.Kind;
-//			
-//			Assert.AreEqual(global::EnvDTE.vsCMElement.vsCMElementInterface, kind);
-//		}
-//	}
-//}
->>>>>>> aee15937
+}