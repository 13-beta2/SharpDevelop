--- conflicted
+++ resolved
@@ -164,8 +164,6 @@
 		
 		public IQueryable<IPackage> GetPackages()
 		{
-<<<<<<< HEAD
-=======
 			ISolutionPackageRepository repository = CreateSolutionPackageRepository();
 			return repository.GetPackages();
 		}
@@ -173,9 +171,8 @@
 		public IQueryable<IPackage> GetInstalledPackages()
 		{
 			ISolutionPackageRepository repository = CreateSolutionPackageRepository();
->>>>>>> 58fddcca
 			List<IPackageManagementProject> projects = GetProjects(ActivePackageRepository).ToList();
-			return CreateSolutionPackageRepository()
+			return repository
 				.GetPackages()
 				.Where(package => IsPackageInstalledInSolutionOrAnyProject(projects, package));
 		}
