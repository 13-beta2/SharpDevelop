<<<<<<< HEAD
﻿// Copyright (c) AlphaSierraPapa for the SharpDevelop Team (for details please see \doc\copyright.txt)
// This code is distributed under the GNU LGPL (for details please see \doc\license.txt)

using System;
using System.Linq;
using System.Text;
using ICSharpCode.NRefactory.TypeSystem;
using ICSharpCode.SharpDevelop.Dom;

namespace ICSharpCode.PackageManagement.EnvDTE
{
	public class CodeInterface : CodeType, global::EnvDTE.CodeInterface
	{
		public CodeInterface(CodeModelContext context, ITypeDefinition typeDefinition, params IType[] typeArguments)
			: base(context, typeDefinition, typeArguments)
		{
		}
		
		public override global::EnvDTE.vsCMElement Kind {
			get { return global::EnvDTE.vsCMElement.vsCMElementInterface; }
		}
		
		public global::EnvDTE.CodeFunction AddFunction(string name, global::EnvDTE.vsCMFunction kind, object type, object Position = null, global::EnvDTE.vsCMAccess Access = global::EnvDTE.vsCMAccess.vsCMAccessPublic)
		{
		//	var codeGenerator = new ClassCodeGenerator(Class);
		//	return codeGenerator.AddPublicMethod(name, (string)type);
			return null;
		}
	}
}
=======
﻿// Copyright (c) 2014 AlphaSierraPapa for the SharpDevelop Team
// 
// Permission is hereby granted, free of charge, to any person obtaining a copy of this
// software and associated documentation files (the "Software"), to deal in the Software
// without restriction, including without limitation the rights to use, copy, modify, merge,
// publish, distribute, sublicense, and/or sell copies of the Software, and to permit persons
// to whom the Software is furnished to do so, subject to the following conditions:
// 
// The above copyright notice and this permission notice shall be included in all copies or
// substantial portions of the Software.
// 
// THE SOFTWARE IS PROVIDED "AS IS", WITHOUT WARRANTY OF ANY KIND, EXPRESS OR IMPLIED,
// INCLUDING BUT NOT LIMITED TO THE WARRANTIES OF MERCHANTABILITY, FITNESS FOR A PARTICULAR
// PURPOSE AND NONINFRINGEMENT. IN NO EVENT SHALL THE AUTHORS OR COPYRIGHT HOLDERS BE LIABLE
// FOR ANY CLAIM, DAMAGES OR OTHER LIABILITY, WHETHER IN AN ACTION OF CONTRACT, TORT OR
// OTHERWISE, ARISING FROM, OUT OF OR IN CONNECTION WITH THE SOFTWARE OR THE USE OR OTHER
// DEALINGS IN THE SOFTWARE.

//using System;
//using ICSharpCode.SharpDevelop.Dom;
//
//namespace ICSharpCode.PackageManagement.EnvDTE
//{
//	public class CodeInterface : CodeType, global::EnvDTE.CodeInterface
//	{
//		string fullName;
//		
//		public CodeInterface(IProjectContent projectContent, IClass c)
//			: base(projectContent, c)
//		{
//			fullName = base.FullName;
//		}
//		
//		public CodeInterface(IProjectContent projectContent, IReturnType type, IClass c)
//			: base(projectContent, c)
//		{
//			fullName = type.GetFullName();
//		}
//		
//		public override global::EnvDTE.vsCMElement Kind {
//			get { return global::EnvDTE.vsCMElement.vsCMElementInterface; }
//		}
//		
//		/// <summary>
//		/// Returns null if base type is not an interface.
//		/// </summary>
//		public static CodeInterface CreateFromBaseType(IProjectContent projectContent, IReturnType baseType)
//		{
//			IClass baseTypeClass = baseType.GetUnderlyingClass();
//			if (baseTypeClass.ClassType == ClassType.Interface) {
//				return new CodeInterface(projectContent, baseType, baseTypeClass);
//			}
//			return null;
//		}
//		
//		public global::EnvDTE.CodeFunction AddFunction(string name, global::EnvDTE.vsCMFunction kind, object type, object Position = null, global::EnvDTE.vsCMAccess Access = global::EnvDTE.vsCMAccess.vsCMAccessPublic)
//		{
//			var codeGenerator = new ClassCodeGenerator(Class);
//			return codeGenerator.AddPublicMethod(name, (string)type);
//		}
//		
//		public override string FullName {
//			get { return fullName; }
//		}
//	}
//}
>>>>>>> aee15937
<|MERGE_RESOLUTION|>--- conflicted
+++ resolved
@@ -1,6 +1,20 @@
-<<<<<<< HEAD
-﻿// Copyright (c) AlphaSierraPapa for the SharpDevelop Team (for details please see \doc\copyright.txt)
-// This code is distributed under the GNU LGPL (for details please see \doc\license.txt)
+﻿// Copyright (c) 2014 AlphaSierraPapa for the SharpDevelop Team
+// 
+// Permission is hereby granted, free of charge, to any person obtaining a copy of this
+// software and associated documentation files (the "Software"), to deal in the Software
+// without restriction, including without limitation the rights to use, copy, modify, merge,
+// publish, distribute, sublicense, and/or sell copies of the Software, and to permit persons
+// to whom the Software is furnished to do so, subject to the following conditions:
+// 
+// The above copyright notice and this permission notice shall be included in all copies or
+// substantial portions of the Software.
+// 
+// THE SOFTWARE IS PROVIDED "AS IS", WITHOUT WARRANTY OF ANY KIND, EXPRESS OR IMPLIED,
+// INCLUDING BUT NOT LIMITED TO THE WARRANTIES OF MERCHANTABILITY, FITNESS FOR A PARTICULAR
+// PURPOSE AND NONINFRINGEMENT. IN NO EVENT SHALL THE AUTHORS OR COPYRIGHT HOLDERS BE LIABLE
+// FOR ANY CLAIM, DAMAGES OR OTHER LIABILITY, WHETHER IN AN ACTION OF CONTRACT, TORT OR
+// OTHERWISE, ARISING FROM, OUT OF OR IN CONNECTION WITH THE SOFTWARE OR THE USE OR OTHER
+// DEALINGS IN THE SOFTWARE.
 
 using System;
 using System.Linq;
@@ -28,72 +42,4 @@
 			return null;
 		}
 	}
-}
-=======
-﻿// Copyright (c) 2014 AlphaSierraPapa for the SharpDevelop Team
-// 
-// Permission is hereby granted, free of charge, to any person obtaining a copy of this
-// software and associated documentation files (the "Software"), to deal in the Software
-// without restriction, including without limitation the rights to use, copy, modify, merge,
-// publish, distribute, sublicense, and/or sell copies of the Software, and to permit persons
-// to whom the Software is furnished to do so, subject to the following conditions:
-// 
-// The above copyright notice and this permission notice shall be included in all copies or
-// substantial portions of the Software.
-// 
-// THE SOFTWARE IS PROVIDED "AS IS", WITHOUT WARRANTY OF ANY KIND, EXPRESS OR IMPLIED,
-// INCLUDING BUT NOT LIMITED TO THE WARRANTIES OF MERCHANTABILITY, FITNESS FOR A PARTICULAR
-// PURPOSE AND NONINFRINGEMENT. IN NO EVENT SHALL THE AUTHORS OR COPYRIGHT HOLDERS BE LIABLE
-// FOR ANY CLAIM, DAMAGES OR OTHER LIABILITY, WHETHER IN AN ACTION OF CONTRACT, TORT OR
-// OTHERWISE, ARISING FROM, OUT OF OR IN CONNECTION WITH THE SOFTWARE OR THE USE OR OTHER
-// DEALINGS IN THE SOFTWARE.
-
-//using System;
-//using ICSharpCode.SharpDevelop.Dom;
-//
-//namespace ICSharpCode.PackageManagement.EnvDTE
-//{
-//	public class CodeInterface : CodeType, global::EnvDTE.CodeInterface
-//	{
-//		string fullName;
-//		
-//		public CodeInterface(IProjectContent projectContent, IClass c)
-//			: base(projectContent, c)
-//		{
-//			fullName = base.FullName;
-//		}
-//		
-//		public CodeInterface(IProjectContent projectContent, IReturnType type, IClass c)
-//			: base(projectContent, c)
-//		{
-//			fullName = type.GetFullName();
-//		}
-//		
-//		public override global::EnvDTE.vsCMElement Kind {
-//			get { return global::EnvDTE.vsCMElement.vsCMElementInterface; }
-//		}
-//		
-//		/// <summary>
-//		/// Returns null if base type is not an interface.
-//		/// </summary>
-//		public static CodeInterface CreateFromBaseType(IProjectContent projectContent, IReturnType baseType)
-//		{
-//			IClass baseTypeClass = baseType.GetUnderlyingClass();
-//			if (baseTypeClass.ClassType == ClassType.Interface) {
-//				return new CodeInterface(projectContent, baseType, baseTypeClass);
-//			}
-//			return null;
-//		}
-//		
-//		public global::EnvDTE.CodeFunction AddFunction(string name, global::EnvDTE.vsCMFunction kind, object type, object Position = null, global::EnvDTE.vsCMAccess Access = global::EnvDTE.vsCMAccess.vsCMAccessPublic)
-//		{
-//			var codeGenerator = new ClassCodeGenerator(Class);
-//			return codeGenerator.AddPublicMethod(name, (string)type);
-//		}
-//		
-//		public override string FullName {
-//			get { return fullName; }
-//		}
-//	}
-//}
->>>>>>> aee15937
+}