﻿// Copyright (c) AlphaSierraPapa for the SharpDevelop Team (for details please see \doc\copyright.txt)
// This code is distributed under the GNU LGPL (for details please see \doc\license.txt)

using System;
using System.Collections.Generic;
using System.Linq;
using ICSharpCode.Core;
using ICSharpCode.SharpDevelop.Project;
using NuGet;

namespace ICSharpCode.PackageManagement
{
	public class PackageManagementService : IPackageManagementService
	{
		IPackageManagementOutputMessagesView outputMessagesView;
		PackageManagementOptions options;
		IPackageRepositoryCache packageRepositoryCache;
		IPackageManagerFactory packageManagerFactory;
		IPackageManagementProjectService projectService;
		IPackageRepository activePackageRepository;
		PackageSource activePackageSource;
		RecentPackageRepository recentPackageRepository;
		
		public PackageManagementService(
			PackageManagementOptions options,
			IPackageRepositoryCache packageRepositoryCache,
			IPackageManagerFactory packageManagerFactory,
			IPackageManagementProjectService projectService,
			IPackageManagementOutputMessagesView outputMessagesView)
		{
			this.options = options;
			this.packageRepositoryCache = packageRepositoryCache;
			this.packageManagerFactory = packageManagerFactory;
			this.projectService = projectService;
			this.outputMessagesView = outputMessagesView;
		}
		
		public PackageManagementService()
			: this(
				new PackageManagementOptions(),
				new PackageRepositoryCache(),
				new SharpDevelopPackageManagerFactory(),
				new PackageManagementProjectService(),
				new PackageManagementOutputMessagesView())
		{
		}
		
		public IPackageManagementProjectService ProjectService {
			get { return projectService; }
		}
		
		public IPackageManagementOutputMessagesView OutputMessagesView {
			get { return outputMessagesView; }
		}
		
		public PackageManagementOptions Options {
			get { return options; }
		}
		
		public event EventHandler PackageInstalled;
		
		protected virtual void OnPackageInstalled()
		{
			if (PackageInstalled != null) {
				PackageInstalled(this, new EventArgs());
			}
		}
		
		public event EventHandler PackageUninstalled;
		
		protected virtual void OnPackageUninstalled()
		{
			if (PackageUninstalled != null) {
				PackageUninstalled(this, new EventArgs());
			}
		}
		
		public IPackageRepository RecentPackageRepository {
			get {
				if (recentPackageRepository == null) {
					CreateRecentPackageRepository();
				}
				return recentPackageRepository;
			}
		}
		
		IPackageRepository CreateRecentPackageRepository()
		{
			recentPackageRepository = new RecentPackageRepository(this);
			return recentPackageRepository;
		}
		
		public IPackageRepository ActivePackageRepository {
			get {
				if (activePackageRepository == null) {
					CreateActivePackageRepository();
				}
				return activePackageRepository;
			}
		}
		
		void CreateActivePackageRepository()
		{
			activePackageRepository = packageRepositoryCache.CreateRepository(ActivePackageSource);
		}
		
		public IProjectManager ActiveProjectManager {
			get { return GetActiveProjectManager(); }
		}
		
		IProjectManager GetActiveProjectManager()
		{
			IPackageRepository repository = ActivePackageRepository;
			ISharpDevelopPackageManager packageManager = CreatePackageManager(repository);
			return packageManager.ProjectManager;
		}
		
		public ISharpDevelopPackageManager CreatePackageManagerForActiveProject()
		{
			return CreatePackageManager(ActivePackageRepository);
		}
		
		ISharpDevelopPackageManager CreatePackageManager(IPackageRepository packageRepository)
		{
			MSBuildBasedProject project = projectService.CurrentProject as MSBuildBasedProject;
			return CreatePackageManager(packageRepository, project);
		}
		
		ISharpDevelopPackageManager CreatePackageManager(IPackageRepository packageRepository, MSBuildBasedProject project)
		{
			ISharpDevelopPackageManager packageManager = packageManagerFactory.CreatePackageManager(packageRepository, project);
			ConfigureLogger(packageManager);
			return packageManager;
		}
		
		public ISharpDevelopProjectManager CreateProjectManager(IPackageRepository packageRepository, MSBuildBasedProject project)
		{
			ISharpDevelopPackageManager packageManager = CreatePackageManager(packageRepository, project);
			return packageManager.ProjectManager;
		}
		
		void ConfigureLogger(ISharpDevelopPackageManager packageManager)
		{
			packageManager.Logger = outputMessagesView;
			packageManager.FileSystem.Logger = outputMessagesView;
			
			IProjectManager projectManager = packageManager.ProjectManager;
			projectManager.Logger = outputMessagesView;
			projectManager.Project.Logger = outputMessagesView;
		}
		
		public void InstallPackage(
			IPackageRepository packageRepository,
			IPackage package,
			IEnumerable<PackageOperation> operations)
		{
			ISharpDevelopPackageManager packageManager = CreatePackageManager(packageRepository);
			bool ignoreDependencies = false;
			InstallPackage(packageManager, package, operations, ignoreDependencies);
		}
		
		void InstallPackage(
			IPackageRepository packageRepository,
			IPackage package,
			IEnumerable<PackageOperation> operations,
			bool ignoreDependencies)
		{
			ISharpDevelopPackageManager packageManager = CreatePackageManager(packageRepository);
			InstallPackage(packageManager, package, operations, ignoreDependencies);
		}
		
		void InstallPackage(
			ISharpDevelopPackageManager packageManager,
			IPackage package,
			IEnumerable<PackageOperation> operations,
			bool ignoreDependencies)
		{
			packageManager.InstallPackage(package, operations, ignoreDependencies);
			projectService.RefreshProjectBrowser();
			RecentPackageRepository.AddPackage(package);
			OnPackageInstalled();
		}
		
		public void InstallPackage(
			string packageId,
			Version version,
			MSBuildBasedProject project,
			PackageSource packageSource,
			bool ignoreDependencies)
		{
			ISharpDevelopPackageManager packageManager = CreatePackageManager(packageSource, project);
			IPackage package = packageManager.SourceRepository.FindPackage(packageId, version);
			InstallPackage(packageManager, package, ignoreDependencies);
		}
		
		void InstallPackage(ISharpDevelopPackageManager packageManager, IPackage package, bool ignoreDependencies)
		{
			IEnumerable<PackageOperation> operations = packageManager.GetInstallPackageOperations(package, ignoreDependencies);
			InstallPackage(packageManager, package, operations, ignoreDependencies);
		}
		
		ISharpDevelopPackageManager CreatePackageManager(PackageSource packageSource, MSBuildBasedProject project)
		{
			IPackageRepository packageRepository = CreatePackageRepository(packageSource);
			return CreatePackageManager(packageRepository, project);
		}
		
		public void UninstallPackage(IPackageRepository repository, IPackage package)
		{
			ISharpDevelopPackageManager packageManager = CreatePackageManager(repository);
			UninstallPackage(packageManager, package);
		}
		
		void UninstallPackage(ISharpDevelopPackageManager packageManager, IPackage package)
		{
			packageManager.UninstallPackage(package);
			projectService.RefreshProjectBrowser();
			OnPackageUninstalled();
		}
		
		public void UninstallPackage(
			string packageId,
			Version version,
			MSBuildBasedProject project,
			PackageSource packageSource,
			bool forceRemove,
			bool removeDependencies)
		{
			ISharpDevelopPackageManager packageManager = CreatePackageManager(packageSource, project);
			IPackage package = packageManager.SourceRepository.FindPackage(packageId);
			UninstallPackage(packageManager, package);
		}
		
		public bool HasMultiplePackageSources {
			get { return options.PackageSources.HasMultiplePackageSources; }
		}
		
		public PackageSource ActivePackageSource {
			get {
				activePackageSource = options.ActivePackageSource;
				if (activePackageSource == null) {
					activePackageSource = options.PackageSources[0];
				}
				return activePackageSource;
			}
			set {
				if (activePackageSource != value) {
					activePackageSource = value;
					options.ActivePackageSource = value;
					activePackageRepository = null;
				}
			}
		}
		
		public IPackageRepository CreateAggregatePackageRepository()
		{
			IEnumerable<IPackageRepository> allRepositories = CreateAllRepositories();
			return new AggregateRepository(allRepositories);
		}
		
		IEnumerable<IPackageRepository> CreateAllRepositories()
		{
			foreach (PackageSource source in options.PackageSources) {
				yield return CreatePackageRepository(source);
			}
		}
		
		public IPackageRepository CreatePackageRepository(PackageSource source)
		{
			return packageRepositoryCache.CreateRepository(source);
		}
		
<<<<<<< HEAD
		public MSBuildBasedProject GetProject(string name)
		{
			foreach (IProject project in projectService.GetOpenProjects()) {
				if (IsProjectNameMatch(project.Name, name)) {
					return project as MSBuildBasedProject;
				}
			}
			return null;
		}
		
		bool IsProjectNameMatch(string a, string b)
		{
			return String.Equals(a, b, StringComparison.InvariantCultureIgnoreCase);
=======
		public void UpdatePackage(
			IPackageRepository repository,
			IPackage package,
			IEnumerable<PackageOperation> operations)
		{
			ISharpDevelopPackageManager packageManager = CreatePackageManager(repository);
			packageManager.UpdatePackage(package, operations);
			projectService.RefreshProjectBrowser();
			RecentPackageRepository.AddPackage(package);
			OnPackageInstalled();
>>>>>>> 713fcb74
		}
	}
}<|MERGE_RESOLUTION|>--- conflicted
+++ resolved
@@ -270,7 +270,6 @@
 			return packageRepositoryCache.CreateRepository(source);
 		}
 		
-<<<<<<< HEAD
 		public MSBuildBasedProject GetProject(string name)
 		{
 			foreach (IProject project in projectService.GetOpenProjects()) {
@@ -284,7 +283,8 @@
 		bool IsProjectNameMatch(string a, string b)
 		{
 			return String.Equals(a, b, StringComparison.InvariantCultureIgnoreCase);
-=======
+		}
+		
 		public void UpdatePackage(
 			IPackageRepository repository,
 			IPackage package,
@@ -295,7 +295,6 @@
 			projectService.RefreshProjectBrowser();
 			RecentPackageRepository.AddPackage(package);
 			OnPackageInstalled();
->>>>>>> 713fcb74
 		}
 	}
 }