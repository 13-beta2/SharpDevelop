﻿<?xml version="1.0" encoding="utf-8"?>
<Project ToolsVersion="4.0" xmlns="http://schemas.microsoft.com/developer/msbuild/2003" DefaultTargets="Build">
  <PropertyGroup>
    <ProjectGuid>{AE4AB0FA-6087-4480-AF37-0FA1452B3DA1}</ProjectGuid>
    <Configuration Condition=" '$(Configuration)' == '' ">Debug</Configuration>
    <Platform Condition=" '$(Platform)' == '' ">x86</Platform>
    <OutputType>Library</OutputType>
    <RootNamespace>ICSharpCode.PackageManagement</RootNamespace>
    <AssemblyName>PackageManagement</AssemblyName>
    <TargetFrameworkVersion>v4.5</TargetFrameworkVersion>
    <AllowUnsafeBlocks>False</AllowUnsafeBlocks>
    <NoStdLib>False</NoStdLib>
    <WarningLevel>4</WarningLevel>
    <TreatWarningsAsErrors>False</TreatWarningsAsErrors>
    <OutputPath>..\..\..\..\..\AddIns\Misc\PackageManagement\</OutputPath>
    <TargetFrameworkProfile />
    <NoWin32Manifest>False</NoWin32Manifest>
    <IntermediateOutputPath>obj\$(Configuration)\</IntermediateOutputPath>
    <RunPostBuildEvent>OnBuildSuccess</RunPostBuildEvent>
  </PropertyGroup>
  <PropertyGroup Condition=" '$(Platform)' == 'x86' ">
    <PlatformTarget>x86</PlatformTarget>
    <RegisterForComInterop>False</RegisterForComInterop>
    <GenerateSerializationAssemblies>Auto</GenerateSerializationAssemblies>
    <BaseAddress>4194304</BaseAddress>
    <FileAlignment>4096</FileAlignment>
  </PropertyGroup>
  <PropertyGroup Condition=" '$(Configuration)' == 'Debug' ">
    <DebugSymbols>true</DebugSymbols>
    <DebugType>Full</DebugType>
    <Optimize>False</Optimize>
    <CheckForOverflowUnderflow>True</CheckForOverflowUnderflow>
    <DefineConstants>DEBUG;TRACE</DefineConstants>
    <BaseIntermediateOutputPath>obj\</BaseIntermediateOutputPath>
  </PropertyGroup>
  <PropertyGroup Condition=" '$(Configuration)' == 'Release' ">
    <DebugSymbols>false</DebugSymbols>
    <DebugType>None</DebugType>
    <Optimize>True</Optimize>
    <CheckForOverflowUnderflow>False</CheckForOverflowUnderflow>
    <DefineConstants>TRACE</DefineConstants>
  </PropertyGroup>
  <ItemGroup>
    <Reference Include="Microsoft.Build" />
    <Reference Include="Microsoft.Web.XmlTransform">
      <HintPath>..\RequiredLibraries\Microsoft.Web.XmlTransform.dll</HintPath>
    </Reference>
    <Reference Include="NuGet.Console.Types">
      <HintPath>..\RequiredLibraries\NuGet.Console.Types.dll</HintPath>
    </Reference>
    <Reference Include="NuGet.Core">
      <HintPath>..\RequiredLibraries\NuGet.Core.dll</HintPath>
    </Reference>
    <Reference Include="PresentationCore" />
    <Reference Include="PresentationFramework" />
    <Reference Include="System" />
    <Reference Include="System.Core">
      <RequiredTargetFramework>3.5</RequiredTargetFramework>
    </Reference>
    <Reference Include="System.Drawing" />
    <Reference Include="System.Windows.Forms" />
    <Reference Include="System.Xaml">
      <RequiredTargetFramework>4.0</RequiredTargetFramework>
    </Reference>
    <Reference Include="System.Xml" />
    <Reference Include="WindowsBase" />
  </ItemGroup>
  <ItemGroup>
    <Folder Include="Configuration" />
    <Folder Include="Scripts" />
    <Folder Include="Resources" />
    <Folder Include="Src" />
    <Folder Include="Src\Design" />
    <Folder Include="Src\EnvDTE" />
    <Folder Include="Src\VisualStudio" />
    <Folder Include="Src\Scripting" />
  </ItemGroup>
  <ItemGroup>
    <Compile Include="..\..\..\..\Main\GlobalAssemblyInfo.cs">
      <Link>Configuration\GlobalAssemblyInfo.cs</Link>
    </Compile>
    <Compile Include="Configuration\AssemblyInfo.cs" />
    <Compile Include="Src\AcceptLicensesEventArgs.cs" />
    <Compile Include="Src\ConfigSettingsFileSystem.cs" />
    <Compile Include="Src\DependentFile.cs" />
    <Compile Include="Src\Design\DesignTimeSelectProjectsViewModel.cs" />
    <Compile Include="Src\Design\FakePackageOperation.cs" />
    <Compile Include="Src\Design\FakeProjectBuilder.cs" />
    <Compile Include="Src\Design\FakeSelectedProject.cs" />
    <Compile Include="Src\DocumentLoader.cs" />
    <Compile Include="Src\DocumentView.cs" />
    <Compile Include="Src\EnvDTE\CodeAttribute.cs" />
    <Compile Include="Src\EnvDTE\CodeAttribute2.cs" />
    <Compile Include="Src\EnvDTE\CodeAttributeArgument.cs" />
    <Compile Include="Src\EnvDTE\CodeClass.cs" />
    <Compile Include="Src\EnvDTE\CodeClass2.cs" />
    <Compile Include="Src\EnvDTE\CodeDelegate.cs" />
    <Compile Include="Src\EnvDTE\CodeElement.cs" />
    <Compile Include="Src\EnvDTE\CodeElementsInNamespace.cs" />
    <Compile Include="Src\EnvDTE\CodeElementsList.cs" />
    <Compile Include="Src\EnvDTE\CodeFunction.cs" />
    <Compile Include="Src\EnvDTE\CodeFunction2.cs" />
    <Compile Include="Src\EnvDTE\CodeImport.cs" />
    <Compile Include="Src\EnvDTE\CodeInterface.cs" />
    <Compile Include="Src\EnvDTE\CodeModelContext.cs" />
    <Compile Include="Src\EnvDTE\CodeParameter2.cs" />
    <Compile Include="Src\EnvDTE\CodeModel.cs" />
    <Compile Include="Src\EnvDTE\CodeNamespace.cs" />
    <Compile Include="Src\EnvDTE\CodeParameter.cs" />
    <Compile Include="Src\EnvDTE\CodeProperty.cs" />
    <Compile Include="Src\EnvDTE\CodeProperty2.cs" />
    <Compile Include="Src\EnvDTE\CodeStruct.cs" />
    <Compile Include="Src\EnvDTE\CodeType.cs" />
    <Compile Include="Src\EnvDTE\CodeTypeRef.cs" />
    <Compile Include="Src\EnvDTE\CodeTypeRef2.cs" />
    <Compile Include="Src\EnvDTE\CodeVariable.cs" />
    <Compile Include="Src\EnvDTE\ConfigurationManager.cs" />
    <Compile Include="Src\EnvDTE\Configuration.cs" />
    <Compile Include="Src\EnvDTE\Document.cs" />
    <Compile Include="Src\EnvDTE\EditPoint.cs" />
    <Compile Include="Src\EnvDTE\EnumerableProjectItems.cs" />
    <Compile Include="Src\EnvDTE\FileCodeModel2.cs" />
    <Compile Include="Src\EnvDTE\FileCodeModelCodeElements.cs" />
    <Compile Include="Src\EnvDTE\FileCodeModelCodeNamespace.cs" />
    <Compile Include="Src\EnvDTE\FileProjectItemExtensions.cs" />
    <Compile Include="Src\EnvDTE\FileProjectItems.cs" />
    <Compile Include="Src\EnvDTE\ImplementedInterfacesOnClass.cs" />
    <Compile Include="Src\EnvDTE\IParameterExtensions.cs" />
    <Compile Include="Src\EnvDTE\IReturnTypeExtensions.cs" />
    <Compile Include="Src\EnvDTE\NamespaceName.cs" />
    <Compile Include="Src\EnvDTE\ProjectKind.cs" />
    <Compile Include="Src\EnvDTE\Projects.cs" />
    <Compile Include="Src\EnvDTE\Reference3.cs" />
    <Compile Include="Src\EnvDTE\SolutionBuild.cs" />
    <Compile Include="Src\EnvDTE\SolutionConfiguration.cs" />
    <Compile Include="Src\EnvDTE\SolutionExtensibilityGlobals.cs" />
    <Compile Include="Src\EnvDTE\SolutionExtensibilityGlobalsPersistence.cs" />
    <Compile Include="Src\EnvDTE\SolutionGlobals.cs" />
    <Compile Include="Src\EnvDTE\SolutionProperty.cs" />
    <Compile Include="Src\EnvDTE\SolutionPropertyFactory.cs" />
    <Compile Include="Src\EnvDTE\SolutionSectionItem.cs" />
    <Compile Include="Src\EnvDTE\SourceControl.cs" />
    <Compile Include="Src\EnvDTE\TextDocument.cs" />
    <Compile Include="Src\EnvDTE\TextPoint.cs" />
    <Compile Include="Src\EnvDTE\Window.cs" />
    <Compile Include="Src\FileConflictResolver.cs" />
    <Compile Include="Src\FileConflictView.xaml.cs">
      <DependentUpon>FileConflictView.xaml</DependentUpon>
      <SubType>Code</SubType>
    </Compile>
    <Compile Include="Src\FileConflictViewModel.cs" />
    <Compile Include="Src\ICodeGenerator.cs" />
    <Compile Include="Src\IDocumentView.cs" />
    <Compile Include="Src\IPackageRepositoryFactoryEvents.cs" />
    <Compile Include="Src\IPackageViewModelParent.cs" />
    <Compile Include="Src\IUpdatePackagesAction.cs" />
    <Compile Include="Src\IPackageExtensions.cs" />
    <Compile Include="Src\IPackageAction.cs" />
    <Compile Include="Src\IProjectBuilder.cs" />
    <Compile Include="Src\IProjectContentExtensions.cs" />
    <Compile Include="Src\IUpdatePackageSettings.cs" />
    <Compile Include="Src\IProjectBrowserUpdater.cs" />
    <Compile Include="Src\IFieldExtensions.cs" />
    <Compile Include="Src\IDocumentLoader.cs" />
<<<<<<< HEAD
    <Compile Include="Src\IMethodOrPropertyExtensions.cs" />
=======
    <Compile Include="Src\InstalledPackageViewModel.cs" />
    <Compile Include="Src\InstalledPackageViewModelFactory.cs" />
>>>>>>> 58fddcca
    <Compile Include="Src\IPackageManagementSelectedProject.cs" />
    <Compile Include="Src\ISelectProjectsService.cs" />
    <Compile Include="Src\ISolutionPackageRepository.cs" />
    <Compile Include="Src\ISolutionPackageRepositoryFactory.cs" />
    <Compile Include="Src\IUpdatePackageActions.cs" />
    <Compile Include="Src\IUpdatePackageActionsFactory.cs" />
    <Compile Include="Src\ManagePackagesCommand.cs" />
    <Compile Include="Src\AggregateExceptionErrorMessage.cs" />
    <Compile Include="Src\ConsolePackageActionRunner.cs" />
    <Compile Include="Src\DefaultProjectTemplatePackageSource.cs" />
    <Compile Include="Src\Design\FakePackageManagementProject.cs" />
    <Compile Include="Src\EnvDTE\ColorableItems.cs" />
    <Compile Include="Src\EnvDTE\CustomizedHighlightingRules.cs" />
    <Compile Include="Src\EnvDTE\DirectoryProjectItem.cs" />
    <Compile Include="Src\EnvDTE\DirectoryProjectItems.cs" />
    <Compile Include="Src\EnvDTE\DTE.cs" />
    <Compile Include="Src\EnvDTE\DTEProperties.cs" />
    <Compile Include="Src\EnvDTE\FontsAndColorsItems.cs" />
    <Compile Include="Src\EnvDTE\ICustomizedHighlightingRules.cs" />
    <Compile Include="Src\EnvDTE\IPropertyFactory.cs" />
    <Compile Include="Src\EnvDTE\ItemOperations.cs" />
    <Compile Include="Src\EnvDTE\ITextEditorOptions.cs" />
    <Compile Include="Src\EnvDTE\ProjectItem.cs" />
    <Compile Include="Src\EnvDTE\ProjectItemProperty.cs" />
    <Compile Include="Src\EnvDTE\ProjectItemPropertyFactory.cs" />
    <Compile Include="Src\EnvDTE\ProjectItemRelationship.cs" />
    <Compile Include="Src\EnvDTE\ProjectItems.cs" />
    <Compile Include="Src\EnvDTE\ChildProjectItems.cs" />
    <Compile Include="Src\EnvDTE\ProjectItemsInsideProject.cs" />
    <Compile Include="Src\EnvDTE\ProjectObject.cs" />
    <Compile Include="Src\EnvDTE\ProjectProperty.cs" />
    <Compile Include="Src\EnvDTE\ProjectPropertyFactory.cs" />
    <Compile Include="Src\EnvDTE\ProjectType.cs" />
    <Compile Include="Src\EnvDTE\Properties.cs" />
    <Compile Include="Src\EnvDTE\Property.cs" />
    <Compile Include="Src\EnvDTE\Reference.cs" />
    <Compile Include="Src\EnvDTE\References.cs" />
    <Compile Include="Src\EnvDTE\Solution.cs" />
    <Compile Include="Src\EnvDTE\TextEditorFontsAndColorsItemsProperty.cs" />
    <Compile Include="Src\EnvDTE\TextEditorFontsAndColorsPropertyFactory.cs" />
    <Compile Include="Src\EnvDTE\TextEditorFontSizeProperty.cs" />
    <Compile Include="Src\EnvDTE\TextEditorOptions.cs" />
    <Compile Include="Src\FileExistsException.cs" />
    <Compile Include="Src\IManagePackagesView.cs" />
    <Compile Include="Src\InstallProjectTemplatePackagesCommand.cs" />
    <Compile Include="Src\IPackageActionRunner.cs" />
    <Compile Include="Src\IPackageFromRepository.cs" />
    <Compile Include="Src\IPackageManagementEvents.cs" />
    <Compile Include="Src\IPackageManagementProject.cs" />
    <Compile Include="Src\IPackageManagementProjectFactory.cs" />
    <Compile Include="Src\IPackageManagementWorkbench.cs" />
    <Compile Include="Src\IPackageReferenceFile.cs" />
    <Compile Include="Src\IPackageReferenceFileFactory.cs" />
    <Compile Include="Src\IPackageReferenceInstaller.cs" />
    <Compile Include="Src\IPackageReferencesForProject.cs" />
    <Compile Include="Src\IPropertyService.cs" />
    <Compile Include="Src\ISettingsFactory.cs" />
    <Compile Include="Src\IThreadSafePackageManagementEvents.cs" />
    <Compile Include="Src\ManagePackagesUserPrompts.cs" />
    <Compile Include="Src\ManagePackagesViewTitle.cs" />
    <Compile Include="Src\MSBuildBasedProjectExtensions.cs" />
    <Compile Include="Src\IPackageFromRepositoryExtensions.cs" />
    <Compile Include="Src\NuGetExePath.cs" />
    <Compile Include="Src\NuGetPackageRestoreCommandLine.cs" />
    <Compile Include="Src\PackageLicenseViewModel.cs" />
    <Compile Include="Src\PackageManagementServiceProvider.cs" />
    <Compile Include="Src\IPackageRepositoryExtensions.cs" />
    <Compile Include="Src\PackageRepositoryFactoryEventArgs.cs" />
    <Compile Include="Src\ParentPackagesOperationEventArgs.cs" />
    <Compile Include="Src\ProjectBuilder.cs" />
    <Compile Include="Src\ProjectRootElementExtensions.cs" />
    <Compile Include="Src\ReducedPackageOperations.cs" />
    <Compile Include="Src\RemovedPackageReferenceMonitor.cs" />
    <Compile Include="Src\ResolveFileConflictEventArgs.cs" />
    <Compile Include="Src\RestorePackagesCommand.cs" />
    <Compile Include="Src\Scripting\ConsoleHostFileConflictResolver.cs" />
    <Compile Include="Src\Scripting\FileConflictAction.cs" />
    <Compile Include="Src\Scripting\GlobalMSBuildProjectCollection.cs" />
    <Compile Include="Src\Scripting\IConsoleHostFileConflictResolver.cs" />
    <Compile Include="Src\Scripting\IGlobalMSBuildProjectCollection.cs" />
    <Compile Include="Src\Scripting\MSBuildProjectImportsMerger.cs" />
    <Compile Include="Src\Scripting\MSBuildProjectImportsMergeResult.cs" />
    <Compile Include="Src\Scripting\MSBuildProjectPropertiesMerger.cs" />
    <Compile Include="Src\Scripting\MSBuildProjectPropertiesMergeResult.cs" />
    <Compile Include="Src\Scripting\NullGlobalMSBuildProjectCollection.cs" />
    <Compile Include="Src\Scripting\RunAllProjectPackageScriptsAction.cs" />
    <Compile Include="Src\ServiceWithWorkbenchOwner.cs" />
    <Compile Include="Src\SharpDevelopCredentialProvider.cs" />
    <Compile Include="Src\SharpDevelopHttpUserAgent.cs" />
    <Compile Include="Src\ThreadSafeCodeGenerator.cs" />
    <Compile Include="Src\UpdatePackagesAction.cs" />
    <Compile Include="Src\UpdatePackagesActionFactory.cs" />
    <Compile Include="Src\UpdateSolutionPackagesAction.cs" />
    <Compile Include="Src\UserAgentGeneratorForRepositoryRequests.cs" />
    <Compile Include="Src\OpenMSBuildProjects.cs" />
    <Compile Include="Src\PackageActionRunner.cs" />
    <Compile Include="Src\PackageActionsToRun.cs" />
    <Compile Include="Src\PackageFiles.cs" />
    <Compile Include="Src\PackageFilesForOperations.cs" />
    <Compile Include="Src\PackageFromRepository.cs" />
    <Compile Include="Src\PackageManagementEvents.cs" />
    <Compile Include="Src\PackageManagementLogger.cs" />
    <Compile Include="Src\PackageManagementProject.cs" />
    <Compile Include="Src\PackageManagementProjectFactory.cs" />
    <Compile Include="Src\PackageManagementPropertyService.cs" />
    <Compile Include="Src\PackageManagementSelectedProject.cs" />
    <Compile Include="Src\PackageManagementSelectedProjects.cs" />
    <Compile Include="Src\PackageManagementWorkbench.cs" />
    <Compile Include="Src\PackageOperationExceptionEventArgs.cs" />
    <Compile Include="Src\PackageOperationMessage.cs" />
    <Compile Include="Src\PackageOperationMessageLoggedEventArgs.cs" />
    <Compile Include="Src\PackageReferenceFile.cs" />
    <Compile Include="Src\PackageReferenceFileFactory.cs" />
    <Compile Include="Src\PackageReferenceFileNameForProject.cs" />
    <Compile Include="Src\PackageReferenceInstaller.cs" />
    <Compile Include="Src\PackageReferencesForProject.cs" />
    <Compile Include="Src\PackageSourceExtensions.cs" />
    <Compile Include="Src\PackagesViewModels.cs" />
    <Compile Include="Src\PackageViewModelOperationLogger.cs" />
    <Compile Include="Src\ParentPackageOperationEventArgs.cs" />
    <Compile Include="Src\ProcessPackageOperationsAction.cs" />
    <Compile Include="Src\ProjectBrowserRefresher.cs" />
    <Compile Include="Src\ProjectBrowserUpdater.cs" />
    <Compile Include="Src\ProjectTemplatePackageRepositoryCache.cs" />
    <Compile Include="Src\ProjectTemplatePackagesSettingsFileName.cs" />
    <Compile Include="Src\RegisteredPackageRepositories.cs" />
    <Compile Include="Src\ManagePackagesView.cs">
      <DependentUpon>ManagePackagesView.xaml</DependentUpon>
      <SubType>Code</SubType>
    </Compile>
    <Compile Include="Src\ManagePackagesViewModel.cs" />
    <Compile Include="Src\AvailablePackagesViewModel.cs" />
    <Compile Include="Src\BooleanToFontWeightConverter.cs" />
    <Compile Include="Src\DelegateCommand.cs" />
    <Compile Include="Src\Design\DesignTimeLicenseAcceptanceViewModel.cs" />
    <Compile Include="Src\Design\DesignTimeRegisteredPackageRepositories.cs" />
    <Compile Include="Src\Design\DesignTimeRegisteredPackageSourcesViewModel.cs" />
    <Compile Include="Src\Design\DesignTimePackagesViewModel.cs" />
    <Compile Include="Src\Design\FakeRegisteredPackageRepositories.cs" />
    <Compile Include="Src\Design\FakeFileSystem.cs" />
    <Compile Include="Src\Design\FakeInstallPackageAction.cs" />
    <Compile Include="Src\Design\FakePackage.cs" />
    <Compile Include="Src\Design\FakePackageAssemblyReference.cs" />
    <Compile Include="Src\Design\FakePackageManagementProjectService.cs" />
    <Compile Include="Src\Design\FakePackageManagementSolution.cs" />
    <Compile Include="Src\Design\FakePackageManager.cs" />
    <Compile Include="Src\Design\FakePackageRepository.cs" />
    <Compile Include="Src\Design\FakeProjectManager.cs" />
    <Compile Include="Src\Design\FakeProjectSystem.cs" />
    <Compile Include="Src\Design\FakeUninstallPackageAction.cs" />
    <Compile Include="Src\Design\FakeUpdatePackageAction.cs" />
    <Compile Include="Src\Design\WpfDesigner.cs" />
    <Compile Include="Src\IRegisteredPackageRepositories.cs" />
    <Compile Include="Src\ICompilerMessageView.cs" />
    <Compile Include="Src\Design\FakeSettings.cs" />
    <Compile Include="Src\FolderBrowser.cs" />
    <Compile Include="Src\IFolderBrowser.cs" />
    <Compile Include="Src\IMachinePackageCache.cs" />
    <Compile Include="Src\IMessageViewCategory.cs" />
    <Compile Include="Src\InstallPackageAction.cs" />
    <Compile Include="Src\IPackageManagementOutputMessagesView.cs" />
    <Compile Include="Src\IPackageRepositoryCache.cs" />
    <Compile Include="Src\IPackageOperationResolverFactory.cs" />
    <Compile Include="Src\IProcess.cs" />
    <Compile Include="Src\IRecentPackageRepository.cs" />
    <Compile Include="Src\MachinePackageCache.cs" />
    <Compile Include="Src\PackageManagementCompilerMessageView.cs" />
    <Compile Include="Src\PackageManagementMessageViewCategory.cs" />
    <Compile Include="Src\PackageManagementOptionsView.xaml.cs">
      <DependentUpon>PackageManagementOptionsView.xaml</DependentUpon>
      <SubType>Code</SubType>
    </Compile>
    <Compile Include="Src\PackageManagementOptionsViewModel.cs" />
    <Compile Include="Src\PackageManagementOutputMessagesView.cs" />
    <Compile Include="Src\PackageOperationsResolverFactory.cs" />
    <Compile Include="Src\PackageRepositoryCache.cs" />
    <Compile Include="Src\PackagesForSelectedPageResult.cs" />
    <Compile Include="Src\ILicenseAcceptanceService.cs" />
    <Compile Include="Src\InstalledPackagesViewModel.cs" />
    <Compile Include="Src\IPackageManagementFileService.cs" />
    <Compile Include="Src\IPackageManagementProjectService.cs" />
    <Compile Include="Src\IPackageManagementSolution.cs" />
    <Compile Include="Src\IPackageManagerFactory.cs" />
    <Compile Include="Src\IPackageViewModelFactory.cs" />
    <Compile Include="Src\ISharpDevelopPackageManager.cs" />
    <Compile Include="Src\ISharpDevelopPackageRepositoryFactory.cs" />
    <Compile Include="Src\ISharpDevelopProjectManager.cs" />
    <Compile Include="Src\ISharpDevelopProjectSystemFactory.cs" />
    <Compile Include="Src\ITask.cs" />
    <Compile Include="Src\ITaskFactory.cs" />
    <Compile Include="Src\LicenseAcceptanceService.cs" />
    <Compile Include="Src\LicenseAcceptanceView.xaml.cs">
      <DependentUpon>LicenseAcceptanceView.xaml</DependentUpon>
      <SubType>Code</SubType>
    </Compile>
    <Compile Include="Src\LicenseAcceptanceViewModel.cs" />
    <Compile Include="Src\ListBoxBehaviour.cs" />
    <Compile Include="Src\OpenHyperlinkCommand.cs" />
    <Compile Include="Src\PackageManagementFileService.cs" />
    <Compile Include="Src\PackageManagementOptions.cs" />
    <Compile Include="Src\Process.cs" />
    <Compile Include="Src\RegisteredPackageSourceSettings.cs" />
    <Compile Include="Src\RegisteredPackageSourcesUserControl.xaml.cs">
      <DependentUpon>RegisteredPackageSourcesUserControl.xaml</DependentUpon>
      <SubType>Code</SubType>
    </Compile>
    <Compile Include="Src\RegisteredPackageSourcesView.xaml.cs">
      <DependentUpon>RegisteredPackageSourcesView.xaml</DependentUpon>
      <SubType>Code</SubType>
    </Compile>
    <Compile Include="Src\RegisteredPackageSourcesViewModel.cs" />
    <Compile Include="Src\PackageManagementProjectService.cs" />
    <Compile Include="Src\PackageManagementEnumerableExtensions.cs" />
    <Compile Include="Src\PackageManagementSolution.cs" />
    <Compile Include="Src\PackageManagementTask.cs" />
    <Compile Include="Src\PackageManagementTaskFactory.cs" />
    <Compile Include="Src\RegisteredProjectTemplatePackageSources.cs" />
    <Compile Include="Src\RegisteredProjectTemplatePackageSourcesView.xaml.cs">
      <DependentUpon>RegisteredProjectTemplatePackageSourcesView.xaml</DependentUpon>
      <SubType>Code</SubType>
    </Compile>
    <Compile Include="Src\Scripting\ConsoleInitializer.cs" />
    <Compile Include="Src\Scripting\IPackageManagementConsoleHost.cs" />
    <Compile Include="Src\Scripting\IPackageScriptRunner.cs" />
    <Compile Include="Src\Scripting\IPowerShellDetection.cs" />
    <Compile Include="Src\Scripting\PackageInitializationScripts.cs" />
    <Compile Include="Src\Scripting\PackageInitializationScriptsConsole.cs" />
    <Compile Include="Src\Scripting\PackageInitializationScriptsFactory.cs" />
    <Compile Include="Src\Scripting\PackageManagementConsoleHostProvider.cs" />
    <Compile Include="Src\Scripting\PowerShellDetection.cs" />
    <Compile Include="Src\Scripting\PowerShellMissingConsoleHost.cs" />
    <Compile Include="Src\Scripting\PowerShellWorkingDirectory.cs" />
    <Compile Include="Src\Scripting\ResetPowerShellWorkingDirectoryOnSolutionClosed.cs" />
    <Compile Include="Src\SelectedProjectsForInstalledPackages.cs" />
    <Compile Include="Src\SelectedProjectsForUpdatedPackages.cs" />
    <Compile Include="Src\SelectProjectsEventArgs.cs" />
    <Compile Include="Src\SelectProjectsService.cs" />
    <Compile Include="Src\SelectProjectsView.xaml.cs">
      <DependentUpon>SelectProjectsView.xaml</DependentUpon>
      <SubType>Code</SubType>
    </Compile>
    <Compile Include="Src\SelectProjectsViewModel.cs" />
    <Compile Include="Src\SettingsFactory.cs" />
    <Compile Include="Src\SolutionPackageRepositoryFactory.cs" />
    <Compile Include="Src\SolutionPackageRepositoryPath.cs" />
    <Compile Include="Src\PackageSourceConverter.cs" />
    <Compile Include="Src\PackageSourceViewModel.cs" />
    <Compile Include="Src\PackagesView.xaml.cs">
      <DependentUpon>PackagesView.xaml</DependentUpon>
      <SubType>Code</SubType>
    </Compile>
    <Compile Include="Src\PackagesViewModel.cs" />
    <Compile Include="Src\ProcessPackageAction.cs" />
    <Compile Include="Src\Scripting\ClearPackageManagementConsoleHostCommand.cs" />
    <Compile Include="Src\Scripting\IPackageInitializationScripts.cs" />
    <Compile Include="Src\Scripting\IPackageInitializationScriptsFactory.cs" />
    <Compile Include="Src\Scripting\IPackageScript.cs" />
    <Compile Include="Src\Scripting\IPackageScriptFactory.cs" />
    <Compile Include="Src\Scripting\IPackageScriptFileName.cs" />
    <Compile Include="Src\Scripting\IPackageScriptSession.cs" />
    <Compile Include="Src\Scripting\NuGetVersion.cs" />
    <Compile Include="Src\Scripting\RunPackageInitializationScriptsOnSolutionOpen.cs" />
    <Compile Include="Src\Scripting\PackageInitializeScript.cs" />
    <Compile Include="Src\Scripting\PackageInitializeScriptFileName.cs" />
    <Compile Include="Src\Scripting\PackageInstallScript.cs" />
    <Compile Include="Src\Scripting\PackageInstallScriptFileName.cs" />
    <Compile Include="Src\Scripting\PackageScript.cs" />
    <Compile Include="Src\Scripting\PackageScriptFactory.cs" />
    <Compile Include="Src\Scripting\PackageScriptFileName.cs" />
    <Compile Include="Src\Scripting\PackageUninstallScript.cs" />
    <Compile Include="Src\Scripting\PackageUninstallScriptFileName.cs" />
    <Compile Include="Src\Scripting\PowerShellSessionEnvironmentPath.cs" />
    <Compile Include="Src\EnvDTE\Project.cs" />
    <Compile Include="Src\Scripting\RunPackageScriptsAction.cs" />
    <Compile Include="Src\SolutionPackageRepository.cs" />
    <Compile Include="Src\ThreadSafeDocument.cs" />
    <Compile Include="Src\ThreadSafeDocumentLine.cs" />
    <Compile Include="Src\ThreadSafePackageManagementEvents.cs" />
    <Compile Include="Src\ThreadSafeProjectBrowserUpdater.cs" />
    <Compile Include="Src\UninstallPackageAction.cs" />
    <Compile Include="Src\UpdateAllPackagesInProject.cs" />
    <Compile Include="Src\UpdateAllPackagesInSolution.cs" />
    <Compile Include="Src\UpdatedPackagesViewModel.cs" />
    <Compile Include="Src\PackageViewModel.cs" />
    <Compile Include="Src\PackageViewModelFactory.cs" />
    <Compile Include="Src\Page.cs" />
    <Compile Include="Src\PagedResultsView.xaml.cs">
      <DependentUpon>PagedResultsView.xaml</DependentUpon>
      <SubType>Code</SubType>
    </Compile>
    <Compile Include="Src\Pages.cs" />
    <Compile Include="Src\ProjectTargetFramework.cs" />
    <Compile Include="Src\RecentPackageInfo.cs" />
    <Compile Include="Src\RecentPackageRepository.cs" />
    <Compile Include="Src\RecentPackagesViewModel.cs" />
    <Compile Include="Src\RegisteredPackageSource.cs" />
    <Compile Include="Src\RegisteredPackageSources.cs" />
    <Compile Include="Src\Scripting\IPackageManagementAddInPath.cs" />
    <Compile Include="Src\Scripting\IThread.cs" />
    <Compile Include="Src\Scripting\PackageManagementAddInPath.cs" />
    <Compile Include="Src\Scripting\PackageManagementConsole.cs" />
    <Compile Include="Src\Scripting\PackageManagementConsoleHost.cs" />
    <Compile Include="Src\Scripting\PackageManagementConsolePad.cs" />
    <Compile Include="Src\Scripting\PackageManagementConsoleView.xaml.cs">
      <DependentUpon>PackageManagementConsoleView.xaml</DependentUpon>
      <SubType>Code</SubType>
    </Compile>
    <Compile Include="Src\Scripting\PackageManagementConsoleViewModel.cs" />
    <Compile Include="Src\Scripting\PackageManagementThread.cs" />
    <Compile Include="Src\SelectedListBoxItemScrollingBehaviour.cs" />
    <Compile Include="Src\PackageManagementServices.cs" />
    <Compile Include="Src\SharpDevelopPackageManager.cs" />
    <Compile Include="Src\SharpDevelopPackageManagerFactory.cs" />
    <Compile Include="Src\SharpDevelopPackageRepositoryFactory.cs" />
    <Compile Include="Src\SharpDevelopProjectManager.cs" />
    <Compile Include="Src\SharpDevelopProjectSystem.cs" />
    <Compile Include="Src\SharpDevelopProjectSystemFactory.cs" />
    <Compile Include="Src\StringToStringCollectionConverter.cs" />
    <Compile Include="Src\UpdatedPackages.cs" />
    <Compile Include="Src\UpdatedPackageViewModel.cs" />
    <Compile Include="Src\UpdatedPackageViewModelFactory.cs" />
    <Compile Include="Src\UpdatePackageAction.cs" />
    <Compile Include="Src\UpdatePackageActions.cs" />
    <Compile Include="Src\UpdatePackageActionsFactory.cs" />
    <Compile Include="Src\UpdatePackageInAllProjects.cs" />
    <Compile Include="Src\UpdateProjectBrowserFileNodesVisitor.cs" />
    <Compile Include="Src\ViewModelBase.cs" />
    <Compile Include="Src\PackageManagementViewModels.cs" />
    <Compile Include="Src\VisualStudio\ComponentModel.cs" />
    <Compile Include="Src\VisualStudio\FlavoredProject.cs" />
    <Compile Include="Src\VisualStudio\IVsPackageInstallerServices.cs" />
    <Compile Include="Src\VisualStudio\IVsPackageMetadata.cs" />
    <Compile Include="Src\VisualStudio\NotInstalledException.cs" />
    <Compile Include="Src\VisualStudio\Package.cs" />
    <Compile Include="Src\VisualStudio\SComponentModel.cs" />
    <Compile Include="Src\VisualStudio\SDTE.cs" />
    <Compile Include="Src\VisualStudio\ServiceProvider.cs" />
    <Compile Include="Src\VisualStudio\SVsExtensionManager.cs" />
    <Compile Include="Src\VisualStudio\ThreadHelper.cs" />
    <Compile Include="Src\VisualStudio\VsConstants.cs" />
    <Compile Include="Src\VisualStudio\VsPackageInstallerServices.cs" />
    <Compile Include="Src\VisualStudio\VsPackageMetadata.cs" />
    <Compile Include="Src\VisualStudio\VsSolution.cs" />
  </ItemGroup>
  <ItemGroup>
    <Page Include="Src\FileConflictView.xaml" />
    <Page Include="Src\ManagePackagesView.xaml" />
    <Page Include="Src\LicenseAcceptanceView.xaml" />
    <Page Include="Src\PackageManagementOptionsView.xaml" />
    <Page Include="Src\RegisteredPackageSourcesUserControl.xaml" />
    <Page Include="Src\RegisteredPackageSourcesView.xaml" />
    <Page Include="Src\PackagesView.xaml" />
    <Page Include="Src\PagedResultsView.xaml" />
    <Page Include="Src\RegisteredProjectTemplatePackageSourcesView.xaml" />
    <Page Include="Src\Scripting\PackageManagementConsoleView.xaml" />
    <Page Include="Src\SelectProjectsView.xaml" />
  </ItemGroup>
  <ItemGroup>
    <ProjectReference Include="..\..\..\..\Libraries\AvalonEdit\ICSharpCode.AvalonEdit\ICSharpCode.AvalonEdit.csproj">
      <Project>{6C55B776-26D4-4DB3-A6AB-87E783B2F3D1}</Project>
      <Name>ICSharpCode.AvalonEdit</Name>
      <Private>False</Private>
    </ProjectReference>
    <ProjectReference Include="..\..\..\..\Libraries\NRefactory\ICSharpCode.NRefactory.CSharp\ICSharpCode.NRefactory.CSharp.csproj">
      <Project>{53DCA265-3C3C-42F9-B647-F72BA678122B}</Project>
      <Name>ICSharpCode.NRefactory.CSharp</Name>
      <Private>False</Private>
    </ProjectReference>
    <ProjectReference Include="..\..\..\..\Libraries\NRefactory\ICSharpCode.NRefactory\ICSharpCode.NRefactory.csproj">
      <Project>{3B2A5653-EC97-4001-BB9B-D90F1AF2C371}</Project>
      <Name>ICSharpCode.NRefactory</Name>
      <Private>False</Private>
    </ProjectReference>
    <ProjectReference Include="..\..\..\..\Main\Base\Project\ICSharpCode.SharpDevelop.csproj">
      <Project>{2748AD25-9C63-4E12-877B-4DCE96FBED54}</Project>
      <Name>ICSharpCode.SharpDevelop</Name>
      <Private>False</Private>
    </ProjectReference>
    <ProjectReference Include="..\..\..\..\Main\Core\Project\ICSharpCode.Core.csproj">
      <Project>{35CEF10F-2D4C-45F2-9DD1-161E0FEC583C}</Project>
      <Name>ICSharpCode.Core</Name>
      <Private>False</Private>
    </ProjectReference>
    <ProjectReference Include="..\..\..\..\Main\ICSharpCode.Core.Presentation\ICSharpCode.Core.Presentation.csproj">
      <Project>{7E4A7172-7FF5-48D0-B719-7CD959DD1AC9}</Project>
      <Name>ICSharpCode.Core.Presentation</Name>
      <Private>False</Private>
    </ProjectReference>
    <ProjectReference Include="..\..\..\BackendBindings\Scripting\Project\ICSharpCode.Scripting.csproj">
      <Project>{7048AE18-EB93-4A84-82D0-DD60EB58ADBD}</Project>
      <Name>ICSharpCode.Scripting</Name>
      <Private>False</Private>
    </ProjectReference>
    <ProjectReference Include="..\..\..\DisplayBindings\AvalonEdit.AddIn\AvalonEdit.AddIn.csproj">
      <Project>{0162E499-42D0-409B-AA25-EED21F75336B}</Project>
      <Name>AvalonEdit.AddIn</Name>
      <Private>False</Private>
    </ProjectReference>
    <ProjectReference Include="..\PowerShell\Project\PackageManagement.PowerShell.csproj">
      <Project>{A406803B-C584-43A3-BCEE-A0BB3132CB5F}</Project>
      <Name>PackageManagement.PowerShell</Name>
    </ProjectReference>
    <ProjectReference Include="..\SharpDevelop.EnvDTE\SharpDevelop.EnvDTE.vbproj">
      <Project>{6FB1260D-68A2-41A0-BB09-F5F710842E99}</Project>
      <Name>SharpDevelop.EnvDTE</Name>
      <Private>False</Private>
    </ProjectReference>
  </ItemGroup>
  <ItemGroup>
    <None Include="..\RequiredLibraries\about_NuGet.Cmdlets.help.txt">
      <Link>about_NuGet.Cmdlets.help.txt</Link>
      <CopyToOutputDirectory>Always</CopyToOutputDirectory>
    </None>
    <None Include="..\RequiredLibraries\LICENSE.txt">
      <Link>NuGet-LICENSE.txt</Link>
      <CopyToOutputDirectory>Always</CopyToOutputDirectory>
    </None>
    <None Include="..\RequiredLibraries\NuGet.Cmdlets.dll-Help.xml">
      <Link>PackageManagement.Cmdlets.dll-Help.xml</Link>
      <CopyToOutputDirectory>Always</CopyToOutputDirectory>
    </None>
    <None Include="PackageManagement.addin">
      <CopyToOutputDirectory>Always</CopyToOutputDirectory>
    </None>
    <None Include="Scripts\Package.Format.ps1xml">
      <CopyToOutputDirectory>Always</CopyToOutputDirectory>
    </None>
    <Resource Include="Resources\packageicon.png" />
    <Resource Include="Resources\magnifier.png" />
    <Resource Include="Resources\resultset_next.png" />
    <Resource Include="Resources\resultset_previous.png" />
    <Resource Include="Resources\accept.png" />
    <Resource Include="Resources\exclamation.png" />
    <None Include="Resources\license.txt" />
  </ItemGroup>
  <Import Project="$(MSBuildBinPath)\Microsoft.CSharp.Targets" />
  <Import Project="PostBuildEvent.proj" />
</Project><|MERGE_RESOLUTION|>--- conflicted
+++ resolved
@@ -151,6 +151,7 @@
     <Compile Include="Src\FileConflictViewModel.cs" />
     <Compile Include="Src\ICodeGenerator.cs" />
     <Compile Include="Src\IDocumentView.cs" />
+    <Compile Include="Src\InstalledPackagesViewModel.cs" />
     <Compile Include="Src\IPackageRepositoryFactoryEvents.cs" />
     <Compile Include="Src\IPackageViewModelParent.cs" />
     <Compile Include="Src\IUpdatePackagesAction.cs" />
@@ -162,12 +163,6 @@
     <Compile Include="Src\IProjectBrowserUpdater.cs" />
     <Compile Include="Src\IFieldExtensions.cs" />
     <Compile Include="Src\IDocumentLoader.cs" />
-<<<<<<< HEAD
-    <Compile Include="Src\IMethodOrPropertyExtensions.cs" />
-=======
-    <Compile Include="Src\InstalledPackageViewModel.cs" />
-    <Compile Include="Src\InstalledPackageViewModelFactory.cs" />
->>>>>>> 58fddcca
     <Compile Include="Src\IPackageManagementSelectedProject.cs" />
     <Compile Include="Src\ISelectProjectsService.cs" />
     <Compile Include="Src\ISolutionPackageRepository.cs" />
@@ -346,7 +341,6 @@
     <Compile Include="Src\PackageRepositoryCache.cs" />
     <Compile Include="Src\PackagesForSelectedPageResult.cs" />
     <Compile Include="Src\ILicenseAcceptanceService.cs" />
-    <Compile Include="Src\InstalledPackagesViewModel.cs" />
     <Compile Include="Src\IPackageManagementFileService.cs" />
     <Compile Include="Src\IPackageManagementProjectService.cs" />
     <Compile Include="Src\IPackageManagementSolution.cs" />
