--- conflicted
+++ resolved
@@ -63,24 +63,16 @@
 	/// </summary>
 	internal partial class CSharpFormattingOptionPanel : OptionPanel
 	{
-<<<<<<< HEAD
-		readonly CSharpFormattingOptionsPersistence persistenceHelper;
+		readonly CSharpFormattingPolicy formattingPolicy;
 		bool isDirty;
-=======
-		readonly CSharpFormattingPolicy formattingPolicy;
->>>>>>> 5c084ed6
 		
 		public CSharpFormattingOptionPanel(CSharpFormattingPolicy persistenceHelper, bool allowPresets, bool overrideGlobalIndentation)
 		{
 			if (persistenceHelper == null)
 				throw new ArgumentNullException("persistenceHelper");
 			
-<<<<<<< HEAD
-			this.persistenceHelper = persistenceHelper;
+			this.formattingPolicy = persistenceHelper;
 			this.isDirty = false;
-=======
-			this.formattingPolicy = persistenceHelper;
->>>>>>> 5c084ed6
 			InitializeComponent();			
 			
 			formattingEditor.AllowPresets = allowPresets;
@@ -90,28 +82,20 @@
 		public override void LoadOptions()
 		{
 			base.LoadOptions();
-<<<<<<< HEAD
-			formattingEditor.OptionsContainer = persistenceHelper.StartEditing();
+			formattingEditor.OptionsContainer = formattingPolicy.StartEditing();
 			formattingEditor.OptionsContainer.PropertyChanged += ContainerPropertyChanged;
 		}
 
 		void ContainerPropertyChanged(object sender, System.ComponentModel.PropertyChangedEventArgs e)
 		{
 			isDirty = true;
-=======
-			formattingEditor.OptionsContainer = formattingPolicy.StartEditing(); 
->>>>>>> 5c084ed6
 		}
 		
 		public override bool SaveOptions()
 		{
-<<<<<<< HEAD
 			// Only save container, if some option really has changed
 			formattingEditor.OptionsContainer.PropertyChanged -= ContainerPropertyChanged;
-			return (!isDirty || persistenceHelper.Save()) && base.SaveOptions();
-=======
-			return formattingPolicy.Save() && base.SaveOptions();
->>>>>>> 5c084ed6
+			return (!isDirty || formattingPolicy.Save()) && base.SaveOptions();
 		}
 	}
 }