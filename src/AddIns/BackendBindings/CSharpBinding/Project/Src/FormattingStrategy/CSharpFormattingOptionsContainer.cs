--- conflicted
+++ resolved
@@ -134,9 +134,6 @@
 			if ((e.PropertyName == "Parent") || (e.PropertyName == null)) {
 				// All properties might have changed -> update everything
 				cachedOptions = CreateCachedOptions();
-<<<<<<< HEAD
-=======
-				OnPropertyChanged(e.PropertyName);
 			} else if (e.PropertyName == IndentationSizePropertyName) {
 				if (!indentationSize.HasValue) {
 					indentationSize = GetEffectiveIndentationSize();
@@ -145,7 +142,6 @@
 				if (!convertTabsToSpaces.HasValue) {
 					convertTabsToSpaces = GetEffectiveConvertTabsToSpaces();
 				}
->>>>>>> 5c084ed6
 			} else {
 				// Some other property has changed, check if we have our own value for it
 				if (!activeOptions.Contains(e.PropertyName)) {
