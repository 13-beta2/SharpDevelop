﻿// Copyright (c) AlphaSierraPapa for the SharpDevelop Team (for details please see \doc\copyright.txt)
// This code is distributed under the GNU LGPL (for details please see \doc\license.txt)

using System;
using System.Collections.Generic;
using System.ComponentModel;
using System.IO;
using System.Linq;

using ICSharpCode.NRefactory.CSharp;
using ICSharpCode.NRefactory.TypeSystem;
using ICSharpCode.SharpDevelop;
using ICSharpCode.SharpDevelop.Internal.Templates;
using ICSharpCode.SharpDevelop.Project;
using ICSharpCode.SharpDevelop.Project.Converter;
using ICSharpCode.SharpDevelop.Refactoring;

namespace CSharpBinding
{
	/// <summary>
	/// IProject implementation for .csproj files.
	/// </summary>
	public class CSharpProject : CompilableProject
	{
		public override IAmbience GetAmbience()
		{
			return new CSharpAmbience();
		}
		
		public override string Language {
			get { return CSharpProjectBinding.LanguageName; }
		}
		
		public Version LanguageVersion {
			get {
				string toolsVersion;
				lock (SyncRoot) toolsVersion = this.ToolsVersion;
				Version version = new Version(toolsVersion);
				if (version == new Version(4, 0) && DotnetDetection.IsDotnet45Installed())
					return new Version(5, 0);
				return version;
			}
		}
		
		void Init()
		{
			reparseReferencesSensitiveProperties.Add("TargetFrameworkVersion");
			reparseCodeSensitiveProperties.Add("DefineConstants");
		}
		
		public CSharpProject(ProjectLoadInformation loadInformation)
			: base(loadInformation)
		{
			Init();
			InitializeProjectContent(new CSharpProjectContent());
		}
		
		public const string DefaultTargetsFile = @"$(MSBuildToolsPath)\Microsoft.CSharp.targets";
		
		public CSharpProject(ProjectCreateInformation info)
			: base(info)
		{
			Init();
			
			this.AddImport(DefaultTargetsFile, null);
			
			SetProperty("Debug", null, "CheckForOverflowUnderflow", "True",
			            PropertyStorageLocations.ConfigurationSpecific, true);
			SetProperty("Release", null, "CheckForOverflowUnderflow", "False",
			            PropertyStorageLocations.ConfigurationSpecific, true);
			
			SetProperty("Debug", null, "DefineConstants", "DEBUG;TRACE",
			            PropertyStorageLocations.ConfigurationSpecific, false);
			SetProperty("Release", null, "DefineConstants", "TRACE",
			            PropertyStorageLocations.ConfigurationSpecific, false);
			
			if (info.InitializeTypeSystem)
				InitializeProjectContent(new CSharpProjectContent());
		}
		
		public override void StartBuild(ProjectBuildOptions options, IBuildFeedbackSink feedbackSink)
		{
			if (this.MinimumSolutionVersion == Solution.SolutionVersionVS2005) {
				MSBuildEngine.StartBuild(this,
				                         options,
				                         feedbackSink,
				                         MSBuildEngine.AdditionalTargetFiles.Concat(
				                         	new [] { Path.Combine(MSBuildEngine.SharpDevelopBinPath, "SharpDevelop.CheckMSBuild35Features.targets") }));
			} else {
				base.StartBuild(options, feedbackSink);
			}
		}
		
		protected override ProjectBehavior CreateDefaultBehavior()
		{
			return new CSharpProjectBehavior(this, base.CreateDefaultBehavior());
		}
	}
	
	public class CSharpProjectBehavior : ProjectBehavior
	{
		public CSharpProjectBehavior(CSharpProject project, ProjectBehavior next = null)
			: base(project, next)
		{
			
		}
		
		public override ItemType GetDefaultItemType(string fileName)
		{
			if (string.Equals(Path.GetExtension(fileName), ".cs", StringComparison.OrdinalIgnoreCase))
				return ItemType.Compile;
			else
				return base.GetDefaultItemType(fileName);
		}
		
		static readonly CompilerVersion msbuild20 = new CompilerVersion(new Version(2, 0), "C# 2.0");
		static readonly CompilerVersion msbuild35 = new CompilerVersion(new Version(3, 5), "C# 3.0");
		static readonly CompilerVersion msbuild40 = new CompilerVersion(new Version(4, 0), DotnetDetection.IsDotnet45Installed() ? "C# 5.0" : "C# 4.0");
		
		public override CompilerVersion CurrentCompilerVersion {
			get {
				switch (Project.MinimumSolutionVersion) {
					case Solution.SolutionVersionVS2005:
						return msbuild20;
					case Solution.SolutionVersionVS2008:
						return msbuild35;
					case Solution.SolutionVersionVS2010:
					case Solution.SolutionVersionVS11:
						return msbuild40;
					default:
						throw new NotSupportedException();
				}
			}
		}
		
		public override IEnumerable<CompilerVersion> GetAvailableCompilerVersions()
		{
			List<CompilerVersion> versions = new List<CompilerVersion>();
			if (DotnetDetection.IsDotnet35SP1Installed()) {
				versions.Add(msbuild20);
				versions.Add(msbuild35);
			}
			versions.Add(msbuild40);
			return versions;
		}
<<<<<<< HEAD
		
		/*
		protected override void AddOrRemoveExtensions()
		{
			// Test if SharpDevelop-Build extensions are required
			bool needExtensions = false;
			
			foreach (var p in GetAllProperties("TargetFrameworkVersion")) {
				if (p.IsImported == false) {
					if (p.Value.StartsWith("CF")) {
						needExtensions = true;
					}
				}
			}
			
			foreach (Microsoft.Build.BuildEngine.Import import in MSBuildProject.Imports) {
				if (needExtensions) {
					if (DefaultTargetsFile.Equals(import.ProjectPath, StringComparison.OrdinalIgnoreCase)) {
						//import.ProjectPath = extendedTargets;
						MSBuildInternals.SetImportProjectPath(this, import, ExtendedTargetsFile);
						// Workaround for SD2-1490. It would be better if the project browser could refresh itself
						// when necessary.
						ProjectBrowserPad.Instance.ProjectBrowserControl.RefreshView();
						break;
					}
				} else {
					if (ExtendedTargetsFile.Equals(import.ProjectPath, StringComparison.OrdinalIgnoreCase)) {
						//import.ProjectPath = defaultTargets;
						MSBuildInternals.SetImportProjectPath(this, import, DefaultTargetsFile);
						// Workaround for SD2-1490. It would be better if the project browser could refresh itself
						// when necessary.
						ProjectBrowserPad.Instance.ProjectBrowserControl.RefreshView();
						break;
					}
				}
			}
		}
		 */
		
		protected override ProjectBehavior CreateDefaultBehavior()
		{
			return new CSharpProjectBehavior(this, base.CreateDefaultBehavior());
		}
	}
	
	public class CSharpProjectBehavior : ProjectBehavior
	{
		public CSharpProjectBehavior(CSharpProject project, ProjectBehavior next = null)
			: base(project, next)
		{
			
		}
		
		public override ItemType GetDefaultItemType(string fileName)
		{
			if (string.Equals(Path.GetExtension(fileName), ".cs", StringComparison.OrdinalIgnoreCase))
				return ItemType.Compile;
			else
				return base.GetDefaultItemType(fileName);
		}
		
		public override ISymbolSearch PrepareSymbolSearch(IEntity entity)
		{
			return CompositeSymbolSearch.Create(new CSharpSymbolSearch(Project, entity), base.PrepareSymbolSearch(entity));
		}
=======
>>>>>>> b2855bc8
	}
}<|MERGE_RESOLUTION|>--- conflicted
+++ resolved
@@ -143,73 +143,10 @@
 			versions.Add(msbuild40);
 			return versions;
 		}
-<<<<<<< HEAD
-		
-		/*
-		protected override void AddOrRemoveExtensions()
-		{
-			// Test if SharpDevelop-Build extensions are required
-			bool needExtensions = false;
-			
-			foreach (var p in GetAllProperties("TargetFrameworkVersion")) {
-				if (p.IsImported == false) {
-					if (p.Value.StartsWith("CF")) {
-						needExtensions = true;
-					}
-				}
-			}
-			
-			foreach (Microsoft.Build.BuildEngine.Import import in MSBuildProject.Imports) {
-				if (needExtensions) {
-					if (DefaultTargetsFile.Equals(import.ProjectPath, StringComparison.OrdinalIgnoreCase)) {
-						//import.ProjectPath = extendedTargets;
-						MSBuildInternals.SetImportProjectPath(this, import, ExtendedTargetsFile);
-						// Workaround for SD2-1490. It would be better if the project browser could refresh itself
-						// when necessary.
-						ProjectBrowserPad.Instance.ProjectBrowserControl.RefreshView();
-						break;
-					}
-				} else {
-					if (ExtendedTargetsFile.Equals(import.ProjectPath, StringComparison.OrdinalIgnoreCase)) {
-						//import.ProjectPath = defaultTargets;
-						MSBuildInternals.SetImportProjectPath(this, import, DefaultTargetsFile);
-						// Workaround for SD2-1490. It would be better if the project browser could refresh itself
-						// when necessary.
-						ProjectBrowserPad.Instance.ProjectBrowserControl.RefreshView();
-						break;
-					}
-				}
-			}
-		}
-		 */
-		
-		protected override ProjectBehavior CreateDefaultBehavior()
-		{
-			return new CSharpProjectBehavior(this, base.CreateDefaultBehavior());
-		}
-	}
-	
-	public class CSharpProjectBehavior : ProjectBehavior
-	{
-		public CSharpProjectBehavior(CSharpProject project, ProjectBehavior next = null)
-			: base(project, next)
-		{
-			
-		}
-		
-		public override ItemType GetDefaultItemType(string fileName)
-		{
-			if (string.Equals(Path.GetExtension(fileName), ".cs", StringComparison.OrdinalIgnoreCase))
-				return ItemType.Compile;
-			else
-				return base.GetDefaultItemType(fileName);
-		}
 		
 		public override ISymbolSearch PrepareSymbolSearch(IEntity entity)
 		{
 			return CompositeSymbolSearch.Create(new CSharpSymbolSearch(Project, entity), base.PrepareSymbolSearch(entity));
 		}
-=======
->>>>>>> b2855bc8
 	}
 }