﻿<?xml version="1.0" encoding="utf-8"?>
<Project ToolsVersion="4.0" DefaultTargets="Build" xmlns="http://schemas.microsoft.com/developer/msbuild/2003">
  <PropertyGroup>
    <ProjectGuid>{70966F84-74C9-4067-A379-0C674A929233}</ProjectGuid>
    <Configuration Condition=" '$(Configuration)' == '' ">Debug</Configuration>
    <Platform Condition=" '$(Platform)' == '' ">AnyCPU</Platform>
    <OutputType>Library</OutputType>
    <AssemblyName>CppBinding</AssemblyName>
    <TargetFrameworkVersion>v4.5</TargetFrameworkVersion>
    <SourceAnalysisOverrideSettingsFile>C:\Users\trecio\AppData\Roaming\ICSharpCode/SharpDevelop3.0\Settings.SourceAnalysis</SourceAnalysisOverrideSettingsFile>
    <TargetFrameworkSubset>
    </TargetFrameworkSubset>
    <SccProjectName>Svn</SccProjectName>
    <SccLocalPath>Svn</SccLocalPath>
    <SccAuxPath>Svn</SccAuxPath>
    <SccProvider>SubversionScc</SccProvider>
    <FileUpgradeFlags>
    </FileUpgradeFlags>
    <OldToolsVersion>3.5</OldToolsVersion>
    <UpgradeBackupLocation />
    <TargetFrameworkProfile>
    </TargetFrameworkProfile>
    <SignAssembly>False</SignAssembly>
    <DelaySign>False</DelaySign>
    <RunPostBuildEvent>OnBuildSuccess</RunPostBuildEvent>
    <AllowUnsafeBlocks>False</AllowUnsafeBlocks>
    <NoStdLib>False</NoStdLib>
    <WarningLevel>4</WarningLevel>
    <TreatWarningsAsErrors>false</TreatWarningsAsErrors>
    <RunCodeAnalysis>False</RunCodeAnalysis>
    <RootNamespace>ICSharpCode.CppBinding</RootNamespace>
    <OutputPath>..\..\..\..\..\AddIns\BackendBindings\CppBinding\</OutputPath>
  </PropertyGroup>
  <PropertyGroup Condition=" '$(Configuration)' == 'Debug' ">
    <DebugSymbols>true</DebugSymbols>
    <DebugType>Full</DebugType>
    <Optimize>False</Optimize>
    <CheckForOverflowUnderflow>True</CheckForOverflowUnderflow>
    <DefineConstants>DEBUG;TRACE</DefineConstants>
  </PropertyGroup>
  <PropertyGroup Condition=" '$(Configuration)' == 'Release' ">
    <DebugSymbols>false</DebugSymbols>
    <DebugType>None</DebugType>
    <Optimize>True</Optimize>
    <CheckForOverflowUnderflow>False</CheckForOverflowUnderflow>
    <DefineConstants>TRACE</DefineConstants>
  </PropertyGroup>
  <PropertyGroup Condition=" '$(Platform)' == 'AnyCPU' ">
    <RegisterForComInterop>False</RegisterForComInterop>
    <GenerateSerializationAssemblies>Auto</GenerateSerializationAssemblies>
    <BaseAddress>4194304</BaseAddress>
    <PlatformTarget>AnyCPU</PlatformTarget>
    <FileAlignment>4096</FileAlignment>
  </PropertyGroup>
  <PropertyGroup Condition="'$(Configuration)|$(Platform)' == 'Debug|AnyCPU'">
    <AllowUnsafeBlocks>false</AllowUnsafeBlocks>
  </PropertyGroup>
  <Import Project="$(MSBuildBinPath)\Microsoft.CSharp.Targets" />
  <ItemGroup>
    <Reference Include="Microsoft.Build" />
    <Reference Include="PresentationCore" />
    <Reference Include="PresentationFramework" />
    <Reference Include="System" />
    <Reference Include="System.Core">
      <RequiredTargetFramework>3.5</RequiredTargetFramework>
    </Reference>
    <Reference Include="System.Data" />
    <Reference Include="System.Drawing" />
    <Reference Include="System.Windows.Forms" />
    <Reference Include="System.Xaml">
      <RequiredTargetFramework>4.0</RequiredTargetFramework>
    </Reference>
    <Reference Include="System.Xml" />
    <Reference Include="WindowsBase" />
  </ItemGroup>
  <ItemGroup>
    <Compile Include="CppFormattingStrategy.cs" />
    <Compile Include="CppLanguageBinding.cs" />
<<<<<<< HEAD
    <Compile Include="Project\DependencyRelation.cs" />
=======
    <Compile Include="CppLanguageProperties.cs" />
>>>>>>> a7fcf4d9
    <Compile Include="Project\ApplicationOptions.cs">
      <DependentUpon>ApplicationOptions.xaml</DependentUpon>
      <SubType>Code</SubType>
    </Compile>
    <Compile Include="Project\DependencyRelation.cs" />
    <Compile Include="Project\LinkerOptions.xaml.cs">
      <DependentUpon>LinkerOptions.xaml</DependentUpon>
      <SubType>Code</SubType>
    </Compile>
    <Compile Include="Project\MultiDictionary.cs" />
    <Compile Include="Project\PreprocessorOptions.xaml.cs">
      <DependentUpon>PreprocessorOptions.xaml</DependentUpon>
      <SubType>Code</SubType>
    </Compile>
    <Compile Include="Project\ProjectConfigurationProjectItem.cs" />
    <Compile Include="Project\ResourceScript.cs" />
    <Compile Include="Project\SpecifyCliRuntimeLibraryCommand.cs" />
    <Compile Include="Project\CppProject.cs" />
    <None Include="CppBinding.addin">
      <CopyToOutputDirectory>Always</CopyToOutputDirectory>
    </None>
    <Compile Include="Configuration\AssemblyInfo.cs" />
    <Compile Include="CppProjectBinding.cs" />
    <None Include="Templates\ConsoleProject.xpt">
      <CopyToOutputDirectory>Always</CopyToOutputDirectory>
    </None>
    <None Include="Templates\Empty.xft">
      <CopyToOutputDirectory>Always</CopyToOutputDirectory>
    </None>
    <None Include="Templates\EmptyClass.xft">
      <CopyToOutputDirectory>Always</CopyToOutputDirectory>
    </None>
    <None Include="Templates\Library.xpt">
      <CopyToOutputDirectory>Always</CopyToOutputDirectory>
    </None>
    <None Include="Templates\UnmanagedConsoleProject.xpt">
      <CopyToOutputDirectory>Always</CopyToOutputDirectory>
    </None>
  </ItemGroup>
  <ItemGroup>
    <Content Include="Templates\DefaultAssemblyInfo.cpp">
      <CopyToOutputDirectory>Always</CopyToOutputDirectory>
    </Content>
  </ItemGroup>
  <ItemGroup>
    <ProjectReference Include="..\..\..\..\Libraries\NRefactory\ICSharpCode.NRefactory.CSharp\ICSharpCode.NRefactory.CSharp.csproj">
      <Project>{53DCA265-3C3C-42F9-B647-F72BA678122B}</Project>
      <Name>ICSharpCode.NRefactory.CSharp</Name>
      <Private>False</Private>
    </ProjectReference>
    <ProjectReference Include="..\..\..\..\Libraries\NRefactory\ICSharpCode.NRefactory\ICSharpCode.NRefactory.csproj">
      <Project>{3B2A5653-EC97-4001-BB9B-D90F1AF2C371}</Project>
      <Name>ICSharpCode.NRefactory</Name>
      <Private>False</Private>
    </ProjectReference>
    <ProjectReference Include="..\..\..\..\Main\Base\Project\ICSharpCode.SharpDevelop.csproj">
      <Project>{2748AD25-9C63-4E12-877B-4DCE96FBED54}</Project>
      <Name>ICSharpCode.SharpDevelop</Name>
      <Private>False</Private>
    </ProjectReference>
    <ProjectReference Include="..\..\..\..\Main\Core\Project\ICSharpCode.Core.csproj">
      <Project>{35CEF10F-2D4C-45F2-9DD1-161E0FEC583C}</Project>
      <Name>ICSharpCode.Core</Name>
      <Private>False</Private>
    </ProjectReference>
<<<<<<< HEAD
=======
    <ProjectReference Include="..\..\..\..\Main\ICSharpCode.Core.Presentation\ICSharpCode.Core.Presentation.csproj">
      <Project>{7E4A7172-7FF5-48D0-B719-7CD959DD1AC9}</Project>
      <Name>ICSharpCode.Core.Presentation</Name>
      <Private>False</Private>
    </ProjectReference>
    <ProjectReference Include="..\..\..\..\Main\ICSharpCode.SharpDevelop.Dom\Project\ICSharpCode.SharpDevelop.Dom.csproj">
      <Project>{924EE450-603D-49C1-A8E5-4AFAA31CE6F3}</Project>
      <Name>ICSharpCode.SharpDevelop.Dom</Name>
      <Private>False</Private>
    </ProjectReference>
    <ProjectReference Include="..\..\..\..\Main\ICSharpCode.SharpDevelop.Widgets\Project\ICSharpCode.SharpDevelop.Widgets.csproj">
      <Project>{8035765F-D51F-4A0C-A746-2FD100E19419}</Project>
      <Name>ICSharpCode.SharpDevelop.Widgets</Name>
      <Private>False</Private>
    </ProjectReference>
>>>>>>> a7fcf4d9
  </ItemGroup>
  <ItemGroup>
    <Page Include="Project\ApplicationOptions.xaml" />
    <Page Include="Project\LinkerOptions.xaml" />
    <Page Include="Project\PreprocessorOptions.xaml" />
  </ItemGroup>
</Project><|MERGE_RESOLUTION|>--- conflicted
+++ resolved
@@ -76,11 +76,6 @@
   <ItemGroup>
     <Compile Include="CppFormattingStrategy.cs" />
     <Compile Include="CppLanguageBinding.cs" />
-<<<<<<< HEAD
-    <Compile Include="Project\DependencyRelation.cs" />
-=======
-    <Compile Include="CppLanguageProperties.cs" />
->>>>>>> a7fcf4d9
     <Compile Include="Project\ApplicationOptions.cs">
       <DependentUpon>ApplicationOptions.xaml</DependentUpon>
       <SubType>Code</SubType>
@@ -90,7 +85,6 @@
       <DependentUpon>LinkerOptions.xaml</DependentUpon>
       <SubType>Code</SubType>
     </Compile>
-    <Compile Include="Project\MultiDictionary.cs" />
     <Compile Include="Project\PreprocessorOptions.xaml.cs">
       <DependentUpon>PreprocessorOptions.xaml</DependentUpon>
       <SubType>Code</SubType>
@@ -146,16 +140,9 @@
       <Name>ICSharpCode.Core</Name>
       <Private>False</Private>
     </ProjectReference>
-<<<<<<< HEAD
-=======
     <ProjectReference Include="..\..\..\..\Main\ICSharpCode.Core.Presentation\ICSharpCode.Core.Presentation.csproj">
       <Project>{7E4A7172-7FF5-48D0-B719-7CD959DD1AC9}</Project>
       <Name>ICSharpCode.Core.Presentation</Name>
-      <Private>False</Private>
-    </ProjectReference>
-    <ProjectReference Include="..\..\..\..\Main\ICSharpCode.SharpDevelop.Dom\Project\ICSharpCode.SharpDevelop.Dom.csproj">
-      <Project>{924EE450-603D-49C1-A8E5-4AFAA31CE6F3}</Project>
-      <Name>ICSharpCode.SharpDevelop.Dom</Name>
       <Private>False</Private>
     </ProjectReference>
     <ProjectReference Include="..\..\..\..\Main\ICSharpCode.SharpDevelop.Widgets\Project\ICSharpCode.SharpDevelop.Widgets.csproj">
@@ -163,7 +150,6 @@
       <Name>ICSharpCode.SharpDevelop.Widgets</Name>
       <Private>False</Private>
     </ProjectReference>
->>>>>>> a7fcf4d9
   </ItemGroup>
   <ItemGroup>
     <Page Include="Project\ApplicationOptions.xaml" />
