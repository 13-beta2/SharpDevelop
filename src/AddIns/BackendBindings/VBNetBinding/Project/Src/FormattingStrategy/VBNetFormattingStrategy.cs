// <file>
//     <copyright see="prj:///doc/copyright.txt"/>
//     <license see="prj:///doc/license.txt"/>
//     <owner name="Siegfried Pammer" email="siegfriedpammer@gmail.com"/>
//     <version>$Revision$</version>
// </file>

using System;
using System.Collections.Generic;
using System.IO;
using System.Text;
using System.Text.RegularExpressions;

using ICSharpCode.Core;
using ICSharpCode.NRefactory;
using ICSharpCode.NRefactory.Parser;
using ICSharpCode.NRefactory.Parser.VB;
using ICSharpCode.SharpDevelop;
using ICSharpCode.SharpDevelop.Dom;
using ICSharpCode.SharpDevelop.Editor;

namespace VBNetBinding
{
	/// <summary>
	/// This class handles the auto and smart indenting in the textbuffer while
	/// you type.
	/// </summary>
	public class VBNetFormattingStrategy : DefaultFormattingStrategy
	{
		List<VBStatement> statements;
		IList<string> keywords;
		VBStatement interfaceStatement;
		
		List<int> blockTokens = new List<int>(
			new int[] {
				Tokens.Class, Tokens.Module, Tokens.Namespace, Tokens.Interface, Tokens.Structure,
				Tokens.Sub, Tokens.Function, Tokens.Operator,
				Tokens.If, Tokens.For, Tokens.Do, Tokens.While, Tokens.With, Tokens.Select, Tokens.Try,
				Tokens.Property, Tokens.Get, Tokens.Set
			});
		
		bool doCasing;
		bool doInsertion;
		
		public VBNetFormattingStrategy()
		{
			statements = new List<VBStatement>();
			statements.Add(new VBStatement(@"^if.*?(then|\s+_)$", "^end ?if$", "End If", 1));
			statements.Add(new VBStatement(@"\bclass\s+\w+\s*($|\(\s*Of)", "^end class$", "End Class", 1));
			statements.Add(new VBStatement(@"\bnamespace\s+\w+(\.\w+)*$", "^end namespace$", "End Namespace", 1));
			statements.Add(new VBStatement(@"\bmodule\s+\w+$", "^end module$", "End Module", 1));
			statements.Add(new VBStatement(@"\bstructure\s+\w+\s*($|\(\s*Of)", "^end structure$", "End Structure", 1));
			statements.Add(new VBStatement(@"^while\s+", "^end while$", "End While", 1));
			statements.Add(new VBStatement(@"^select case", "^end select$", "End Select", 1));
			statements.Add(new VBStatement(@"(?<!\b(delegate|mustoverride|declare(\s+(unicode|ansi|auto))?)\s+)\bsub\s+\w+", @"^end\s+sub$", "End Sub", 1));
			statements.Add(new VBStatement(@"(?<!\bmustoverride (readonly |writeonly )?)\bproperty\s+\w+", @"^end\s+property$", "End Property", 1));
			statements.Add(new VBStatement(@"(?<!\b(delegate|mustoverride|declare(\s+(unicode|ansi|auto))?)\s+)\bfunction\s+\w+", @"^end\s+function$", "End Function", 1));
			statements.Add(new VBStatement(@"\boperator(\s*[\+\-\*\/\&\^\>\<\=\\]+\s*|\s+\w+\s*)\(", @"^end\s+operator$", "End Operator", 1));
			statements.Add(new VBStatement(@"\bfor\s+.*?$", "^next( \\w+)?$", "Next", 1));
			statements.Add(new VBStatement(@"^synclock\s+.*?$", "^end synclock$", "End SyncLock", 1));
			statements.Add(new VBStatement(@"^get$", "^end get$", "End Get", 1));
			statements.Add(new VBStatement(@"^with\s+.*?$", "^end with$", "End With", 1));
			statements.Add(new VBStatement(@"^set(\s*\(.*?\))?$", "^end set$", "End Set", 1));
			statements.Add(new VBStatement(@"^try$", "^end try$", "End Try", 1));
			statements.Add(new VBStatement(@"^do\s+.+?$", "^loop$", "Loop", 1));
			statements.Add(new VBStatement(@"^do$", "^loop .+?$", "Loop While ", 1));
			statements.Add(new VBStatement(@"\benum\s+\w+$", "^end enum$", "End Enum", 1));
			interfaceStatement = new VBStatement(@"\binterface\s+\w+\s*($|\(\s*Of)", "^end interface$", "End Interface", 1);
			statements.Add(interfaceStatement);
			statements.Add(new VBStatement(@"\busing\s+", "^end using$", "End Using", 1));
			statements.Add(new VBStatement(@"^#region\s+", "^#end region$", "#End Region", 0));
			
			keywords = new string[] {
				"AddHandler", "AddressOf", "Alias", "And",
				"AndAlso", "As", "Boolean", "ByRef",
				"Byte", "ByVal", "Call", "Case",
				"Catch", "CBool", "CByte", "CChar",
				"CDate", "CDbl", "CDec", "Char",
				"CInt", "Class", "CLng", "CObj",
				"Const", "Continue", "CSByte", "CShort",
				"CSng", "CStr", "CType", "CUInt",
				"CULng", "CUShort", "Date", "Decimal",
				"Declare", "Default", "Delegate", "Dim",
				"DirectCast", "Do", "Double", "Each",
				"Else", "ElseIf", "End", "EndIf", // EndIf special case: converted to "End If"
				"Enum", "Erase", "Error", "Event",
				"Exit", "False", "Finally", "For",
				"Friend", "Function", "Get", "GetType",
				"Global", "GoSub", "GoTo", "Handles",
				"If", "Implements", "Imports", "In",
				"Inherits", "Integer", "Interface", "Is",
				"IsNot", "Let", "Lib", "Like",
				"Long", "Loop", "Me", "Mod",
				"Module", "MustInherit", "MustOverride", "MyBase",
				"MyClass", "Namespace", "Narrowing", "New",
				"Next", "Not", "Nothing", "NotInheritable",
				"NotOverridable", "Object", "Of", "On",
				"Operator", "Option", "Optional", "Or",
				"OrElse", "Overloads", "Overridable", "Overrides",
				"ParamArray", "Partial", "Private", "Property",
				"Protected", "Public", "RaiseEvent", "ReadOnly",
				"ReDim", "REM", "RemoveHandler", "Resume",
				"Return", "SByte", "Select", "Set",
				"Shadows", "Shared", "Short", "Single",
				"Static", "Step", "Stop", "String",
				"Structure", "Sub", "SyncLock", "Then",
				"Throw", "To", "True", "Try",
				"TryCast", "TypeOf", "UInteger", "ULong",
				"UShort", "Using", "Variant", "Wend",
				"When", "While", "Widening", "With",
				"WithEvents", "WriteOnly", "Xor",
				// these are not keywords, but context dependend
				"Until", "Ansi", "Unicode", "Region", "Preserve"
			};
		}
		
		public override void FormatLine(ITextEditor editor, char charTyped)
		{
			using (editor.Document.OpenUndoGroup()) {
				FormatLineInternal(editor, editor.Caret.Line, editor.Caret.Offset, charTyped);
			}
		}
		
		void FormatLineInternal(ITextEditor editor, int lineNr, int cursorOffset, char ch)
		{
			string terminator = DocumentUtilitites.GetLineTerminator(editor.Document, lineNr);
			doCasing = PropertyService.Get("VBBinding.TextEditor.EnableCasing", true);
			doInsertion = PropertyService.Get("VBBinding.TextEditor.EnableEndConstructs", true);
			
			IDocumentLine currentLine = editor.Document.GetLine(lineNr);
			IDocumentLine lineAbove = lineNr > 1 ? editor.Document.GetLine(lineNr - 1) : null;
			
			string curLineText = editor.Document.Text;
			string lineAboveText = lineAbove == null ? "" : lineAbove.Text;
			
			if (ch == '\'') {
				InsertDocumentationComments(editor, lineNr, cursorOffset, ch);
			}
			
			if (ch == '\n' && lineAboveText != null)
			{
				string textToReplace = lineAboveText;
				// remove string content
				MatchCollection strmatches = Regex.Matches(textToReplace, "\"[^\"]*?\"", RegexOptions.Singleline);
				foreach (Match match in strmatches)
				{
					textToReplace = textToReplace.Remove(match.Index, match.Length).Insert(match.Index, new String('-', match.Length));
				}
				// remove comments
				textToReplace = Regex.Replace(textToReplace, "'.*$", "", RegexOptions.Singleline);
				
				if (doCasing)
					DoCasingOnLine(lineAbove, textToReplace, editor);
				
				if (doInsertion)
					DoInsertionOnLine(terminator, currentLine, lineAbove, textToReplace, editor, lineNr);
				
				if (IsInString(lineAboveText)) {
					if (IsFinishedString(curLineText)) {
						editor.Document.Insert(lineAbove.Offset + lineAbove.Length,
						                         "\" & _");
						editor.Document.Insert(currentLine.Offset, "\"");
					} else {
						editor.Document.Insert(lineAbove.Offset + lineAbove.Length,
						                         "\"");
					}
				} else {
					string indent = DocumentUtilitites.GetWhitespaceAfter(editor.Document, lineAbove.Offset);
					if (indent.Length > 0) {
						string newLineText = indent + currentLine.Text.Trim();
						editor.Document.Replace(currentLine.Offset, currentLine.Length, newLineText);
					}
					editor.Caret.Column = indent.Length + 1;
				}
				
				IndentLines(editor, lineNr - 1, lineNr);
			}
			else if(ch == '>')
			{
				if (IsInsideDocumentationComment(editor, currentLine, cursorOffset))
				{
					int column = editor.Caret.Offset - currentLine.Offset;
					int index = Math.Min(column - 1, curLineText.Length - 1);
					
					while (index > 0 && curLineText[index] != '<') {
						--index;
						if(curLineText[index] == '/')
							return; // the tag was an end tag or already
					}
					
					if (index > 0) {
						StringBuilder commentBuilder = new StringBuilder("");
						for (int i = index; i < curLineText.Length && i < column && !Char.IsWhiteSpace(curLineText[i]); ++i) {
							commentBuilder.Append(curLineText[ i]);
						}
						string tag = commentBuilder.ToString().Trim();
						if (!tag.EndsWith(">")) {
							tag += ">";
						}
						if (!tag.StartsWith("/")) {
							editor.Document.Insert(editor.Caret.Offset, "</" + tag.Substring(1));
						}
					}
				}
			}
		}

		void DoInsertionOnLine(string terminator, IDocumentLine currentLine, IDocumentLine lineAbove, string textToReplace, ITextEditor editor, int lineNr)
		{
			string curLineText = currentLine.Text;
			
			if (Regex.IsMatch(textToReplace.Trim(), "^If .*[^_]$", RegexOptions.IgnoreCase)) {
				if (!Regex.IsMatch(textToReplace, "\\bthen\\b", RegexOptions.IgnoreCase)) {
					string specialThen = "Then"; // do special check in cases like If t = True' comment
					if (editor.Document.GetCharAt(lineAbove.Offset + textToReplace.Length) == '\'')
						specialThen += " ";
					if (editor.Document.GetCharAt(lineAbove.Offset + textToReplace.Length - 1) != ' ')
						specialThen = " " + specialThen;
					editor.Document.Insert(lineAbove.Offset + textToReplace.Length, specialThen);
					textToReplace += specialThen;
				}
			}
			
			// check #Region statements
			if (Regex.IsMatch(textToReplace.Trim(), "^#Region", RegexOptions.IgnoreCase) && LookForEndRegion(editor)) {
				string indentation = DocumentUtilitites.GetWhitespaceAfter(editor.Document, lineAbove.Offset);
				textToReplace += indentation + "\r\n" + indentation + "#End Region";
				editor.Document.Replace(currentLine.Offset, currentLine.Length, textToReplace);
			}
			
			foreach (VBStatement statement_ in statements) {
				VBStatement statement = statement_;	// allow passing statement byref
				if (Regex.IsMatch(textToReplace.Trim(), statement.StartRegex, RegexOptions.IgnoreCase)) {
					string indentation = DocumentUtilitites.GetWhitespaceAfter(editor.Document, lineAbove.Offset);
					if (IsEndStatementNeeded(editor, ref statement, lineNr)) {
						editor.Document.Replace(currentLine.Offset, currentLine.Length, terminator + indentation + statement.EndStatement);
					}
					if (!IsInsideInterface(editor, lineNr) || statement == interfaceStatement) {
						for (int i = 0; i < statement.IndentPlus; i++) {
							indentation += editor.Options.IndentationString;
						}
					}
					editor.Document.Replace(currentLine.Offset, currentLine.Length, indentation + curLineText.Trim());
					editor.Caret.Line = currentLine.LineNumber;
					editor.Caret.Column = indentation.Length;
					return;
				}
			}
		}
		
		void DoCasingOnLine(IDocumentLine lineAbove, string textToReplace, ITextEditor editor)
		{
			foreach (string keyword in keywords) {
				string regex = "\\b" + keyword + "\\b"; // \b = word border
				MatchCollection matches = Regex.Matches(textToReplace, regex, RegexOptions.IgnoreCase | RegexOptions.Singleline);
				foreach (Match match in matches) {
					if (keyword == "EndIf") // special case
						editor.Document.Replace(lineAbove.Offset + match.Index, match.Length, "End If");
					else
						editor.Document.Replace(lineAbove.Offset + match.Index, match.Length, keyword);
				}
			}
		}

		void InsertDocumentationComments(ITextEditor editor, int lineNr, int cursorOffset, char ch)
		{
			string terminator = DocumentUtilitites.GetLineTerminator(editor.Document, lineNr);
			
			IDocumentLine currentLine = editor.Document.GetLine(lineNr);
			IDocumentLine previousLine = (lineNr > 1) ? editor.Document.GetLine(lineNr - 1) : null;
			
			string curLineText = currentLine.Text;
			string lineAboveText = previousLine == null ? null : previousLine.Text;
			
			if (curLineText != null && curLineText.EndsWith("'''") && (lineAboveText == null || !lineAboveText.Trim().StartsWith("'''"))) {
				string indentation = DocumentUtilitites.GetWhitespaceAfter(editor.Document, currentLine.Offset);
				object member = GetMemberAfter(editor, lineNr);
				if (member != null) {
					StringBuilder sb = new StringBuilder();
					sb.Append(" <summary>");
					sb.Append(terminator);
					sb.Append(indentation);
					sb.Append("''' ");
					sb.Append(terminator);
					sb.Append(indentation);
					sb.Append("''' </summary>");
					if (member is IMethod) {
						IMethod method = (IMethod)member;
						if (method.Parameters != null && method.Parameters.Count > 0) {
							for (int i = 0; i < method.Parameters.Count; ++i) {
								sb.Append(terminator);
								sb.Append(indentation);
								sb.Append("''' <param name=\"");
								sb.Append(method.Parameters[i].Name);
								sb.Append("\"></param>");
							}
						}
						if (method.ReturnType != null && !method.IsConstructor && method.ReturnType.FullyQualifiedName != "System.Void") {
							sb.Append(terminator);
							sb.Append(indentation);
							sb.Append("''' <returns></returns>");
						}
					}
					editor.Document.Insert(cursorOffset, sb.ToString());
					editor.Caret.Position = editor.Document.OffsetToPosition(cursorOffset + indentation.Length + "/// ".Length + " <summary>".Length + terminator.Length);
				}
			}
		}
		
		bool LookForEndRegion(ITextEditor editor)
		{
			string lineText = editor.Document.GetLine(1).Text;
			int count = 0;
			int lineNr = 0;
			while ((!Regex.IsMatch(lineText, @"^\s*#End\s+Region", RegexOptions.IgnoreCase) || count >= 0) && (lineNr < editor.Document.TotalNumberOfLines)) {
				if (Regex.IsMatch(lineText, @"^\s*#Region", RegexOptions.IgnoreCase))
					count++;
				if (Regex.IsMatch(lineText, @"^\s*#End\s+Region", RegexOptions.IgnoreCase))
					count--;
				lineNr++;
				if (lineNr < editor.Document.TotalNumberOfLines)
					lineText = editor.Document.GetLine(1).Text;
			}
			
			return (count > 0);
		}
		
		bool IsInsideInterface(ITextEditor editor, int lineNr)
		{
			ILexer lexer = ParserFactory.CreateLexer(SupportedLanguage.VBNet, new StringReader(editor.Document.Text));
			
			Stack<Token> tokens = new Stack<Token>();
			
			Token currentToken = null;
			Token prevToken = null;
			
			while ((currentToken = lexer.NextToken()).Kind != Tokens.EOF) {
				if (prevToken == null)
					prevToken = currentToken;
				
				if (currentToken.EndLocation.Line <= lineNr &&
				    IsDeclaration(currentToken.Kind) &&
				    IsBlockStart(lexer, currentToken, prevToken)) {
					
					tokens.Push(currentToken);
				}
				
				if (currentToken.EndLocation.Line <= lineNr &&
				    IsDeclaration(currentToken.Kind) &&
				    IsBlockEnd(currentToken, prevToken)) {
					
					if (tokens.Count > 0)
						tokens.Pop();
				}
				
				if (currentToken.EndLocation.Line > lineNr)
					break;
			}
			
			if (tokens.Count > 0)
				return tokens.Pop().Kind == Tokens.Interface;
			
			return false;
		}
		
		bool IsElseConstruct(string line)
		{
			string t = StripComment(line);
			if (t.StartsWith("case ", StringComparison.OrdinalIgnoreCase)) return true;
			if (string.Compare(t, "else", true) == 0 ||
			    t.StartsWith("elseif ", StringComparison.OrdinalIgnoreCase)) return true;
			if (string.Compare(t, "catch", true) == 0 ||
			    t.StartsWith("catch ", StringComparison.OrdinalIgnoreCase)) return true;
			if (string.Compare(t, "finally", true) == 0) return true;
			
			return false;
		}
		
		bool IsInString(string start)
		{
			bool inString = false;
			for (int i = 0; i < start.Length; i++) {
				if (start[i] == '"')
					inString = !inString;
				if (!inString && start[i] == '\'')
					return false;
			}
			return inString;
		}
		
		bool IsFinishedString(string end)
		{
			bool inString = true;
			for (int i = 0; i < end.Length; i++) {
				if (end[i] == '"')
					inString = !inString;
				if (!inString && end[i] == '\'')
					break;
			}
			return !inString;
		}
		
		bool IsDeclaration(int type)
		{
			return (type == Tokens.Class) ||
				(type == Tokens.Module) ||
				(type == Tokens.Structure) ||
				(type == Tokens.Interface);
		}
		
		bool IsEndStatementNeeded(ITextEditor editor, ref VBStatement statement, int lineNr)
		{
			Stack<Token> tokens = new Stack<Token>();
			List<Token> missingEnds = new List<Token>();
			
			ILexer lexer = ParserFactory.CreateLexer(SupportedLanguage.VBNet, new StringReader(editor.Document.Text));
			
			Token currentToken = null;
			Token prevToken = null;
			
			while ((currentToken = lexer.NextToken()).Kind != Tokens.EOF) {
				if (prevToken == null)
					prevToken = currentToken;
				
				if (IsBlockStart(lexer, currentToken, prevToken)) {
					if ((tokens.Count > 0 && tokens.Peek().Kind != Tokens.Interface) || IsDeclaration(currentToken.Kind))
						tokens.Push(currentToken);
				}
				
				if (IsBlockEnd(currentToken, prevToken)) {
					while (tokens.Count > 0 && !IsMatchingEnd(tokens.Peek(), currentToken)) {
						missingEnds.Add(tokens.Pop());
					}
					
					if (tokens.Count > 0) {
						if (IsMatchingEnd(tokens.Peek(), currentToken))
							tokens.Pop();
					}
				}
				
				prevToken = currentToken;
			}
			
			while (tokens.Count > 0)
				missingEnds.Add(tokens.Pop());
			
			if (missingEnds.Count > 0)
				return GetClosestMissing(missingEnds, statement, editor, lineNr) != null;
			else
				return false;
		}
		
		Token GetClosestMissing(List<Token> missingEnds, VBStatement statement, ITextEditor editor, int lineNr)
		{
			Token closest = null;
			int diff = 0;
			
			foreach (Token t in missingEnds) {
				if (!IsSingleLine(t.Location.Line, editor)) {
					if (IsMatchingStatement(t, statement) && ((diff = lineNr - t.Location.Line) > 0)) {
						if (closest == null) {
							closest = t;
						} else {
							if (diff < lineNr - closest.Location.Line)
								closest = t;
						}
					}
				}
			}
			
			return closest;
		}
		
		bool IsSingleLine(int line, ITextEditor editor)
		{
			if (line < 1)
				return false;
			
			IDocumentLine lineSeg = editor.Document.GetLine(line);
			
			if (lineSeg == null)
				return false;
			
			string text = lineSeg.Text;
			
			if (StripComment(text).Trim(' ', '\t', '\r', '\n').EndsWith("_"))
				return true;
			else
				return false;
		}
		
		bool IsMatchingEnd(Token begin, Token end)
		{
			if (begin.Kind == end.Kind)
				return true;
			
			if (begin.Kind == Tokens.For && end.Kind == Tokens.Next)
				return true;
			
			if (begin.Kind == Tokens.Do && end.Kind == Tokens.Loop)
				return true;
			
			return false;
		}
		
		bool IsMatchingStatement(Token token, VBStatement statement)
		{
			if (token.Kind == Tokens.For && statement.EndStatement == "Next")
				return true;
			
			if (token.Kind == Tokens.Do && statement.EndStatement.StartsWith("Loop"))
				return true;
			
			bool empty = !string.IsNullOrEmpty(token.Value);
			bool match = statement.EndStatement.IndexOf(token.Value, StringComparison.InvariantCultureIgnoreCase) != -1;
			
			return empty && match;
		}
		
		string StripComment(string text)
		{
			return Regex.Replace(text, "'.*$", "", RegexOptions.Singleline).Trim();
		}
		
		bool IsInsideDocumentationComment(ITextEditor editor, IDocumentLine curLine, int cursorOffset)
		{
			for (int i = curLine.Offset; i < cursorOffset; ++i) {
				char ch = editor.Document.GetCharAt(i);
				if (ch == '"') {
					return false;
				}
				if (ch == '\'' && i + 2 < cursorOffset && editor.Document.GetCharAt(i + 1) == '\'' && editor.Document.GetCharAt(i + 2) == '\'')
				{
					return true;
				}
			}
			return false;
		}
		
		public override void IndentLines(ITextEditor editor, int begin, int end)
		{
			SmartIndentInternal(editor, begin, end);
		}
		
		int SmartIndentInternal(ITextEditor editor, int begin, int end)
		{
			ILexer lexer = ParserFactory.CreateLexer(SupportedLanguage.VBNet, new StringReader(editor.Document.Text));
			
			Stack<string> indentation = new Stack<string>();
			
			indentation.Push(string.Empty);
			
			int oldLine = 1;
			
			bool inInterface = false;
			bool isMustOverride = false;
			bool isDeclare = false;
			bool isDelegate = false;
			
			Token currentToken = null;
			Token prevToken = null;
			
			while ((currentToken = lexer.NextToken()).Kind != Tokens.EOF) {
				if (prevToken == null)
					prevToken = currentToken;
				
				if (currentToken.Kind == Tokens.MustOverride)
					isMustOverride = true;
				
				if (currentToken.Kind == Tokens.Delegate)
					isDelegate = true;
				
				if (currentToken.Kind == Tokens.Declare)
					isDeclare = true;
				
				if (currentToken.Kind == Tokens.EOL)
					isDelegate = isDeclare = isMustOverride = false;
				
<<<<<<< HEAD
				if (IsSpecialCase(currentToken, prevToken)) {
					ApplyToRange(editor, indentation, oldLine, currentToken.Location.Line, begin, end);
					Unindent(indentation);
					ApplyToRange(editor, indentation, currentToken.Location.Line, currentToken.Location.Line, begin, end);
					Indent(editor, indentation);
					
					oldLine = currentToken.Location.Line + 1;
				}
				
=======
>>>>>>> e2601ae0
				if (IsBlockEnd(currentToken, prevToken)) {
					ApplyToRange(editor, indentation, oldLine, currentToken.Location.Line, begin, end);
					
					if (currentToken.Kind == Tokens.Interface)
						inInterface = false;
					
					if (!inInterface && !isMustOverride && !isDeclare && !isDelegate) {
						Unindent(indentation);
						
						if (currentToken.Kind == Tokens.Select)
							Unindent(indentation);
					}
					
					oldLine = currentToken.Location.Line;
				}
				
				if (IsBlockStart(lexer, currentToken, prevToken)) {
					int line = GetLastVisualLine(currentToken.Location.Line, editor);
					ApplyToRange(editor, indentation, oldLine, line, begin, end);
					
					if (!inInterface && !isMustOverride && !isDeclare && !isDelegate) {
						Indent(editor, indentation);
						
						if (currentToken.Kind == Tokens.Select)
							Indent(editor, indentation);
					}
					
					if (currentToken.Kind == Tokens.Interface)
						inInterface = true;
					
					oldLine = line + 1;
				}
				
				prevToken = currentToken;
			}
			
			// do last indent step
			int newLine = prevToken.Location.Line;
			
			if (oldLine > newLine)
				newLine = oldLine;
			
			ApplyToRange(editor, indentation, oldLine, newLine, begin, end);
			
			return (indentation.PeekOrDefault() ?? string.Empty).Length;
		}
		
		int GetLastVisualLine(int line, ITextEditor area)
		{
			string text = StripComment(area.Document.GetLine(line).Text);
			while (text.EndsWith("_", StringComparison.Ordinal)) {
				line++;
				text = StripComment(area.Document.GetLine(line).Text);
			}
			return line;
		}

		void Unindent(Stack<string> indentation)
		{
			indentation.PopOrDefault();
		}

		void Indent(ITextEditor editor, Stack<string> indentation)
		{
			bool useSpaces = editor.Options.ConvertTabsToSpaces;
			int indentationSize = editor.Options.IndentationSize;
			
			string addIndent = (useSpaces) ? new string(' ', indentationSize) : "\t";
			
			indentation.Push((indentation.PeekOrDefault() ?? string.Empty) + addIndent);
		}
		
		bool IsBlockStart(ILexer lexer, Token current, Token prev)
		{
			if (blockTokens.Contains(current.Kind)) {
				if (current.Kind == Tokens.If) {
					if (prev.Kind != Tokens.EOL)
						return false;
					
					lexer.StartPeek();
					
					Token currentToken = null;
					
					while ((currentToken = lexer.Peek()).Kind != Tokens.EOL) {
						if (currentToken.Kind == Tokens.Then)
							return lexer.Peek().Kind == Tokens.EOL;
					}
				}
				
				if (current.Kind == Tokens.Function) {
					lexer.StartPeek();
					
					if (lexer.Peek().Kind == Tokens.OpenParenthesis)
						return false;
				}
				
				if (current.Kind == Tokens.With && prev.Kind != Tokens.EOL)
					return false;
				
				if (current.Kind == Tokens.While && (prev.Kind == Tokens.Skip || prev.Kind == Tokens.Take))
					return false;
				
				if (current.Kind == Tokens.Select && prev.Kind != Tokens.EOL)
					return false;
				
				if (current.Kind == Tokens.Class || current.Kind == Tokens.Structure) {
					lexer.StartPeek();
					
					Token t = lexer.Peek();
					
					if (t.Kind == Tokens.CloseParenthesis || t.Kind == Tokens.CloseCurlyBrace || t.Kind == Tokens.Comma)
						return false;
				}
				
				if (current.Kind == Tokens.Module) {
					lexer.StartPeek();
					
					Token t = lexer.Peek();
					
					if (t.Kind == Tokens.Colon)
						return false;
				}
				
				if (prev.Kind == Tokens.End ||
				    prev.Kind == Tokens.Loop ||
				    prev.Kind == Tokens.Exit ||
				    prev.Kind == Tokens.Continue ||
				    prev.Kind == Tokens.Resume ||
				    prev.Kind == Tokens.GoTo ||
				    prev.Kind == Tokens.Do)
					return false;
				else
					return true;
			}
			
			return IsSpecialCase(current, prev);
		}
		
		bool IsBlockEnd(Token current, Token prev)
		{
			if (current.Kind == Tokens.Next) {
				if (prev.Kind == Tokens.Resume)
					return false;
				else
					return true;
			}
			
			if (current.Kind == Tokens.Loop)
				return true;
			
			if (blockTokens.Contains(current.Kind)) {
				if (prev.Kind == Tokens.End)
					return true;
				else
					return false;
			}
			
			return IsSpecialCase(current, prev);
		}
		
		bool IsSpecialCase(Token current, Token prev)
		{
			switch (current.Kind) {
				case Tokens.Else:
					return true;
				case Tokens.Case:
					return prev.Kind != Tokens.Select;
				case Tokens.ElseIf:
					return true;
				case Tokens.Catch:
					return true;
				case Tokens.Finally:
					return true;
			}
			
			return false;
		}
		
		void ApplyToRange(ITextEditor editor, Stack<string> indentation, int begin, int end, int selBegin, int selEnd)
		{
			bool multiLine = false;
			
			for (int i = begin; i <= end; i++) {
				IDocumentLine curLine = editor.Document.GetLine(i);
				string lineText = curLine.Text.Trim(' ', '\t', '\r', '\n');
				string noComments = StripComment(lineText).TrimEnd(' ', '\t', '\r', '\n');
				
				if (i < selBegin || i > selEnd) {
					indentation.PopOrDefault();
					indentation.Push(DocumentUtilitites.GetWhitespaceAfter(editor.Document, curLine.Offset));
				}
				
				// change indentation before (indent this line)
				if (multiLine && noComments.EndsWith("}")) {
					Unindent(indentation);
					multiLine = false;
				}
				
				editor.Document.SmartReplaceLine(curLine, (indentation.PeekOrDefault() ?? string.Empty) + lineText);
				
				// change indentation afterwards (indent next line)
				if (!multiLine && noComments.EndsWith("_")) {
					Indent(editor, indentation);
					multiLine = true;
				}

				if (multiLine && !noComments.EndsWith("_")) {
					multiLine = false;
					Unindent(indentation);
				}
			}
		}
		
		bool IsStatement(string text)
		{
			foreach (VBStatement s in this.statements) {
				if (Regex.IsMatch(text, s.StartRegex, RegexOptions.IgnoreCase))
					return true;
			}
			
			return false;
		}
		
		/// <summary>
		/// Gets the next member after the specified caret position.
		/// </summary>
		object GetMemberAfter(ITextEditor editor, int caretLine)
		{
			string fileName = editor.FileName;
			object nextElement = null;
			if (fileName != null && fileName.Length > 0 ) {
				ParseInformation parseInfo = ParserService.ParseFile(fileName, editor.Document);
				if (parseInfo != null) {
					ICompilationUnit currentCompilationUnit = parseInfo.CompilationUnit;
					if (currentCompilationUnit != null) {
						IClass currentClass = currentCompilationUnit.GetInnermostClass(caretLine, 0);
						int nextElementLine = int.MaxValue;
						if (currentClass == null) {
							foreach (IClass c in currentCompilationUnit.Classes) {
								if (c.Region.BeginLine < nextElementLine && c.Region.BeginLine > caretLine) {
									nextElementLine = c.Region.BeginLine;
									nextElement = c;
								}
							}
						} else {
							foreach (IClass c in currentClass.InnerClasses) {
								if (c.Region.BeginLine < nextElementLine && c.Region.BeginLine > caretLine) {
									nextElementLine = c.Region.BeginLine;
									nextElement = c;
								}
							}
							foreach (IMember m in currentClass.AllMembers) {
								if (m.Region.BeginLine < nextElementLine && m.Region.BeginLine > caretLine) {
									nextElementLine = m.Region.BeginLine;
									nextElement = m;
								}
							}
						}
					}
				}
			}
			return nextElement;
		}
		
		public override void IndentLine(ITextEditor editor, IDocumentLine line)
		{
			IndentLines(editor, line.LineNumber, line.LineNumber);
		}
		
		public override void SurroundSelectionWithComment(ITextEditor editor)
		{
			SurroundSelectionWithSingleLineComment(editor, "'");
		}
		
		#region SearchBracket
		/*
		public override int SearchBracketBackward(IDocument document, int offset, char openBracket, char closingBracket)
		{
			bool inString  = false;
			char ch;
			int brackets = -1;
			for (int i = offset; i > 0; --i) {
				ch = document.GetCharAt(i);
				if (ch == openBracket && !inString) {
					++brackets;
					if (brackets == 0) return i;
				} else if (ch == closingBracket && !inString) {
					--brackets;
				} else if (ch == '"') {
					inString = !inString;
				} else if (ch == '\n') {
					int lineStart = ScanLineStart(document, i);
					if (lineStart >= 0) { // line could have a comment
						inString = false;
						for (int j = lineStart; j < i; ++j) {
							ch = document.GetCharAt(j);
							if (ch == '"') inString = !inString;
							if (ch == '\'' && !inString) {
								// comment found!
								// Skip searching in the comment:
								i = j;
								break;
							}
						}
					}
					inString = false;
				}
			}
			return -1;
		}
		
		static int ScanLineStart(IDocument document, int offset)
		{
			bool hasComment = false;
			for (int i = offset - 1; i > 0; --i) {
				char ch = document.GetCharAt(i);
				if (ch == '\n') {
					if (!hasComment) return -1;
					return i + 1;
				} else if (ch == '\'') {
					hasComment = true;
				}
			}
			return 0;
		}
		
		public override int SearchBracketForward(IDocument document, int offset, char openBracket, char closingBracket)
		{
			bool inString  = false;
			bool inComment = false;
			int  brackets  = 1;
			for (int i = offset; i < document.TextLength; ++i) {
				char ch = document.GetCharAt(i);
				if (ch == '\n') {
					inString  = false;
					inComment = false;
				}
				if (inComment) continue;
				if (ch == '"') inString = !inString;
				if (inString)  continue;
				if (ch == '\'') {
					inComment = true;
				} else if (ch == openBracket) {
					++brackets;
				} else if (ch == closingBracket) {
					--brackets;
					if (brackets == 0) return i;
				}
			}
			return -1;
		}*/
		#endregion
	}
}<|MERGE_RESOLUTION|>--- conflicted
+++ resolved
@@ -576,18 +576,6 @@
 				if (currentToken.Kind == Tokens.EOL)
 					isDelegate = isDeclare = isMustOverride = false;
 				
-<<<<<<< HEAD
-				if (IsSpecialCase(currentToken, prevToken)) {
-					ApplyToRange(editor, indentation, oldLine, currentToken.Location.Line, begin, end);
-					Unindent(indentation);
-					ApplyToRange(editor, indentation, currentToken.Location.Line, currentToken.Location.Line, begin, end);
-					Indent(editor, indentation);
-					
-					oldLine = currentToken.Location.Line + 1;
-				}
-				
-=======
->>>>>>> e2601ae0
 				if (IsBlockEnd(currentToken, prevToken)) {
 					ApplyToRange(editor, indentation, oldLine, currentToken.Location.Line, begin, end);
 					
