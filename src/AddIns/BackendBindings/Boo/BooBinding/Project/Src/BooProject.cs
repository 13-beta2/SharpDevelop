--- conflicted
+++ resolved
@@ -50,7 +50,6 @@
 			            PropertyStorageLocations.ConfigurationSpecific, false);
 			SetProperty("Release", null, "DefineConstants", "TRACE",
 			            PropertyStorageLocations.ConfigurationSpecific, false);
-			SetProperty("Strict", "True");
 			
 			string rspFile = Path.Combine(BooBinPath, "booc.rsp");
 			if (File.Exists(rspFile)) {
@@ -67,19 +66,6 @@
 			this.AddImport("$(BooBinPath)\\Boo.Microsoft.Build.targets", null);
 		}
 		
-<<<<<<< HEAD
-=======
-		protected override void Create(ProjectCreateInformation information)
-		{
-			base.Create(information);
-			
-			SetProperty("Debug", null, "DefineConstants", "DEBUG;TRACE",
-			            PropertyStorageLocations.ConfigurationSpecific, false);
-			SetProperty("Release", null, "DefineConstants", "TRACE",
-			            PropertyStorageLocations.ConfigurationSpecific, false);
-		}
-		
->>>>>>> ae509da4
 		void AddReference(string assembly)
 		{
 			foreach (ProjectItem item in this.Items) {
