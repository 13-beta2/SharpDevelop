--- conflicted
+++ resolved
@@ -1,288 +1,285 @@
-﻿<?xml version="1.0" encoding="utf-8"?>
-<Project ToolsVersion="4.0" DefaultTargets="Build" xmlns="http://schemas.microsoft.com/developer/msbuild/2003">
-  <PropertyGroup>
-    <ProjectGuid>{0162E499-42D0-409B-AA25-EED21F75336B}</ProjectGuid>
-    <Configuration Condition=" '$(Configuration)' == '' ">Debug</Configuration>
-    <Platform Condition=" '$(Platform)' == '' ">AnyCPU</Platform>
-    <OutputType>Library</OutputType>
-    <RootNamespace>ICSharpCode.AvalonEdit.AddIn</RootNamespace>
-    <AssemblyName>ICSharpCode.AvalonEdit.AddIn</AssemblyName>
-    <TargetFrameworkVersion>v4.5</TargetFrameworkVersion>
-    <SourceAnalysisOverrideSettingsFile>C:\Users\Daniel\AppData\Roaming\ICSharpCode/SharpDevelop3.0\Settings.SourceAnalysis</SourceAnalysisOverrideSettingsFile>
-    <OutputPath>..\..\..\..\AddIns\DisplayBindings\AvalonEdit\</OutputPath>
-    <AllowUnsafeBlocks>False</AllowUnsafeBlocks>
-    <NoStdLib>False</NoStdLib>
-    <WarningLevel>4</WarningLevel>
-    <TreatWarningsAsErrors>false</TreatWarningsAsErrors>
-    <RunCodeAnalysis>False</RunCodeAnalysis>
-    <CodeAnalysisRules>-Microsoft.Design#CA1014;-Microsoft.Design#CA2210</CodeAnalysisRules>
-  </PropertyGroup>
-  <PropertyGroup Condition=" '$(Configuration)' == 'Debug' ">
-    <DebugSymbols>true</DebugSymbols>
-    <DebugType>Full</DebugType>
-    <Optimize>False</Optimize>
-    <CheckForOverflowUnderflow>True</CheckForOverflowUnderflow>
-    <DefineConstants>DEBUG;TRACE</DefineConstants>
-  </PropertyGroup>
-  <PropertyGroup Condition=" '$(Configuration)' == 'Release' ">
-    <DebugSymbols>False</DebugSymbols>
-    <DebugType>None</DebugType>
-    <Optimize>True</Optimize>
-    <CheckForOverflowUnderflow>False</CheckForOverflowUnderflow>
-    <DefineConstants>TRACE</DefineConstants>
-  </PropertyGroup>
-  <PropertyGroup Condition=" '$(Platform)' == 'AnyCPU' ">
-    <RegisterForComInterop>False</RegisterForComInterop>
-    <GenerateSerializationAssemblies>Auto</GenerateSerializationAssemblies>
-    <BaseAddress>4194304</BaseAddress>
-    <PlatformTarget>AnyCPU</PlatformTarget>
-    <FileAlignment>4096</FileAlignment>
-  </PropertyGroup>
-  <Import Project="$(MSBuildBinPath)\Microsoft.CSharp.Targets" />
-  <ItemGroup>
-    <Reference Include="Microsoft.CSharp" />
-    <Reference Include="PresentationCore">
-      <RequiredTargetFramework>3.0</RequiredTargetFramework>
-    </Reference>
-    <Reference Include="PresentationFramework">
-      <RequiredTargetFramework>3.0</RequiredTargetFramework>
-    </Reference>
-    <Reference Include="PresentationFramework.Aero">
-      <RequiredTargetFramework>3.0</RequiredTargetFramework>
-    </Reference>
-    <Reference Include="ReachFramework">
-      <RequiredTargetFramework>3.0</RequiredTargetFramework>
-    </Reference>
-    <Reference Include="System" />
-    <Reference Include="System.Core">
-      <RequiredTargetFramework>3.5</RequiredTargetFramework>
-    </Reference>
-    <Reference Include="System.Drawing" />
-    <Reference Include="System.Printing">
-      <RequiredTargetFramework>3.0</RequiredTargetFramework>
-    </Reference>
-    <Reference Include="System.Runtime.Serialization">
-      <RequiredTargetFramework>3.0</RequiredTargetFramework>
-    </Reference>
-    <Reference Include="System.Windows.Forms" />
-    <Reference Include="System.Xml" />
-    <Reference Include="System.Xaml" />
-    <Reference Include="WindowsBase">
-      <RequiredTargetFramework>3.0</RequiredTargetFramework>
-    </Reference>
-    <Reference Include="WindowsFormsIntegration">
-      <RequiredTargetFramework>3.0</RequiredTargetFramework>
-    </Reference>
-  </ItemGroup>
-  <ItemGroup>
-    <Compile Include="Src\ContextActions\ContextActionOptionPanelDoozer.cs" />
-    <Compile Include="Src\ContextActions\ContextActionOptions.xaml.cs">
-      <DependentUpon>ContextActionOptions.xaml</DependentUpon>
-      <SubType>Code</SubType>
-    </Compile>
-    <Compile Include="Src\ContextActions\ContextActionsBulbControl.xaml.cs">
-      <DependentUpon>ContextActionsBulbControl.xaml</DependentUpon>
-    </Compile>
-    <Compile Include="Src\ContextActions\ContextActionsBulbPopup.cs" />
-    <Compile Include="Src\ContextActions\ContextActionsBulbViewModel.cs" />
-    <Compile Include="Src\ContextActions\ContextActionsControl.xaml.cs">
-      <DependentUpon>ContextActionsControl.xaml</DependentUpon>
-    </Compile>
-    <Compile Include="Src\ContextActions\ContextActionsHeaderedControl.xaml.cs">
-      <DependentUpon>ContextActionsHeaderedControl.xaml</DependentUpon>
-    </Compile>
-    <Compile Include="Src\ContextActions\ContextActionsPopup.cs" />
-    <Compile Include="Src\ContextActions\ContextActionsPopupBase.cs" />
-    <Compile Include="Src\ContextActions\ContextActionsRenderer.cs" />
-    <Compile Include="Src\ContextActions\EditorActionsProvider.cs" />
-    <Compile Include="Src\ContextActions\ContextActionsViewModel.cs" />
-    <Compile Include="Src\ContextActions\ContextActionViewModel.cs" />
-    <Compile Include="Src\ContextActions\FindBaseClasses.cs" />
-    <Compile Include="Src\ContextActions\FindDerivedClassesOrOverrides.cs" />
-    <Compile Include="Src\ContextActions\GoToEntityAction.cs" />
-    <Compile Include="Src\DocumentSequence.cs" />
-<<<<<<< HEAD
-    <Compile Include="Src\EnhancedScrollBar.cs" />
-=======
-    <Compile Include="Src\Snippets\CodeSnippetComparer.cs" />
->>>>>>> 47edcedd
-    <Compile Include="Src\Utils.cs" />
-    <Compile Include="Src\XmlDoc\DocumentationUIBuilder.cs" />
-    <Compile Include="Src\XmlDoc\XmlDocTooltipProvider.cs" />
-    <None Include="AvalonEdit.AddIn.addin">
-      <CopyToOutputDirectory>Always</CopyToOutputDirectory>
-    </None>
-    <Compile Include="..\..\..\Main\GlobalAssemblyInfo.cs">
-      <Link>Configuration\GlobalAssemblyInfo.cs</Link>
-    </Compile>
-    <Compile Include="Configuration\AssemblyInfo.cs" />
-    <Compile Include="Src\AvalonEditDisplayBinding.cs" />
-    <Compile Include="Src\AvalonEditEditorUIService.cs" />
-    <Compile Include="Src\AvalonEditorControlService.cs" />
-    <Compile Include="Src\AvalonEditViewContent.cs" />
-    <Compile Include="Src\BracketHighlightRenderer.cs" />
-    <Compile Include="Src\CaretReferencesRenderer.cs" />
-    <Compile Include="Src\ChangeMarkerMargin.cs" />
-    <Compile Include="Src\ChooseEncodingDialog.xaml.cs">
-      <DependentUpon>ChooseEncodingDialog.xaml</DependentUpon>
-      <SubType>Code</SubType>
-    </Compile>
-    <Compile Include="Src\CodeCompletionEditorAdapter.cs" />
-    <Compile Include="Src\CodeEditor.cs" />
-    <Compile Include="Src\CodeEditorAdapter.cs" />
-    <Compile Include="Src\CodeEditorView.cs" />
-    <Compile Include="Src\DefaultChangeWatcher.cs" />
-    <Compile Include="Src\DiffControl.xaml.cs">
-      <DependentUpon>DiffControl.xaml</DependentUpon>
-      <SubType>Code</SubType>
-    </Compile>
-    <Compile Include="Src\ExpressionHighlightRenderer.cs" />
-    <Compile Include="Src\CaretHighlightAdorner.cs" />
-    <Compile Include="Src\HiddenDefinition\HiddenDefinitionControl.xaml.cs">
-      <DependentUpon>HiddenDefinitionControl.xaml</DependentUpon>
-      <SubType>Code</SubType>
-    </Compile>
-    <Compile Include="Src\HiddenDefinition\HiddenDefinitionRenderer.cs" />
-    <Compile Include="Src\LineChangeInfo.cs" />
-    <Compile Include="Src\NewLineConsistencyCheck.cs" />
-    <Compile Include="Src\SearchPanelLocalization.cs" />
-    <Compile Include="Src\SharpDevelopTextEditor.cs" />
-    <Compile Include="Src\Commands\FoldingCommands.cs" />
-    <Compile Include="Src\Commands\SaveFileWithEncoding.cs" />
-    <Compile Include="Src\Commands\SortOptionsDialog.xaml.cs">
-      <DependentUpon>SortOptionsDialog.xaml</DependentUpon>
-      <SubType>Code</SubType>
-    </Compile>
-    <Compile Include="Src\Commands\SortSelectionCommand.cs" />
-    <Compile Include="Src\Commands\SurroundWithCommand.cs" />
-    <Compile Include="Src\CustomCommands.cs" />
-    <Compile Include="Src\CustomizableHighlightingColorizer.cs" />
-    <Compile Include="Src\CustomizedHighlightingColor.cs" />
-    <Compile Include="Src\DocumentPrinter.cs" />
-    <Compile Include="Src\InlineUIElementGenerator.cs" />
-    <Compile Include="Src\IconBarManager.cs" />
-    <Compile Include="Src\IconBarMargin.cs" />
-    <Compile Include="Src\Options\BehaviorOptions.xaml.cs">
-      <DependentUpon>BehaviorOptions.xaml</DependentUpon>
-      <SubType>Code</SubType>
-    </Compile>
-    <Compile Include="Src\Options\Converters.cs" />
-    <Compile Include="Src\Options\CustomizedHighlightingItem.cs" />
-    <Compile Include="Src\Options\GeneralEditorOptions.xaml.cs">
-      <DependentUpon>GeneralEditorOptions.xaml</DependentUpon>
-      <SubType>Code</SubType>
-    </Compile>
-    <Compile Include="Src\Options\CodeEditorOptions.cs" />
-    <Compile Include="Src\Options\HighlightingOptions.xaml.cs">
-      <DependentUpon>HighlightingOptions.xaml</DependentUpon>
-      <SubType>Code</SubType>
-    </Compile>
-    <Compile Include="Src\Options\IHighlightingItem.cs" />
-    <Compile Include="Src\Options\NamedColorHighlightingItem.cs" />
-    <Compile Include="Src\Options\SimpleHighlightingItem.cs" />
-    <Compile Include="Src\Options\TextViewOptions.xaml.cs">
-      <DependentUpon>TextViewOptions.xaml</DependentUpon>
-      <SubType>Code</SubType>
-    </Compile>
-    <Compile Include="Src\PrintPreviewViewContent.cs" />
-    <Compile Include="Src\Snippets\AnchorSnippetElementProvider.cs" />
-    <Compile Include="Src\Snippets\CodeSnippet.cs" />
-    <Compile Include="Src\Snippets\CodeSnippetCompletionWindow.cs" />
-    <Compile Include="Src\Snippets\CodeSnippetGroup.cs" />
-    <Compile Include="Src\Snippets\DefaultSnippetElementProvider.cs" />
-    <Compile Include="Src\Snippets\SnippetCompletionItem.cs" />
-    <Compile Include="Src\Snippets\SnippetManager.cs" />
-    <Compile Include="Src\Snippets\SnippetOptionPanel.cs">
-      <SubType>Code</SubType>
-    </Compile>
-    <Compile Include="Src\ParserFoldingStrategy.cs" />
-    <Compile Include="Src\QuickClassBrowser.cs">
-      <SubType>Code</SubType>
-    </Compile>
-    <Compile Include="Src\SharpDevelopCompletionWindow.cs" />
-    <Compile Include="Src\SharpDevelopInsightWindow.cs">
-    </Compile>
-    <Compile Include="Src\StringToVisibilityConverter.cs" />
-    <Compile Include="Src\SyntaxModeDoozer.cs" />
-    <Compile Include="Src\TextMarkerService.cs" />
-    <EmbeddedResource Include="Resources\IncrementalSearchCursor.cur" />
-    <EmbeddedResource Include="Resources\ReverseIncrementalSearchCursor.cur" />
-    <Resource Include="Src\ContextActions\bulb.png" />
-    <None Include="Src\ContextActions\license.txt" />
-    <Resource Include="Src\ContextActions\pencil.png" />
-  </ItemGroup>
-  <ItemGroup>
-    <Page Include="Src\ContextActions\ContextActionOptions.xaml" />
-    <Page Include="Src\ContextActions\ContextActionsBulbControl.xaml" />
-    <Page Include="Src\ContextActions\ContextActionsControl.xaml" />
-    <Page Include="Src\ContextActions\ContextActionsHeaderedControl.xaml" />
-    <Page Include="Src\DiffControl.xaml" />
-    <Page Include="Src\HiddenDefinition\HiddenDefinitionControl.xaml" />
-    <Page Include="Src\SharpDevelopCompletionWindow.xaml">
-      <DependentUpon>SharpDevelopCompletionWindow.cs</DependentUpon>
-    </Page>
-    <Page Include="themes\generic.xaml" />
-    <ProjectReference Include="..\..\..\Libraries\AvalonEdit\ICSharpCode.AvalonEdit\ICSharpCode.AvalonEdit.csproj">
-      <Project>{6C55B776-26D4-4DB3-A6AB-87E783B2F3D1}</Project>
-      <Name>ICSharpCode.AvalonEdit</Name>
-      <Private>False</Private>
-    </ProjectReference>
-    <ProjectReference Include="..\..\..\Libraries\Mono.Cecil\Mono.Cecil.csproj">
-      <Project>{D68133BD-1E63-496E-9EDE-4FBDBF77B486}</Project>
-      <Name>Mono.Cecil</Name>
-      <Private>False</Private>
-    </ProjectReference>
-    <ProjectReference Include="..\..\..\Libraries\NRefactory\ICSharpCode.NRefactory.Xml\ICSharpCode.NRefactory.Xml.csproj">
-      <Project>{DC393B66-92ED-4CAD-AB25-CFEF23F3D7C6}</Project>
-      <Name>ICSharpCode.NRefactory.Xml</Name>
-      <Private>False</Private>
-    </ProjectReference>
-    <ProjectReference Include="..\..\..\Libraries\NRefactory\ICSharpCode.NRefactory\ICSharpCode.NRefactory.csproj">
-      <Project>{3B2A5653-EC97-4001-BB9B-D90F1AF2C371}</Project>
-      <Name>ICSharpCode.NRefactory</Name>
-      <Private>False</Private>
-    </ProjectReference>
-    <ProjectReference Include="..\..\..\Main\Base\Project\ICSharpCode.SharpDevelop.csproj">
-      <Project>{2748AD25-9C63-4E12-877B-4DCE96FBED54}</Project>
-      <Name>ICSharpCode.SharpDevelop</Name>
-      <Private>False</Private>
-    </ProjectReference>
-    <ProjectReference Include="..\..\..\Main\Core\Project\ICSharpCode.Core.csproj">
-      <Project>{35CEF10F-2D4C-45F2-9DD1-161E0FEC583C}</Project>
-      <Name>ICSharpCode.Core</Name>
-      <Private>False</Private>
-    </ProjectReference>
-    <ProjectReference Include="..\..\..\Main\ICSharpCode.Core.Presentation\ICSharpCode.Core.Presentation.csproj">
-      <Project>{7E4A7172-7FF5-48D0-B719-7CD959DD1AC9}</Project>
-      <Name>ICSharpCode.Core.Presentation</Name>
-      <Private>False</Private>
-    </ProjectReference>
-    <ProjectReference Include="..\..\..\Main\ICSharpCode.Core.WinForms\ICSharpCode.Core.WinForms.csproj">
-      <Project>{857CA1A3-FC88-4BE0-AB6A-D1EE772AB288}</Project>
-      <Name>ICSharpCode.Core.WinForms</Name>
-      <Private>False</Private>
-    </ProjectReference>
-    <Page Include="Src\ChooseEncodingDialog.xaml" />
-    <Page Include="Src\Commands\SortOptionsDialog.xaml" />
-    <Page Include="Src\Options\BehaviorOptions.xaml" />
-    <Page Include="Src\Options\GeneralEditorOptions.xaml" />
-    <Page Include="Src\Options\HighlightingOptions.xaml" />
-    <Page Include="Src\Options\TextViewOptions.xaml" />
-    <Page Include="Src\Snippets\SnippetOptionPanel.xaml">
-      <DependentUpon>SnippetOptionPanel.cs</DependentUpon>
-    </Page>
-    <Page Include="Src\QuickClassBrowser.xaml">
-      <DependentUpon>QuickClassBrowser.cs</DependentUpon>
-    </Page>
-    <ProjectReference Include="..\..\..\Main\ICSharpCode.SharpDevelop.Widgets\Project\ICSharpCode.SharpDevelop.Widgets.csproj">
-      <Project>{8035765F-D51F-4A0C-A746-2FD100E19419}</Project>
-      <Name>ICSharpCode.SharpDevelop.Widgets</Name>
-      <Private>False</Private>
-    </ProjectReference>
-  </ItemGroup>
-  <ItemGroup>
-    <Folder Include="Src\ContextActions" />
-    <Folder Include="Src\HiddenDefinition" />
-    <Folder Include="Src\XmlDoc" />
-  </ItemGroup>
+﻿<?xml version="1.0" encoding="utf-8"?>
+<Project ToolsVersion="4.0" DefaultTargets="Build" xmlns="http://schemas.microsoft.com/developer/msbuild/2003">
+  <PropertyGroup>
+    <ProjectGuid>{0162E499-42D0-409B-AA25-EED21F75336B}</ProjectGuid>
+    <Configuration Condition=" '$(Configuration)' == '' ">Debug</Configuration>
+    <Platform Condition=" '$(Platform)' == '' ">AnyCPU</Platform>
+    <OutputType>Library</OutputType>
+    <RootNamespace>ICSharpCode.AvalonEdit.AddIn</RootNamespace>
+    <AssemblyName>ICSharpCode.AvalonEdit.AddIn</AssemblyName>
+    <TargetFrameworkVersion>v4.5</TargetFrameworkVersion>
+    <SourceAnalysisOverrideSettingsFile>C:\Users\Daniel\AppData\Roaming\ICSharpCode/SharpDevelop3.0\Settings.SourceAnalysis</SourceAnalysisOverrideSettingsFile>
+    <OutputPath>..\..\..\..\AddIns\DisplayBindings\AvalonEdit\</OutputPath>
+    <AllowUnsafeBlocks>False</AllowUnsafeBlocks>
+    <NoStdLib>False</NoStdLib>
+    <WarningLevel>4</WarningLevel>
+    <TreatWarningsAsErrors>false</TreatWarningsAsErrors>
+    <RunCodeAnalysis>False</RunCodeAnalysis>
+    <CodeAnalysisRules>-Microsoft.Design#CA1014;-Microsoft.Design#CA2210</CodeAnalysisRules>
+  </PropertyGroup>
+  <PropertyGroup Condition=" '$(Configuration)' == 'Debug' ">
+    <DebugSymbols>true</DebugSymbols>
+    <DebugType>Full</DebugType>
+    <Optimize>False</Optimize>
+    <CheckForOverflowUnderflow>True</CheckForOverflowUnderflow>
+    <DefineConstants>DEBUG;TRACE</DefineConstants>
+  </PropertyGroup>
+  <PropertyGroup Condition=" '$(Configuration)' == 'Release' ">
+    <DebugSymbols>False</DebugSymbols>
+    <DebugType>None</DebugType>
+    <Optimize>True</Optimize>
+    <CheckForOverflowUnderflow>False</CheckForOverflowUnderflow>
+    <DefineConstants>TRACE</DefineConstants>
+  </PropertyGroup>
+  <PropertyGroup Condition=" '$(Platform)' == 'AnyCPU' ">
+    <RegisterForComInterop>False</RegisterForComInterop>
+    <GenerateSerializationAssemblies>Auto</GenerateSerializationAssemblies>
+    <BaseAddress>4194304</BaseAddress>
+    <PlatformTarget>AnyCPU</PlatformTarget>
+    <FileAlignment>4096</FileAlignment>
+  </PropertyGroup>
+  <Import Project="$(MSBuildBinPath)\Microsoft.CSharp.Targets" />
+  <ItemGroup>
+    <Reference Include="Microsoft.CSharp" />
+    <Reference Include="PresentationCore">
+      <RequiredTargetFramework>3.0</RequiredTargetFramework>
+    </Reference>
+    <Reference Include="PresentationFramework">
+      <RequiredTargetFramework>3.0</RequiredTargetFramework>
+    </Reference>
+    <Reference Include="PresentationFramework.Aero">
+      <RequiredTargetFramework>3.0</RequiredTargetFramework>
+    </Reference>
+    <Reference Include="ReachFramework">
+      <RequiredTargetFramework>3.0</RequiredTargetFramework>
+    </Reference>
+    <Reference Include="System" />
+    <Reference Include="System.Core">
+      <RequiredTargetFramework>3.5</RequiredTargetFramework>
+    </Reference>
+    <Reference Include="System.Drawing" />
+    <Reference Include="System.Printing">
+      <RequiredTargetFramework>3.0</RequiredTargetFramework>
+    </Reference>
+    <Reference Include="System.Runtime.Serialization">
+      <RequiredTargetFramework>3.0</RequiredTargetFramework>
+    </Reference>
+    <Reference Include="System.Windows.Forms" />
+    <Reference Include="System.Xml" />
+    <Reference Include="System.Xaml" />
+    <Reference Include="WindowsBase">
+      <RequiredTargetFramework>3.0</RequiredTargetFramework>
+    </Reference>
+    <Reference Include="WindowsFormsIntegration">
+      <RequiredTargetFramework>3.0</RequiredTargetFramework>
+    </Reference>
+  </ItemGroup>
+  <ItemGroup>
+    <Compile Include="Src\ContextActions\ContextActionOptionPanelDoozer.cs" />
+    <Compile Include="Src\ContextActions\ContextActionOptions.xaml.cs">
+      <DependentUpon>ContextActionOptions.xaml</DependentUpon>
+      <SubType>Code</SubType>
+    </Compile>
+    <Compile Include="Src\ContextActions\ContextActionsBulbControl.xaml.cs">
+      <DependentUpon>ContextActionsBulbControl.xaml</DependentUpon>
+    </Compile>
+    <Compile Include="Src\ContextActions\ContextActionsBulbPopup.cs" />
+    <Compile Include="Src\ContextActions\ContextActionsBulbViewModel.cs" />
+    <Compile Include="Src\ContextActions\ContextActionsControl.xaml.cs">
+      <DependentUpon>ContextActionsControl.xaml</DependentUpon>
+    </Compile>
+    <Compile Include="Src\ContextActions\ContextActionsHeaderedControl.xaml.cs">
+      <DependentUpon>ContextActionsHeaderedControl.xaml</DependentUpon>
+    </Compile>
+    <Compile Include="Src\ContextActions\ContextActionsPopup.cs" />
+    <Compile Include="Src\ContextActions\ContextActionsPopupBase.cs" />
+    <Compile Include="Src\ContextActions\ContextActionsRenderer.cs" />
+    <Compile Include="Src\ContextActions\EditorActionsProvider.cs" />
+    <Compile Include="Src\ContextActions\ContextActionsViewModel.cs" />
+    <Compile Include="Src\ContextActions\ContextActionViewModel.cs" />
+    <Compile Include="Src\ContextActions\FindBaseClasses.cs" />
+    <Compile Include="Src\ContextActions\FindDerivedClassesOrOverrides.cs" />
+    <Compile Include="Src\ContextActions\GoToEntityAction.cs" />
+    <Compile Include="Src\DocumentSequence.cs" />
+    <Compile Include="Src\EnhancedScrollBar.cs" />
+    <Compile Include="Src\Snippets\CodeSnippetComparer.cs" />
+    <Compile Include="Src\Utils.cs" />
+    <Compile Include="Src\XmlDoc\DocumentationUIBuilder.cs" />
+    <Compile Include="Src\XmlDoc\XmlDocTooltipProvider.cs" />
+    <None Include="AvalonEdit.AddIn.addin">
+      <CopyToOutputDirectory>Always</CopyToOutputDirectory>
+    </None>
+    <Compile Include="..\..\..\Main\GlobalAssemblyInfo.cs">
+      <Link>Configuration\GlobalAssemblyInfo.cs</Link>
+    </Compile>
+    <Compile Include="Configuration\AssemblyInfo.cs" />
+    <Compile Include="Src\AvalonEditDisplayBinding.cs" />
+    <Compile Include="Src\AvalonEditEditorUIService.cs" />
+    <Compile Include="Src\AvalonEditorControlService.cs" />
+    <Compile Include="Src\AvalonEditViewContent.cs" />
+    <Compile Include="Src\BracketHighlightRenderer.cs" />
+    <Compile Include="Src\CaretReferencesRenderer.cs" />
+    <Compile Include="Src\ChangeMarkerMargin.cs" />
+    <Compile Include="Src\ChooseEncodingDialog.xaml.cs">
+      <DependentUpon>ChooseEncodingDialog.xaml</DependentUpon>
+      <SubType>Code</SubType>
+    </Compile>
+    <Compile Include="Src\CodeCompletionEditorAdapter.cs" />
+    <Compile Include="Src\CodeEditor.cs" />
+    <Compile Include="Src\CodeEditorAdapter.cs" />
+    <Compile Include="Src\CodeEditorView.cs" />
+    <Compile Include="Src\DefaultChangeWatcher.cs" />
+    <Compile Include="Src\DiffControl.xaml.cs">
+      <DependentUpon>DiffControl.xaml</DependentUpon>
+      <SubType>Code</SubType>
+    </Compile>
+    <Compile Include="Src\ExpressionHighlightRenderer.cs" />
+    <Compile Include="Src\CaretHighlightAdorner.cs" />
+    <Compile Include="Src\HiddenDefinition\HiddenDefinitionControl.xaml.cs">
+      <DependentUpon>HiddenDefinitionControl.xaml</DependentUpon>
+      <SubType>Code</SubType>
+    </Compile>
+    <Compile Include="Src\HiddenDefinition\HiddenDefinitionRenderer.cs" />
+    <Compile Include="Src\LineChangeInfo.cs" />
+    <Compile Include="Src\NewLineConsistencyCheck.cs" />
+    <Compile Include="Src\SearchPanelLocalization.cs" />
+    <Compile Include="Src\SharpDevelopTextEditor.cs" />
+    <Compile Include="Src\Commands\FoldingCommands.cs" />
+    <Compile Include="Src\Commands\SaveFileWithEncoding.cs" />
+    <Compile Include="Src\Commands\SortOptionsDialog.xaml.cs">
+      <DependentUpon>SortOptionsDialog.xaml</DependentUpon>
+      <SubType>Code</SubType>
+    </Compile>
+    <Compile Include="Src\Commands\SortSelectionCommand.cs" />
+    <Compile Include="Src\Commands\SurroundWithCommand.cs" />
+    <Compile Include="Src\CustomCommands.cs" />
+    <Compile Include="Src\CustomizableHighlightingColorizer.cs" />
+    <Compile Include="Src\CustomizedHighlightingColor.cs" />
+    <Compile Include="Src\DocumentPrinter.cs" />
+    <Compile Include="Src\InlineUIElementGenerator.cs" />
+    <Compile Include="Src\IconBarManager.cs" />
+    <Compile Include="Src\IconBarMargin.cs" />
+    <Compile Include="Src\Options\BehaviorOptions.xaml.cs">
+      <DependentUpon>BehaviorOptions.xaml</DependentUpon>
+      <SubType>Code</SubType>
+    </Compile>
+    <Compile Include="Src\Options\Converters.cs" />
+    <Compile Include="Src\Options\CustomizedHighlightingItem.cs" />
+    <Compile Include="Src\Options\GeneralEditorOptions.xaml.cs">
+      <DependentUpon>GeneralEditorOptions.xaml</DependentUpon>
+      <SubType>Code</SubType>
+    </Compile>
+    <Compile Include="Src\Options\CodeEditorOptions.cs" />
+    <Compile Include="Src\Options\HighlightingOptions.xaml.cs">
+      <DependentUpon>HighlightingOptions.xaml</DependentUpon>
+      <SubType>Code</SubType>
+    </Compile>
+    <Compile Include="Src\Options\IHighlightingItem.cs" />
+    <Compile Include="Src\Options\NamedColorHighlightingItem.cs" />
+    <Compile Include="Src\Options\SimpleHighlightingItem.cs" />
+    <Compile Include="Src\Options\TextViewOptions.xaml.cs">
+      <DependentUpon>TextViewOptions.xaml</DependentUpon>
+      <SubType>Code</SubType>
+    </Compile>
+    <Compile Include="Src\PrintPreviewViewContent.cs" />
+    <Compile Include="Src\Snippets\AnchorSnippetElementProvider.cs" />
+    <Compile Include="Src\Snippets\CodeSnippet.cs" />
+    <Compile Include="Src\Snippets\CodeSnippetCompletionWindow.cs" />
+    <Compile Include="Src\Snippets\CodeSnippetGroup.cs" />
+    <Compile Include="Src\Snippets\DefaultSnippetElementProvider.cs" />
+    <Compile Include="Src\Snippets\SnippetCompletionItem.cs" />
+    <Compile Include="Src\Snippets\SnippetManager.cs" />
+    <Compile Include="Src\Snippets\SnippetOptionPanel.cs">
+      <SubType>Code</SubType>
+    </Compile>
+    <Compile Include="Src\ParserFoldingStrategy.cs" />
+    <Compile Include="Src\QuickClassBrowser.cs">
+      <SubType>Code</SubType>
+    </Compile>
+    <Compile Include="Src\SharpDevelopCompletionWindow.cs" />
+    <Compile Include="Src\SharpDevelopInsightWindow.cs">
+    </Compile>
+    <Compile Include="Src\StringToVisibilityConverter.cs" />
+    <Compile Include="Src\SyntaxModeDoozer.cs" />
+    <Compile Include="Src\TextMarkerService.cs" />
+    <EmbeddedResource Include="Resources\IncrementalSearchCursor.cur" />
+    <EmbeddedResource Include="Resources\ReverseIncrementalSearchCursor.cur" />
+    <Resource Include="Src\ContextActions\bulb.png" />
+    <None Include="Src\ContextActions\license.txt" />
+    <Resource Include="Src\ContextActions\pencil.png" />
+  </ItemGroup>
+  <ItemGroup>
+    <Page Include="Src\ContextActions\ContextActionOptions.xaml" />
+    <Page Include="Src\ContextActions\ContextActionsBulbControl.xaml" />
+    <Page Include="Src\ContextActions\ContextActionsControl.xaml" />
+    <Page Include="Src\ContextActions\ContextActionsHeaderedControl.xaml" />
+    <Page Include="Src\DiffControl.xaml" />
+    <Page Include="Src\HiddenDefinition\HiddenDefinitionControl.xaml" />
+    <Page Include="Src\SharpDevelopCompletionWindow.xaml">
+      <DependentUpon>SharpDevelopCompletionWindow.cs</DependentUpon>
+    </Page>
+    <Page Include="themes\generic.xaml" />
+    <ProjectReference Include="..\..\..\Libraries\AvalonEdit\ICSharpCode.AvalonEdit\ICSharpCode.AvalonEdit.csproj">
+      <Project>{6C55B776-26D4-4DB3-A6AB-87E783B2F3D1}</Project>
+      <Name>ICSharpCode.AvalonEdit</Name>
+      <Private>False</Private>
+    </ProjectReference>
+    <ProjectReference Include="..\..\..\Libraries\Mono.Cecil\Mono.Cecil.csproj">
+      <Project>{D68133BD-1E63-496E-9EDE-4FBDBF77B486}</Project>
+      <Name>Mono.Cecil</Name>
+      <Private>False</Private>
+    </ProjectReference>
+    <ProjectReference Include="..\..\..\Libraries\NRefactory\ICSharpCode.NRefactory.Xml\ICSharpCode.NRefactory.Xml.csproj">
+      <Project>{DC393B66-92ED-4CAD-AB25-CFEF23F3D7C6}</Project>
+      <Name>ICSharpCode.NRefactory.Xml</Name>
+      <Private>False</Private>
+    </ProjectReference>
+    <ProjectReference Include="..\..\..\Libraries\NRefactory\ICSharpCode.NRefactory\ICSharpCode.NRefactory.csproj">
+      <Project>{3B2A5653-EC97-4001-BB9B-D90F1AF2C371}</Project>
+      <Name>ICSharpCode.NRefactory</Name>
+      <Private>False</Private>
+    </ProjectReference>
+    <ProjectReference Include="..\..\..\Main\Base\Project\ICSharpCode.SharpDevelop.csproj">
+      <Project>{2748AD25-9C63-4E12-877B-4DCE96FBED54}</Project>
+      <Name>ICSharpCode.SharpDevelop</Name>
+      <Private>False</Private>
+    </ProjectReference>
+    <ProjectReference Include="..\..\..\Main\Core\Project\ICSharpCode.Core.csproj">
+      <Project>{35CEF10F-2D4C-45F2-9DD1-161E0FEC583C}</Project>
+      <Name>ICSharpCode.Core</Name>
+      <Private>False</Private>
+    </ProjectReference>
+    <ProjectReference Include="..\..\..\Main\ICSharpCode.Core.Presentation\ICSharpCode.Core.Presentation.csproj">
+      <Project>{7E4A7172-7FF5-48D0-B719-7CD959DD1AC9}</Project>
+      <Name>ICSharpCode.Core.Presentation</Name>
+      <Private>False</Private>
+    </ProjectReference>
+    <ProjectReference Include="..\..\..\Main\ICSharpCode.Core.WinForms\ICSharpCode.Core.WinForms.csproj">
+      <Project>{857CA1A3-FC88-4BE0-AB6A-D1EE772AB288}</Project>
+      <Name>ICSharpCode.Core.WinForms</Name>
+      <Private>False</Private>
+    </ProjectReference>
+    <Page Include="Src\ChooseEncodingDialog.xaml" />
+    <Page Include="Src\Commands\SortOptionsDialog.xaml" />
+    <Page Include="Src\Options\BehaviorOptions.xaml" />
+    <Page Include="Src\Options\GeneralEditorOptions.xaml" />
+    <Page Include="Src\Options\HighlightingOptions.xaml" />
+    <Page Include="Src\Options\TextViewOptions.xaml" />
+    <Page Include="Src\Snippets\SnippetOptionPanel.xaml">
+      <DependentUpon>SnippetOptionPanel.cs</DependentUpon>
+    </Page>
+    <Page Include="Src\QuickClassBrowser.xaml">
+      <DependentUpon>QuickClassBrowser.cs</DependentUpon>
+    </Page>
+    <ProjectReference Include="..\..\..\Main\ICSharpCode.SharpDevelop.Widgets\Project\ICSharpCode.SharpDevelop.Widgets.csproj">
+      <Project>{8035765F-D51F-4A0C-A746-2FD100E19419}</Project>
+      <Name>ICSharpCode.SharpDevelop.Widgets</Name>
+      <Private>False</Private>
+    </ProjectReference>
+  </ItemGroup>
+  <ItemGroup>
+    <Folder Include="Src\ContextActions" />
+    <Folder Include="Src\HiddenDefinition" />
+    <Folder Include="Src\XmlDoc" />
+  </ItemGroup>
 </Project>