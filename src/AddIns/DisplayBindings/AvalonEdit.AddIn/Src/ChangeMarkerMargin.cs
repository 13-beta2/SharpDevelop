﻿// Copyright (c) AlphaSierraPapa for the SharpDevelop Team (for details please see \doc\copyright.txt)
// This code is distributed under the GNU LGPL (for details please see \doc\license.txt)

using System;
using System.Diagnostics;
using System.Windows;
using System.Windows.Controls;
using System.Windows.Controls.Primitives;
using System.Windows.Input;
using System.Windows.Media;

using ICSharpCode.AvalonEdit.Document;
using ICSharpCode.AvalonEdit.Editing;
using ICSharpCode.AvalonEdit.Highlighting;
using ICSharpCode.AvalonEdit.Rendering;
using ICSharpCode.SharpDevelop.Editor;

namespace ICSharpCode.AvalonEdit.AddIn
{
	/// <summary>
	/// Description of ChangeMarkerMargin.
	/// </summary>
	public class ChangeMarkerMargin : AbstractMargin, IDisposable
	{
		IChangeWatcher changeWatcher;
		
		public ChangeMarkerMargin(IChangeWatcher changeWatcher)
		{
			this.changeWatcher = changeWatcher;
			this.hoverLogic = new MouseHoverLogic(this);
			this.hoverLogic.MouseHover += delegate(object sender, MouseEventArgs e) { DisplayTooltip(e); };
			changeWatcher.ChangeOccurred += ChangeOccurred;
		}
		
		bool disposed = false;
		
		public void Dispose()
		{
			if (!disposed) {
				changeWatcher.ChangeOccurred -= ChangeOccurred;
				disposed = true;
			}
		}
		
		protected override void OnRender(DrawingContext drawingContext)
		{
			Size renderSize = this.RenderSize;
			TextView textView = this.TextView;
			
			if (textView != null && textView.VisualLinesValid) {
				var zeroLineInfo = changeWatcher.GetChange(0);
				
				Debug.Assert(zeroLineInfo.Change == ChangeType.None || zeroLineInfo.Change == ChangeType.Deleted);
				
				foreach (VisualLine line in textView.VisualLines) {
					Rect rect = new Rect(0, line.VisualTop - textView.ScrollOffset.Y, 5, line.Height);
					
					LineChangeInfo info = changeWatcher.GetChange(line.FirstDocumentLine.LineNumber);
					
					if (zeroLineInfo.Change == ChangeType.Deleted && line.FirstDocumentLine.LineNumber == 1 && info.Change != ChangeType.Unsaved) {
						info.Change = ChangeType.Modified;
					}
					
					switch (info.Change) {
						case ChangeType.None:
							break;
						case ChangeType.Added:
							drawingContext.DrawRectangle(Brushes.LightGreen, null, rect);
							break;
						case ChangeType.Deleted:
						case ChangeType.Modified:
							drawingContext.DrawRectangle(Brushes.LightBlue, null, rect);
							break;
						case ChangeType.Unsaved:
							drawingContext.DrawRectangle(Brushes.Yellow, null, rect);
							break;
						default:
							throw new Exception("Invalid value for ChangeType");
					}
				}
			}
		}
		
		protected override void OnTextViewChanged(TextView oldTextView, TextView newTextView)
		{
			if (oldTextView != null) {
				oldTextView.VisualLinesChanged -= VisualLinesChanged;
				oldTextView.ScrollOffsetChanged -= ScrollOffsetChanged;
				((TextArea)oldTextView.Services.GetService(typeof(TextArea))).KeyDown -= TextViewKeyDown;
			}
			base.OnTextViewChanged(oldTextView, newTextView);
			if (newTextView != null) {
				newTextView.VisualLinesChanged += VisualLinesChanged;
				newTextView.ScrollOffsetChanged += ScrollOffsetChanged;
				((TextArea)newTextView.Services.GetService(typeof(TextArea))).KeyDown += TextViewKeyDown;
			}
		}

		void TextViewKeyDown(object sender, KeyEventArgs e)
		{
			// close tooltip on pressing Esc
			if (e.Key == Key.Escape)
				tooltip.IsOpen = false;
		}
		
		void ChangeOccurred(object sender, EventArgs e)
		{
			InvalidateVisual();
		}
		
		void VisualLinesChanged(object sender, EventArgs e)
		{
			InvalidateVisual();
		}
		
		void ScrollOffsetChanged(object sender, EventArgs e)
		{
			InvalidateVisual();
		}
		
		protected override Size MeasureOverride(Size availableSize)
		{
			return new Size(5, 0);
		}
		
		#region Diffs tooltip
		
		Popup tooltip = new Popup() { StaysOpen = false };
		ITextMarker marker;
		ITextMarkerService markerService;
		MouseHoverLogic hoverLogic;

		void DisplayTooltip(MouseEventArgs e)
		{
			int line = GetLineFromMousePosition(e);
			
			if (line == 0)
				return;
			
			int startLine;
			bool added;
			string oldText = changeWatcher.GetOldVersionFromLine(line, out startLine, out added);
			
			TextEditor editor = this.TextView.Services.GetService(typeof(TextEditor)) as TextEditor;
			markerService = this.TextView.Services.GetService(typeof(ITextMarkerService)) as ITextMarkerService;
			
			LineChangeInfo zeroLineInfo = changeWatcher.GetChange(0);
			
			int offset, length;
			bool hasNewVersion = changeWatcher.GetNewVersionFromLine(line, out offset, out length);
			
			if (line == 1 && zeroLineInfo.Change == ChangeType.Deleted) {
				int zeroStartLine; bool zeroAdded;
				startLine = 1;
				string deletedText = changeWatcher.GetOldVersionFromLine(0, out zeroStartLine, out zeroAdded);
				var docLine = editor.Document.GetLineByNumber(line);
				string newLine = DocumentUtilitites.GetLineTerminator(changeWatcher.CurrentDocument, 1);
				deletedText += newLine;
				deletedText += editor.Document.GetText(docLine.Offset, docLine.Length);
				if (oldText != null)
					oldText = deletedText + newLine + oldText;
				else
					oldText = deletedText;
				
				if (!hasNewVersion) {
					offset = 0;
					length = docLine.Length;
					hasNewVersion = true;
				}
			}
			
			if (hasNewVersion) {
				if (marker != null)
					markerService.Remove(marker);
				if (length <= 0) {
					marker = null;
					length = 0;
				} else {
					marker = markerService.Create(offset, length);
					marker.BackgroundColor = Colors.LightGreen;
				}
			}
			
			if (oldText != null) {
				LineChangeInfo currLineInfo = changeWatcher.GetChange(startLine);
				
				if (currLineInfo.Change == ChangeType.Deleted && !(line == 1 && zeroLineInfo.Change == ChangeType.Deleted)) {
					var docLine = editor.Document.GetLineByNumber(startLine);
					if (docLine.DelimiterLength == 0)
						oldText = DocumentUtilitites.GetLineTerminator(changeWatcher.CurrentDocument, startLine) + oldText;
					oldText = editor.Document.GetText(docLine.Offset, docLine.TotalLength) + oldText;
				}
				
				DiffControl differ = new DiffControl();
				differ.editor.SyntaxHighlighting = editor.SyntaxHighlighting;
				differ.editor.HorizontalScrollBarVisibility = ScrollBarVisibility.Hidden;
				differ.editor.VerticalScrollBarVisibility = ScrollBarVisibility.Hidden;
				differ.editor.Document.Text = oldText;
				differ.Background = Brushes.White;
				
				if (oldText == string.Empty) {
					differ.editor.Visibility = Visibility.Collapsed;
					differ.copyButton.Visibility = Visibility.Collapsed;
				} else {
					var baseDocument = new TextDocument(changeWatcher.BaseDocument.Text);
					if (differ.editor.SyntaxHighlighting != null) {
						var mainHighlighter = new DocumentHighlighter(baseDocument, differ.editor.SyntaxHighlighting.MainRuleSet);
						var popupHighlighter = differ.editor.TextArea.GetService(typeof(IHighlighter)) as DocumentHighlighter;
						
						popupHighlighter.InitialSpanStack = mainHighlighter.GetSpanStack(currLineInfo.OldStartLineNumber);
					}
				}
				
				differ.revertButton.Click += delegate {
					if (hasNewVersion) {
<<<<<<< HEAD
						int delimiter = 0;
						DocumentLine l = Document.GetLineByOffset(offset + length);
						if (added)
							delimiter = l.DelimiterLength;
						if (length == 0)
							oldText += DocumentUtilitites.GetLineTerminator(this.Document, l.LineNumber);
						Document.Replace(offset, length + delimiter, oldText);
=======
						Document.Replace(offset, length, oldText);
>>>>>>> dfef26e0
						tooltip.IsOpen = false;
					}
				};
				
				tooltip.Child = new Border() {
					Child = differ,
					BorderBrush = Brushes.Black,
					BorderThickness = new Thickness(1)
				};
				
				if (tooltip.IsOpen)
					tooltip.IsOpen = false;
				
				tooltip.IsOpen = true;
				
				tooltip.Closed += delegate {
					if (marker != null) markerService.Remove(marker);
				};
				tooltip.HorizontalOffset = -10;
				tooltip.VerticalOffset =
					TextView.GetVisualTopByDocumentLine(startLine) - TextView.ScrollOffset.Y;
				tooltip.Placement = PlacementMode.Top;
				tooltip.PlacementTarget = this.TextView;
			}
		}
		
		protected override void OnMouseLeave(MouseEventArgs e)
		{
			if (marker != null && !tooltip.IsOpen)
				markerService.Remove(marker);
			base.OnMouseLeave(e);
		}
		
		int GetLineFromMousePosition(MouseEventArgs e)
		{
			TextView textView = this.TextView;
			if (textView == null)
				return 0;
			VisualLine vl = textView.GetVisualLineFromVisualTop(e.GetPosition(textView).Y + textView.ScrollOffset.Y);
			if (vl == null)
				return 0;
			return vl.FirstDocumentLine.LineNumber;
		}
		
		#endregion
	}
}<|MERGE_RESOLUTION|>--- conflicted
+++ resolved
@@ -213,17 +213,7 @@
 				
 				differ.revertButton.Click += delegate {
 					if (hasNewVersion) {
-<<<<<<< HEAD
-						int delimiter = 0;
-						DocumentLine l = Document.GetLineByOffset(offset + length);
-						if (added)
-							delimiter = l.DelimiterLength;
-						if (length == 0)
-							oldText += DocumentUtilitites.GetLineTerminator(this.Document, l.LineNumber);
-						Document.Replace(offset, length + delimiter, oldText);
-=======
 						Document.Replace(offset, length, oldText);
->>>>>>> dfef26e0
 						tooltip.IsOpen = false;
 					}
 				};
