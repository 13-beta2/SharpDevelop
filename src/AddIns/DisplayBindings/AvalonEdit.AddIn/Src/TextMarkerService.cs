--- conflicted
+++ resolved
@@ -17,18 +17,6 @@
 namespace ICSharpCode.AvalonEdit.AddIn
 {
 	/// <summary>
-	/// Interface the text marker service uses to access the code editor.
-	/// </summary>
-	public interface ICodeEditor
-	{
-		TextDocument Document { get; }
-		
-		void Redraw(ISegment segment, DispatcherPriority priority);
-		
-		event EventHandler DocumentChanged;
-	}
-	
-	/// <summary>
 	/// Handles the text markers for a code editor.
 	/// </summary>
 	public sealed class TextMarkerService : DocumentColorizingTransformer, IBackgroundRenderer, ITextMarkerService, ITextViewConnect
@@ -102,15 +90,11 @@
 		/// </summary>
 		internal void Redraw(ISegment segment)
 		{
-<<<<<<< HEAD
-			codeEditor.Redraw(segment, DispatcherPriority.Normal);
+			foreach (var view in textViews) {
+				view.Redraw(segment, DispatcherPriority.Normal);
+			}
 			if (RedrawRequested != null)
 				RedrawRequested(this, EventArgs.Empty);
-=======
-			foreach (var view in textViews) {
-				view.Redraw(segment, DispatcherPriority.Normal);
-			}
->>>>>>> b2855bc8
 		}
 		
 		public event EventHandler RedrawRequested;
