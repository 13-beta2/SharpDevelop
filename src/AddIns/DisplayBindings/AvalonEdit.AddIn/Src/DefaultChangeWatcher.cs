﻿// Copyright (c) AlphaSierraPapa for the SharpDevelop Team (for details please see \doc\copyright.txt)
// This code is distributed under the GNU LGPL (for details please see \doc\license.txt)

using System;
using System.Collections.Generic;
using System.ComponentModel;
using System.IO;
using System.Linq;
using ICSharpCode.AvalonEdit.AddIn.MyersDiff;
using ICSharpCode.AvalonEdit.Document;
using ICSharpCode.AvalonEdit.Utils;
using ICSharpCode.Core;
using ICSharpCode.Editor;
using ICSharpCode.SharpDevelop;
using ICSharpCode.SharpDevelop.Editor;
using ICSharpCode.SharpDevelop.Parser;

namespace ICSharpCode.AvalonEdit.AddIn
{
	public class DefaultChangeWatcher : IChangeWatcher, ILineTracker
	{
		CompressingTreeList<LineChangeInfo> changeList;
		IDocument document;
		TextDocument textDocument;
		IDocument baseDocument;
		IDocumentVersionProvider usedProvider;
		IDisposable watcher;
<<<<<<< HEAD
		FileName fileName;
=======
		Core.FileName currentFileName;
>>>>>>> b0051f49
		
		public event EventHandler ChangeOccurred;
		
		protected void OnChangeOccurred(EventArgs e)
		{
			if (ChangeOccurred != null) {
				ChangeOccurred(this, e);
			}
		}
		
		public LineChangeInfo GetChange(int lineNumber)
		{
			return changeList[lineNumber];
		}
		
		public void Initialize(IDocument document, FileName fileName)
		{
			if (this.document == null) {
				this.document = document;
				this.textDocument = (TextDocument)document.GetService(typeof(TextDocument));
				this.changeList = new CompressingTreeList<LineChangeInfo>((x, y) => x.Equals(y));
			}
			
<<<<<<< HEAD
			this.document = document;
			this.fileName = fileName;
			this.textDocument = (TextDocument)document.GetService(typeof(TextDocument));
			this.changeList = new CompressingTreeList<LineChangeInfo>((x, y) => x.Equals(y));
=======
			var fileName = ((ITextEditor)document.GetService(typeof(ITextEditor))).FileName;
>>>>>>> b0051f49
			
			InitializeBaseDocument();
			if (watcher != null)
				watcher.Dispose();
			
<<<<<<< HEAD
			if (usedProvider != null) {
=======
			if (usedProvider != null)
>>>>>>> b0051f49
				watcher = usedProvider.WatchBaseVersionChanges(fileName, HandleBaseVersionChanges);
			
			SetupInitialFileState(fileName != currentFileName);
			currentFileName = fileName;
			
			if (!this.textDocument.LineTrackers.Contains(this)) {
				this.textDocument.LineTrackers.Add(this);
				this.textDocument.UndoStack.PropertyChanged += UndoStackPropertyChanged;
			}
		}
		
		void HandleBaseVersionChanges(object sender, EventArgs e)
		{
			InitializeBaseDocument();
			SetupInitialFileState(true);
		}
		
		void InitializeBaseDocument()
		{
			Stream baseFileStream = GetBaseVersion();
			if (baseFileStream != null) {
				// ReadAll() is taking care of closing the stream
				baseDocument = new ReadOnlyDocument(ReadAll(baseFileStream));
			} else {
				// if the file is not under subversion, the document is the opened document
				if (baseDocument == null) {
					baseDocument = new ReadOnlyDocument(document.CreateSnapshot());
				}
			}
		}
		
		LineChangeInfo TransformLineChangeInfo(LineChangeInfo info)
		{
			if (info.Change == ChangeType.Unsaved)
				info.Change = ChangeType.Added;
			
			return info;
		}
		
		void SetupInitialFileState(bool update)
		{
			if (baseDocument == null) {
				if (update)
					changeList.Transform(TransformLineChangeInfo);
				else
					changeList.InsertRange(0, document.LineCount + 1, LineChangeInfo.EMPTY);
			} else {
				changeList.Clear();
				
				Dictionary<string, int> hashes = new Dictionary<string, int>();
				
				MyersDiff.MyersDiff diff = new MyersDiff.MyersDiff(
					new DocumentSequence(baseDocument, hashes),
					new DocumentSequence(document, hashes)
				);
				
				changeList.Add(LineChangeInfo.EMPTY);
				int lastEndLine = 0;
				
				foreach (Edit edit in diff.GetEdits()) {
					int beginLine = edit.BeginB;
					int endLine = edit.EndB;
					
					changeList.InsertRange(changeList.Count, beginLine - lastEndLine, LineChangeInfo.EMPTY);
					
					if (endLine == beginLine)
						changeList[changeList.Count - 1] = new LineChangeInfo(edit.EditType, edit.BeginA, edit.EndA);
					else
						changeList.InsertRange(changeList.Count, endLine - beginLine, new LineChangeInfo(edit.EditType, edit.BeginA, edit.EndA));
					lastEndLine = endLine;
				}
				
				changeList.InsertRange(changeList.Count, textDocument.LineCount - lastEndLine, LineChangeInfo.EMPTY);
			}
			
			OnChangeOccurred(EventArgs.Empty);
		}
		
		string ReadAll(Stream stream)
		{
			var memory = new MemoryStream();
			stream.CopyTo(memory);
			stream.Close();
			memory.Position = 0;
			return FileReader.ReadFileContent(memory, ParserService.DefaultFileEncoding);
		}
		
		Stream GetBaseVersion()
		{
			foreach (IDocumentVersionProvider provider in VersioningServices.Instance.DocumentVersionProviders) {
				var result = provider.OpenBaseVersion(fileName);
				if (result != null) {
					usedProvider = provider;
					return result;
				}
			}

			return null;
		}
		
		void UndoStackPropertyChanged(object sender, System.ComponentModel.PropertyChangedEventArgs e)
		{
			if (e.PropertyName == "IsOriginalFile" && textDocument.UndoStack.IsOriginalFile)
				SetupInitialFileState(true);
		}
		
		void ILineTracker.BeforeRemoveLine(DocumentLine line)
		{
			changeList.RemoveAt(line.LineNumber);
		}
		
		void ILineTracker.SetLineLength(DocumentLine line, int newTotalLength)
		{
			int index = line.LineNumber;
			var info = changeList[index];
			info.Change = ChangeType.Unsaved;
			changeList[index] = info;
		}
		
		void ILineTracker.LineInserted(DocumentLine insertionPos, DocumentLine newLine)
		{
			int index = insertionPos.LineNumber;
			var newLineInfo = new LineChangeInfo(ChangeType.Unsaved, index, index);
			
			changeList[index] = newLineInfo;
			changeList.Insert(index + 1, newLineInfo);
		}
		
		void ILineTracker.RebuildDocument()
		{
			changeList.Clear();
			changeList.InsertRange(0, document.LineCount + 1, new LineChangeInfo(ChangeType.Unsaved, 1, baseDocument.LineCount));
		}
		
		bool disposed = false;
		
		public void Dispose()
		{
			if (!disposed) {
				if (watcher != null)
					watcher.Dispose();
				this.textDocument.LineTrackers.Remove(this);
				this.textDocument.UndoStack.PropertyChanged -= UndoStackPropertyChanged;
				disposed = true;
			}
		}
		
		public string GetOldVersionFromLine(int lineNumber, out int newStartLine, out bool added)
		{
			LineChangeInfo info = changeList[lineNumber];
			
			added = info.Change == ChangeType.Added;
			
			if (info.Change != ChangeType.None && info.Change != ChangeType.Unsaved) {
				newStartLine = CalculateNewStartLineNumber(lineNumber);
				
				if (info.Change == ChangeType.Added)
					return "";
				
				var startDocumentLine = baseDocument.GetLineByNumber(info.OldStartLineNumber + 1);
				var endLine = baseDocument.GetLineByNumber(info.OldEndLineNumber);
				
				return TextUtilities.NormalizeNewLines(baseDocument.GetText(startDocumentLine.Offset, endLine.EndOffset - startDocumentLine.Offset), DocumentUtilitites.GetLineTerminator(document, newStartLine == 0 ? 1 : newStartLine));
			}
			
			newStartLine = 0;
			return null;
		}
		
		int CalculateNewStartLineNumber(int lineNumber)
		{
			return changeList.GetStartOfRun(lineNumber);
		}
		
		int CalculateNewEndLineNumber(int lineNumber)
		{
			return changeList.GetEndOfRun(lineNumber) - 1;
		}
		
		public bool GetNewVersionFromLine(int lineNumber, out int offset, out int length)
		{
			LineChangeInfo info = changeList[lineNumber];
			
			if (info.Change != ChangeType.None && info.Change != ChangeType.Unsaved) {
				var startLine = document.GetLineByNumber(CalculateNewStartLineNumber(lineNumber));
				var endLine = document.GetLineByNumber(CalculateNewEndLineNumber(lineNumber));
				
				offset = startLine.Offset;
				length = endLine.EndOffset - startLine.Offset;
				
				if (info.Change == ChangeType.Added)
					length += endLine.DelimiterLength;
				
				return true;
			}
			
			offset = length = 0;
			return false;
		}
		
		public IDocument CurrentDocument {
			get { return document; }
		}
		
		public IDocument BaseDocument {
			get { return baseDocument; }
		}
	}
}<|MERGE_RESOLUTION|>--- conflicted
+++ resolved
@@ -25,11 +25,7 @@
 		IDocument baseDocument;
 		IDocumentVersionProvider usedProvider;
 		IDisposable watcher;
-<<<<<<< HEAD
-		FileName fileName;
-=======
-		Core.FileName currentFileName;
->>>>>>> b0051f49
+		FileName currentFileName;
 		
 		public event EventHandler ChangeOccurred;
 		
@@ -53,24 +49,12 @@
 				this.changeList = new CompressingTreeList<LineChangeInfo>((x, y) => x.Equals(y));
 			}
 			
-<<<<<<< HEAD
-			this.document = document;
-			this.fileName = fileName;
-			this.textDocument = (TextDocument)document.GetService(typeof(TextDocument));
-			this.changeList = new CompressingTreeList<LineChangeInfo>((x, y) => x.Equals(y));
-=======
-			var fileName = ((ITextEditor)document.GetService(typeof(ITextEditor))).FileName;
->>>>>>> b0051f49
-			
-			InitializeBaseDocument();
+			
+			InitializeBaseDocument(fileName);
 			if (watcher != null)
 				watcher.Dispose();
 			
-<<<<<<< HEAD
-			if (usedProvider != null) {
-=======
 			if (usedProvider != null)
->>>>>>> b0051f49
 				watcher = usedProvider.WatchBaseVersionChanges(fileName, HandleBaseVersionChanges);
 			
 			SetupInitialFileState(fileName != currentFileName);
@@ -84,13 +68,13 @@
 		
 		void HandleBaseVersionChanges(object sender, EventArgs e)
 		{
-			InitializeBaseDocument();
+			InitializeBaseDocument(currentFileName);
 			SetupInitialFileState(true);
 		}
 		
-		void InitializeBaseDocument()
-		{
-			Stream baseFileStream = GetBaseVersion();
+		void InitializeBaseDocument(FileName fileName)
+		{
+			Stream baseFileStream = GetBaseVersion(fileName);
 			if (baseFileStream != null) {
 				// ReadAll() is taking care of closing the stream
 				baseDocument = new ReadOnlyDocument(ReadAll(baseFileStream));
@@ -158,7 +142,7 @@
 			return FileReader.ReadFileContent(memory, ParserService.DefaultFileEncoding);
 		}
 		
-		Stream GetBaseVersion()
+		Stream GetBaseVersion(FileName fileName)
 		{
 			foreach (IDocumentVersionProvider provider in VersioningServices.Instance.DocumentVersionProviders) {
 				var result = provider.OpenBaseVersion(fileName);
