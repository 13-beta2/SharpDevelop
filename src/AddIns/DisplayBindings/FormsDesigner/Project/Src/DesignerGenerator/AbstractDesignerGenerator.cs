--- conflicted
+++ resolved
@@ -341,15 +341,7 @@
 				if (expr != null) {
 					if (expr.TargetType.BaseType != "System.ComponentModel.ISupportInitialize")
 						continue;
-<<<<<<< HEAD
-					IField field = this.formClass.DefaultReturnType.GetFields()
-						.First(f => this.formClass.ProjectContent.Language.NameComparer.Equals(fieldRef.FieldName, f.Name));
-					if (field.ReturnType == null)
-						continue;
-					IClass fieldType = field.ReturnType.GetUnderlyingClass();
-=======
 					var fieldType = GetTypeOfControl(expr.Expression, initializeComponent, formClass);
->>>>>>> 9345aa7c
 					if (fieldType == null)
 						continue;
 					if (!fieldType.IsTypeInInheritanceTree(iSupportInitializeInterface))
