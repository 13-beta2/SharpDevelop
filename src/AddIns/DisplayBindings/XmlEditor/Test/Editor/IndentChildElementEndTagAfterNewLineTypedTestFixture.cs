﻿// Copyright (c) AlphaSierraPapa for the SharpDevelop Team (for details please see \doc\copyright.txt)
// This code is distributed under the GNU LGPL (for details please see \doc\license.txt)

using System;
using ICSharpCode.AvalonEdit.Document;
using ICSharpCode.NRefactory;
using ICSharpCode.NRefactory.Editor;
using ICSharpCode.SharpDevelop.Editor.AvalonEdit;
using ICSharpCode.XmlEditor;
using NUnit.Framework;
using Rhino.Mocks;
using XmlEditor.Tests.Utils;

namespace XmlEditor.Tests.Editor
{
	[TestFixture]
	public class IndentChildElementEndTagAfterNewLineTypedTestFixture
	{
		XmlFormattingStrategy formattingStrategy;
		MockTextEditor textEditor;
		MockTextEditorOptions options;
		IDocumentLine docLine;
		IDocument document;
		TextDocument textDocument;
		
		[SetUp]
		public void Init()
		{
			formattingStrategy = new XmlFormattingStrategy();
			
			options = new MockTextEditorOptions();
			textEditor = new MockTextEditor();
			textEditor.Options = options;
			
			textDocument = new TextDocument();
			document = textDocument;
			textEditor.SetDocument(document);
			
			document.Text = 
				"<root>\r\n" +
				"\t<child>\r\n" +
				"</child>\r\n" +
				"</root>\r\n";
			
			docLine = MockRepository.GenerateStub<IDocumentLine>();
			docLine.Stub(l => l.LineNumber).Return(3);
			formattingStrategy.IndentLine(textEditor, docLine);
		}
		
		[Test]
		public void ChildEndElementIndentedBySameLevelAsStartElementAfterNewLineTyped()
		{
			string expectedText = 
				"<root>\r\n" +
				"\t<child>\r\n" +
				"\t</child>\r\n" +
				"</root>\r\n";
			
			Assert.AreEqual(expectedText, document.Text);
		}
		
		[Test]
		public void IndentCanBeUndoneInOneStep()
		{
			string expectedText =
				"<root>\r\n" +
				"\t<child>\r\n" +
				"</child>\r\n" +
				"</root>\r\n";
			
			textDocument.UndoStack.Undo();
			
			Assert.AreEqual(expectedText, textDocument.Text);
		}
<<<<<<< HEAD
		
		[Test]
		public void CursorIsJustBeforeChildEndElementEndTagAfterIndent()
		{
			int line = 3;
			int column = 2;
			var expectedLocation = new TextLocation(line, column);
			Assert.AreEqual(expectedLocation, textEditor.Caret.Location);
		}
=======
>>>>>>> 47edcedd
	}
}<|MERGE_RESOLUTION|>--- conflicted
+++ resolved
@@ -72,17 +72,5 @@
 			
 			Assert.AreEqual(expectedText, textDocument.Text);
 		}
-<<<<<<< HEAD
-		
-		[Test]
-		public void CursorIsJustBeforeChildEndElementEndTagAfterIndent()
-		{
-			int line = 3;
-			int column = 2;
-			var expectedLocation = new TextLocation(line, column);
-			Assert.AreEqual(expectedLocation, textEditor.Caret.Location);
-		}
-=======
->>>>>>> 47edcedd
 	}
 }