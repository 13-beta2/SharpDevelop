--- conflicted
+++ resolved
@@ -17,13 +17,8 @@
 	{
 		MockCompletionListWindow completionWindowDisplayed;
 		ICompletionItemList completionItemsDisplayed;
-<<<<<<< HEAD
 		ITextEditorCaret caret = MockRepository.GenerateStub<ITextEditorCaret>();
-		IDocument document = new MockDocument();
-=======
-		MockCaret caret = new MockCaret();
 		IDocument document;
->>>>>>> 47edcedd
 		ITextEditorOptions options = new MockTextEditorOptions();
 		FileName fileName;
 		bool showCompletionWindowReturnsNull;
