<<<<<<< HEAD
﻿<?xml version="1.0" encoding="utf-8"?>
<Project xmlns="http://schemas.microsoft.com/developer/msbuild/2003" ToolsVersion="4.0">
  <PropertyGroup>
    <ProjectGuid>{88DA149F-21B2-48AB-82C4-28FB6BDFD783}</ProjectGuid>
    <Configuration Condition=" '$(Configuration)' == '' ">Debug</Configuration>
    <Platform Condition=" '$(Platform)' == '' ">AnyCPU</Platform>
    <OutputType>Library</OutputType>
    <RootNamespace>ICSharpCode.WpfDesign.XamlDom</RootNamespace>
    <AssemblyName>ICSharpCode.WpfDesign.XamlDom</AssemblyName>
    <AllowUnsafeBlocks>False</AllowUnsafeBlocks>
    <NoStdLib>False</NoStdLib>
    <WarningLevel>4</WarningLevel>
    <TreatWarningsAsErrors>false</TreatWarningsAsErrors>
    <SignAssembly>True</SignAssembly>
    <AssemblyOriginatorKeyFile>..\..\..\..\..\Main\ICSharpCode.SharpDevelop.snk</AssemblyOriginatorKeyFile>
    <DelaySign>False</DelaySign>
    <AssemblyOriginatorKeyMode>File</AssemblyOriginatorKeyMode>
    <RunCodeAnalysis>False</RunCodeAnalysis>
    <CodeAnalysisRules>-Microsoft.Globalization#CA1303;-Microsoft.Performance#CA1800</CodeAnalysisRules>
    <OutputPath>..\..\..\..\..\..\AddIns\DisplayBindings\WpfDesign\</OutputPath>
    <DocumentationFile>..\..\..\..\..\..\AddIns\DisplayBindings\WpfDesign\ICSharpCode.WpfDesign.XamlDom.xml</DocumentationFile>
    <TargetFrameworkVersion>v4.0</TargetFrameworkVersion>
    <SourceAnalysisOverrideSettingsFile>C:\Users\Daniel\AppData\Roaming\ICSharpCode/SharpDevelop3.0\Settings.SourceAnalysis</SourceAnalysisOverrideSettingsFile>
    <TargetFrameworkProfile>Client</TargetFrameworkProfile>
  </PropertyGroup>
  <PropertyGroup Condition=" '$(Configuration)' == 'Debug' ">
    <DebugSymbols>true</DebugSymbols>
    <DebugType>Full</DebugType>
    <CheckForOverflowUnderflow>True</CheckForOverflowUnderflow>
    <DefineConstants>DEBUG;TRACE</DefineConstants>
    <Optimize>False</Optimize>
  </PropertyGroup>
  <PropertyGroup Condition=" '$(Configuration)' == 'Release' ">
    <DebugSymbols>False</DebugSymbols>
    <DebugType>None</DebugType>
    <CheckForOverflowUnderflow>False</CheckForOverflowUnderflow>
    <DefineConstants>TRACE</DefineConstants>
  </PropertyGroup>
  <PropertyGroup Condition=" '$(Platform)' == 'AnyCPU' ">
    <RegisterForComInterop>False</RegisterForComInterop>
    <GenerateSerializationAssemblies>Auto</GenerateSerializationAssemblies>
    <BaseAddress>4194304</BaseAddress>
    <PlatformTarget>AnyCPU</PlatformTarget>
    <FileAlignment>4096</FileAlignment>
  </PropertyGroup>
  <Import Project="$(MSBuildBinPath)\Microsoft.CSharp.Targets" />
  <ItemGroup>
    <Reference Include="PresentationCore">
      <Private>False</Private>
    </Reference>
    <Reference Include="PresentationFramework">
      <Private>False</Private>
    </Reference>
    <Reference Include="System" />
    <Reference Include="System.Core">
      <RequiredTargetFramework>3.5</RequiredTargetFramework>
    </Reference>
    <Reference Include="System.Data" />
    <Reference Include="System.Xml" />
    <Reference Include="System.Xaml" />
    <Reference Include="WindowsBase">
      <Private>False</Private>
    </Reference>
  </ItemGroup>
  <ItemGroup>
    <Compile Include="..\..\..\..\..\Main\GlobalAssemblyInfo.cs">
      <Link>GlobalAssemblyInfo.cs</Link>
    </Compile>
    <Compile Include="AssemblyInfo.cs" />
    <Compile Include="CollectionElementsCollection.cs" />
    <Compile Include="CollectionSupport.cs" />
    <Compile Include="DesignTimeProperties.cs" />
    <Compile Include="IXamlErrorSink.cs" />
    <Compile Include="MarkupCompatibilityProperties.cs" />
    <Compile Include="MarkupExtensionParser.cs" />
    <Compile Include="MarkupExtensionPrinter.cs" />
    <Compile Include="PositionXmlDocument.cs" />
    <Compile Include="XamlConstants.cs" />
    <Compile Include="XamlDocument.cs" />
    <Compile Include="XamlLoadException.cs" />
    <Compile Include="XamlObject.cs" />
    <Compile Include="XamlObjectServiceProvider.cs" />
    <Compile Include="XamlParser.cs" />
    <Compile Include="XamlParserSettings.cs" />
    <Compile Include="XamlProperty.cs" />
    <Compile Include="XamlPropertyInfo.cs" />
    <Compile Include="XamlPropertyValue.cs" />
    <Compile Include="XamlStaticTools.cs" />
    <Compile Include="XamlTextValue.cs" />
    <Compile Include="XamlTypeFinder.cs" />
    <Compile Include="XamlTypeResolverProvider.cs" />
  </ItemGroup>
=======
﻿<?xml version="1.0" encoding="utf-8"?>
<Project xmlns="http://schemas.microsoft.com/developer/msbuild/2003" ToolsVersion="4.0">
  <PropertyGroup>
    <ProjectGuid>{88DA149F-21B2-48AB-82C4-28FB6BDFD783}</ProjectGuid>
    <Configuration Condition=" '$(Configuration)' == '' ">Debug</Configuration>
    <Platform Condition=" '$(Platform)' == '' ">AnyCPU</Platform>
    <OutputType>Library</OutputType>
    <RootNamespace>ICSharpCode.WpfDesign.XamlDom</RootNamespace>
    <AssemblyName>ICSharpCode.WpfDesign.XamlDom</AssemblyName>
    <AllowUnsafeBlocks>False</AllowUnsafeBlocks>
    <NoStdLib>False</NoStdLib>
    <WarningLevel>4</WarningLevel>
    <TreatWarningsAsErrors>false</TreatWarningsAsErrors>
    <SignAssembly>True</SignAssembly>
    <AssemblyOriginatorKeyFile>..\..\..\..\..\Main\ICSharpCode.SharpDevelop.snk</AssemblyOriginatorKeyFile>
    <DelaySign>False</DelaySign>
    <AssemblyOriginatorKeyMode>File</AssemblyOriginatorKeyMode>
    <RunCodeAnalysis>False</RunCodeAnalysis>
    <CodeAnalysisRules>-Microsoft.Globalization#CA1303;-Microsoft.Performance#CA1800</CodeAnalysisRules>
    <OutputPath>..\..\..\..\..\..\AddIns\DisplayBindings\WpfDesign\</OutputPath>
    <DocumentationFile>..\..\..\..\..\..\AddIns\DisplayBindings\WpfDesign\ICSharpCode.WpfDesign.XamlDom.xml</DocumentationFile>
    <TargetFrameworkVersion>v4.0</TargetFrameworkVersion>
    <SourceAnalysisOverrideSettingsFile>C:\Users\Daniel\AppData\Roaming\ICSharpCode/SharpDevelop3.0\Settings.SourceAnalysis</SourceAnalysisOverrideSettingsFile>
    <TargetFrameworkProfile>Client</TargetFrameworkProfile>
  </PropertyGroup>
  <PropertyGroup Condition=" '$(Configuration)' == 'Debug' ">
    <DebugSymbols>true</DebugSymbols>
    <DebugType>Full</DebugType>
    <CheckForOverflowUnderflow>True</CheckForOverflowUnderflow>
    <DefineConstants>DEBUG;TRACE</DefineConstants>
    <Optimize>False</Optimize>
  </PropertyGroup>
  <PropertyGroup Condition=" '$(Configuration)' == 'Release' ">
    <DebugSymbols>False</DebugSymbols>
    <DebugType>None</DebugType>
    <CheckForOverflowUnderflow>False</CheckForOverflowUnderflow>
    <DefineConstants>TRACE</DefineConstants>
  </PropertyGroup>
  <PropertyGroup Condition=" '$(Platform)' == 'AnyCPU' ">
    <RegisterForComInterop>False</RegisterForComInterop>
    <GenerateSerializationAssemblies>Auto</GenerateSerializationAssemblies>
    <BaseAddress>4194304</BaseAddress>
    <PlatformTarget>AnyCPU</PlatformTarget>
    <FileAlignment>4096</FileAlignment>
  </PropertyGroup>
  <Import Project="$(MSBuildBinPath)\Microsoft.CSharp.Targets" />
  <ItemGroup>
    <Reference Include="PresentationCore">
      <Private>False</Private>
    </Reference>
    <Reference Include="PresentationFramework">
      <Private>False</Private>
    </Reference>
    <Reference Include="System" />
    <Reference Include="System.Core">
      <RequiredTargetFramework>3.5</RequiredTargetFramework>
    </Reference>
    <Reference Include="System.Data" />
    <Reference Include="System.Xml" />
    <Reference Include="System.Xaml" />
    <Reference Include="WindowsBase">
      <Private>False</Private>
    </Reference>
  </ItemGroup>
  <ItemGroup>
    <Compile Include="..\..\..\..\..\Main\GlobalAssemblyInfo.cs">
      <Link>GlobalAssemblyInfo.cs</Link>
    </Compile>
    <Compile Include="AssemblyInfo.cs" />
    <Compile Include="CollectionElementsCollection.cs" />
    <Compile Include="CollectionSupport.cs" />
    <Compile Include="IXamlErrorSink.cs" />
    <Compile Include="MarkupExtensionParser.cs" />
    <Compile Include="MarkupExtensionPrinter.cs" />
    <Compile Include="NameScopeHelper.cs" />
    <Compile Include="PositionXmlDocument.cs" />
    <Compile Include="XamlConstants.cs" />
    <Compile Include="XamlDocument.cs" />
    <Compile Include="XamlLoadException.cs" />
    <Compile Include="XamlObject.cs" />
    <Compile Include="XamlObjectServiceProvider.cs" />
    <Compile Include="XamlParser.cs" />
    <Compile Include="XamlParserSettings.cs" />
    <Compile Include="XamlProperty.cs" />
    <Compile Include="XamlPropertyInfo.cs" />
    <Compile Include="XamlPropertyValue.cs" />
    <Compile Include="XamlStaticTools.cs" />
    <Compile Include="XamlTextValue.cs" />
    <Compile Include="XamlTypeFinder.cs" />
    <Compile Include="XamlTypeResolverProvider.cs" />
  </ItemGroup>
>>>>>>> 9cbc7210
</Project><|MERGE_RESOLUTION|>--- conflicted
+++ resolved
@@ -1,4 +1,3 @@
-<<<<<<< HEAD
 ﻿<?xml version="1.0" encoding="utf-8"?>
 <Project xmlns="http://schemas.microsoft.com/developer/msbuild/2003" ToolsVersion="4.0">
   <PropertyGroup>
@@ -75,97 +74,6 @@
     <Compile Include="MarkupCompatibilityProperties.cs" />
     <Compile Include="MarkupExtensionParser.cs" />
     <Compile Include="MarkupExtensionPrinter.cs" />
-    <Compile Include="PositionXmlDocument.cs" />
-    <Compile Include="XamlConstants.cs" />
-    <Compile Include="XamlDocument.cs" />
-    <Compile Include="XamlLoadException.cs" />
-    <Compile Include="XamlObject.cs" />
-    <Compile Include="XamlObjectServiceProvider.cs" />
-    <Compile Include="XamlParser.cs" />
-    <Compile Include="XamlParserSettings.cs" />
-    <Compile Include="XamlProperty.cs" />
-    <Compile Include="XamlPropertyInfo.cs" />
-    <Compile Include="XamlPropertyValue.cs" />
-    <Compile Include="XamlStaticTools.cs" />
-    <Compile Include="XamlTextValue.cs" />
-    <Compile Include="XamlTypeFinder.cs" />
-    <Compile Include="XamlTypeResolverProvider.cs" />
-  </ItemGroup>
-=======
-﻿<?xml version="1.0" encoding="utf-8"?>
-<Project xmlns="http://schemas.microsoft.com/developer/msbuild/2003" ToolsVersion="4.0">
-  <PropertyGroup>
-    <ProjectGuid>{88DA149F-21B2-48AB-82C4-28FB6BDFD783}</ProjectGuid>
-    <Configuration Condition=" '$(Configuration)' == '' ">Debug</Configuration>
-    <Platform Condition=" '$(Platform)' == '' ">AnyCPU</Platform>
-    <OutputType>Library</OutputType>
-    <RootNamespace>ICSharpCode.WpfDesign.XamlDom</RootNamespace>
-    <AssemblyName>ICSharpCode.WpfDesign.XamlDom</AssemblyName>
-    <AllowUnsafeBlocks>False</AllowUnsafeBlocks>
-    <NoStdLib>False</NoStdLib>
-    <WarningLevel>4</WarningLevel>
-    <TreatWarningsAsErrors>false</TreatWarningsAsErrors>
-    <SignAssembly>True</SignAssembly>
-    <AssemblyOriginatorKeyFile>..\..\..\..\..\Main\ICSharpCode.SharpDevelop.snk</AssemblyOriginatorKeyFile>
-    <DelaySign>False</DelaySign>
-    <AssemblyOriginatorKeyMode>File</AssemblyOriginatorKeyMode>
-    <RunCodeAnalysis>False</RunCodeAnalysis>
-    <CodeAnalysisRules>-Microsoft.Globalization#CA1303;-Microsoft.Performance#CA1800</CodeAnalysisRules>
-    <OutputPath>..\..\..\..\..\..\AddIns\DisplayBindings\WpfDesign\</OutputPath>
-    <DocumentationFile>..\..\..\..\..\..\AddIns\DisplayBindings\WpfDesign\ICSharpCode.WpfDesign.XamlDom.xml</DocumentationFile>
-    <TargetFrameworkVersion>v4.0</TargetFrameworkVersion>
-    <SourceAnalysisOverrideSettingsFile>C:\Users\Daniel\AppData\Roaming\ICSharpCode/SharpDevelop3.0\Settings.SourceAnalysis</SourceAnalysisOverrideSettingsFile>
-    <TargetFrameworkProfile>Client</TargetFrameworkProfile>
-  </PropertyGroup>
-  <PropertyGroup Condition=" '$(Configuration)' == 'Debug' ">
-    <DebugSymbols>true</DebugSymbols>
-    <DebugType>Full</DebugType>
-    <CheckForOverflowUnderflow>True</CheckForOverflowUnderflow>
-    <DefineConstants>DEBUG;TRACE</DefineConstants>
-    <Optimize>False</Optimize>
-  </PropertyGroup>
-  <PropertyGroup Condition=" '$(Configuration)' == 'Release' ">
-    <DebugSymbols>False</DebugSymbols>
-    <DebugType>None</DebugType>
-    <CheckForOverflowUnderflow>False</CheckForOverflowUnderflow>
-    <DefineConstants>TRACE</DefineConstants>
-  </PropertyGroup>
-  <PropertyGroup Condition=" '$(Platform)' == 'AnyCPU' ">
-    <RegisterForComInterop>False</RegisterForComInterop>
-    <GenerateSerializationAssemblies>Auto</GenerateSerializationAssemblies>
-    <BaseAddress>4194304</BaseAddress>
-    <PlatformTarget>AnyCPU</PlatformTarget>
-    <FileAlignment>4096</FileAlignment>
-  </PropertyGroup>
-  <Import Project="$(MSBuildBinPath)\Microsoft.CSharp.Targets" />
-  <ItemGroup>
-    <Reference Include="PresentationCore">
-      <Private>False</Private>
-    </Reference>
-    <Reference Include="PresentationFramework">
-      <Private>False</Private>
-    </Reference>
-    <Reference Include="System" />
-    <Reference Include="System.Core">
-      <RequiredTargetFramework>3.5</RequiredTargetFramework>
-    </Reference>
-    <Reference Include="System.Data" />
-    <Reference Include="System.Xml" />
-    <Reference Include="System.Xaml" />
-    <Reference Include="WindowsBase">
-      <Private>False</Private>
-    </Reference>
-  </ItemGroup>
-  <ItemGroup>
-    <Compile Include="..\..\..\..\..\Main\GlobalAssemblyInfo.cs">
-      <Link>GlobalAssemblyInfo.cs</Link>
-    </Compile>
-    <Compile Include="AssemblyInfo.cs" />
-    <Compile Include="CollectionElementsCollection.cs" />
-    <Compile Include="CollectionSupport.cs" />
-    <Compile Include="IXamlErrorSink.cs" />
-    <Compile Include="MarkupExtensionParser.cs" />
-    <Compile Include="MarkupExtensionPrinter.cs" />
     <Compile Include="NameScopeHelper.cs" />
     <Compile Include="PositionXmlDocument.cs" />
     <Compile Include="XamlConstants.cs" />
@@ -183,5 +91,4 @@
     <Compile Include="XamlTypeFinder.cs" />
     <Compile Include="XamlTypeResolverProvider.cs" />
   </ItemGroup>
->>>>>>> 9cbc7210
 </Project>