﻿// Copyright (c) 2014 AlphaSierraPapa for the SharpDevelop Team
// 
// Permission is hereby granted, free of charge, to any person obtaining a copy of this
// software and associated documentation files (the "Software"), to deal in the Software
// without restriction, including without limitation the rights to use, copy, modify, merge,
// publish, distribute, sublicense, and/or sell copies of the Software, and to permit persons
// to whom the Software is furnished to do so, subject to the following conditions:
// 
// The above copyright notice and this permission notice shall be included in all copies or
// substantial portions of the Software.
// 
// THE SOFTWARE IS PROVIDED "AS IS", WITHOUT WARRANTY OF ANY KIND, EXPRESS OR IMPLIED,
// INCLUDING BUT NOT LIMITED TO THE WARRANTIES OF MERCHANTABILITY, FITNESS FOR A PARTICULAR
// PURPOSE AND NONINFRINGEMENT. IN NO EVENT SHALL THE AUTHORS OR COPYRIGHT HOLDERS BE LIABLE
// FOR ANY CLAIM, DAMAGES OR OTHER LIABILITY, WHETHER IN AN ACTION OF CONTRACT, TORT OR
// OTHERWISE, ARISING FROM, OUT OF OR IN CONNECTION WITH THE SOFTWARE OR THE USE OR OTHER
// DEALINGS IN THE SOFTWARE.

using System;
using System.Diagnostics;
using System.Collections;
using System.ComponentModel;
using System.Globalization;
using System.Linq;
using System.Reflection;
using System.Windows;
using System.Windows.Documents;
using System.Windows.Markup;

namespace ICSharpCode.WpfDesign.XamlDom
{
	/// <summary>
	/// Static class containing helper methods to work with collections (like the XamlParser does)
	/// </summary>
	public static class CollectionSupport
	{
		/// <summary>
		/// Gets if the type is considered a collection in XAML.
		/// </summary>
		public static bool IsCollectionType(Type type)
		{
			return type != typeof(LineBreak) && (
				typeof(IList).IsAssignableFrom(type)
				|| type.IsArray
				|| typeof(IAddChild).IsAssignableFrom(type)
				|| typeof(IDictionary).IsAssignableFrom(type));
		}

		/// <summary>
		/// Gets if the collection type <paramref name="col"/> can accepts items of type
		/// <paramref name="item"/>.
		/// </summary>
		public static bool CanCollectionAdd(Type col, Type item)
		{
			var e = col.GetInterface("IEnumerable`1");
			if (e != null && e.IsGenericType) {
				var a = e.GetGenericArguments()[0];
				return a.IsAssignableFrom(item);
			}
			return true;
		}

		/// <summary>
		/// Gets if the collection type <paramref name="col"/> can accept the specified items.
		/// </summary>
		public static bool CanCollectionAdd(Type col, IEnumerable items)
		{
			foreach (var item in items) {
				if (!CanCollectionAdd(col, item.GetType())) return false;
			}
			return true;
		}
		
		/// <summary>
		/// Adds a value to the end of a collection.
		/// </summary>
		public static void AddToCollection(Type collectionType, object collectionInstance, XamlPropertyValue newElement)
		{
			IAddChild addChild = collectionInstance as IAddChild;
			if (addChild != null) {
				if (newElement is XamlTextValue) {
					addChild.AddText((string)newElement.GetValueFor(null));
				} else {
					addChild.AddChild(newElement.GetValueFor(null));
				}
			} else if (collectionInstance is IDictionary) {
				object val = newElement.GetValueFor(null);
				object key = newElement is XamlObject ? ((XamlObject)newElement).GetXamlAttribute("Key") : null;
				if (key == null || key == "")
				{
					if (val is Style)
						key = ((Style)val).TargetType;
				}
				if (key == null || (key as string) == "")
					key = val;
				((IDictionary)collectionInstance).Add(key, val);
			} else {
				collectionType.InvokeMember(
					"Add", BindingFlags.Public | BindingFlags.InvokeMethod | BindingFlags.Instance,
					null, collectionInstance,
					new object[] { newElement.GetValueFor(null) },
					CultureInfo.InvariantCulture);
			}
		}
		
		/// <summary>
		/// Adds a value at the specified index in the collection.
		/// </summary>
		public static bool Insert(Type collectionType, object collectionInstance, XamlPropertyValue newElement, int index)
		{
<<<<<<< HEAD
			object value = newElement.GetValueFor(null);
			
			// Using IList, with possible Add instead of Insert, was primarily added as a workaround
			// for a peculiarity (or bug) with collections inside System.Windows.Input namespace.
			// See CollectionTests.InputCollectionsPeculiarityOrBug test method for details.
			var list = collectionInstance as IList;
			if (list != null) {
				if (list.Count == index) {
					list.Add(value);
				}
				else {
					list.Insert(index, value);
				}
			}
			else {
				collectionType.InvokeMember(
					"Insert", BindingFlags.Public | BindingFlags.InvokeMethod | BindingFlags.Instance,
					null, collectionInstance,
					new object[] { index, value },
					CultureInfo.InvariantCulture);
			}
=======
			var hasInsert = collectionType.GetMethods().Any(x => x.Name == "Insert");
			
			if (hasInsert) {
				collectionType.InvokeMember(
					"Insert", BindingFlags.Public | BindingFlags.InvokeMethod | BindingFlags.Instance,
					null, collectionInstance,
					new object[] { index, newElement.GetValueFor(null) },
					CultureInfo.InvariantCulture);
				
				return true;
			}
			
			return false;
>>>>>>> a21da76a
		}
		
		/// <summary>
		/// Adds a value at the specified index in the collection. A return value indicates whether the Insert succeeded.
		/// </summary>
		/// <returns>True if the Insert succeeded, false if the collection type does not support Insert.</returns>
		internal static bool TryInsert(Type collectionType, object collectionInstance, XamlPropertyValue newElement, int index)
		{
			try {
				return Insert(collectionType, collectionInstance, newElement, index);
			} catch (MissingMethodException) {
				return false;
			}
			
			return true;
		}
		
		static readonly Type[] RemoveAtParameters = { typeof(int) };
		
		/// <summary>
		/// Removes the item at the specified index of the collection.
		/// </summary>
		/// <returns>True if the removal succeeded, false if the collection type does not support RemoveAt.</returns>
		public static bool RemoveItemAt(Type collectionType, object collectionInstance, int index)
		{
			MethodInfo m = collectionType.GetMethod("RemoveAt", RemoveAtParameters);
			if (m != null) {
				m.Invoke(collectionInstance, new object[] { index });
				return true;
			} else {
				return false;
			}
		}
		
		/// <summary>
		/// Removes an item instance from the specified collection.
		/// </summary>
		public static void RemoveItem(Type collectionType, object collectionInstance, object item)
		{
			collectionType.InvokeMember(
				"Remove", BindingFlags.Public | BindingFlags.InvokeMethod | BindingFlags.Instance,
				null, collectionInstance,
				new object[] { item },
				CultureInfo.InvariantCulture);
		}
		
		/// <summary>
		/// Removes an item instance from the specified collection.
		/// </summary>
		internal static void RemoveItem(Type collectionType, object collectionInstance, object item, XamlPropertyValue element)
		{
			var dictionary = collectionInstance as IDictionary;
			var xamlObject = element as XamlObject;
			
			if (dictionary != null && xamlObject != null) {
				dictionary.Remove(xamlObject.GetXamlAttribute("Key"));
			} else {
				RemoveItem(collectionType, collectionInstance, item);
			}
		}
	}
}<|MERGE_RESOLUTION|>--- conflicted
+++ resolved
@@ -108,7 +108,6 @@
 		/// </summary>
 		public static bool Insert(Type collectionType, object collectionInstance, XamlPropertyValue newElement, int index)
 		{
-<<<<<<< HEAD
 			object value = newElement.GetValueFor(null);
 			
 			// Using IList, with possible Add instead of Insert, was primarily added as a workaround
@@ -122,29 +121,22 @@
 				else {
 					list.Insert(index, value);
 				}
-			}
-			else {
-				collectionType.InvokeMember(
-					"Insert", BindingFlags.Public | BindingFlags.InvokeMethod | BindingFlags.Instance,
-					null, collectionInstance,
-					new object[] { index, value },
-					CultureInfo.InvariantCulture);
-			}
-=======
-			var hasInsert = collectionType.GetMethods().Any(x => x.Name == "Insert");
-			
-			if (hasInsert) {
-				collectionType.InvokeMember(
-					"Insert", BindingFlags.Public | BindingFlags.InvokeMethod | BindingFlags.Instance,
-					null, collectionInstance,
-					new object[] { index, newElement.GetValueFor(null) },
-					CultureInfo.InvariantCulture);
+				return true;
+			} else {
+				var hasInsert = collectionType.GetMethods().Any(x => x.Name == "Insert");
+			
+				if (hasInsert) {
+					collectionType.InvokeMember(
+						"Insert", BindingFlags.Public | BindingFlags.InvokeMethod | BindingFlags.Instance,
+						null, collectionInstance,
+						new object[] { index, value },
+						CultureInfo.InvariantCulture);
 				
-				return true;
+					return true;
+				}
 			}
 			
 			return false;
->>>>>>> a21da76a
 		}
 		
 		/// <summary>
