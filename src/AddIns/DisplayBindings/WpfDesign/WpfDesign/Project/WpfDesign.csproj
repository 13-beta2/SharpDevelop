--- conflicted
+++ resolved
@@ -74,11 +74,8 @@
     <Compile Include="Adorners\AdornerProviderClasses.cs" />
     <Compile Include="Adorners\RelativePlacement.cs" />
     <Compile Include="ExtensionMethods.cs" />
-<<<<<<< HEAD
     <Compile Include="Extensions\ExtensionAttribute.cs" />
-=======
     <Compile Include="Extensions\ExtensionInterfaces.cs" />
->>>>>>> cbd46000
     <Compile Include="HitTestType.cs" />
     <Compile Include="Metadata.cs" />
     <Compile Include="PlacementInformation.cs" />
