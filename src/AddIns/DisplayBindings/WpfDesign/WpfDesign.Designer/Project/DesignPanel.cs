--- conflicted
+++ resolved
@@ -408,16 +408,13 @@
 					var keyUp = ext as IKeyUp;
 					if (keyUp != null) {
 						keyUp.KeyUpAction(sender, e);
-					}
+		}
 				}
 			}
 		}
 		
 		void DesignPanel_KeyDown(object sender, KeyEventArgs e)
 		{
-<<<<<<< HEAD
-			if (e.Key == Key.Left || e.Key == Key.Right || e.Key == Key.Up || e.Key == Key.Down) {
-=======
 			//pass the key event down to the underlying objects if they have implemented IKeyUp interface
 			//OBS!!!! this call needs to be here, before the PlacementOperation.Start.
 			//In case the underlying object has a operation of its own this operation needs to be set first
@@ -430,9 +427,7 @@
 				}
 			}
 			
-			if (e.Key == Key.Left || e.Key == Key.Right || e.Key == Key.Up || e.Key == Key.Down)
-			{
->>>>>>> cbd46000
+			if (e.Key == Key.Left || e.Key == Key.Right || e.Key == Key.Up || e.Key == Key.Down) {
 				e.Handled = true;
 				
 				PlacementType placementType = Keyboard.IsKeyDown(Key.LeftCtrl) ? PlacementType.Resize : PlacementType.Move;
@@ -452,12 +447,7 @@
 					
 					dx = 0;
 					dy = 0;
-<<<<<<< HEAD
-					placementOp = PlacementOperation.Start(Context.Services.Selection.SelectedItems, placementType);
-=======
-					
-					placementOp = PlacementOperation.Start(placedItems, PlacementType.Move);
->>>>>>> cbd46000
+					placementOp = PlacementOperation.Start(placedItems, placementType);
 				}
 				
 				switch (e.Key) {
