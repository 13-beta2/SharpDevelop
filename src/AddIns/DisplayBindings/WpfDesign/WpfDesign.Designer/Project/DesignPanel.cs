﻿// Copyright (c) 2014 AlphaSierraPapa for the SharpDevelop Team
// 
// Permission is hereby granted, free of charge, to any person obtaining a copy of this
// software and associated documentation files (the "Software"), to deal in the Software
// without restriction, including without limitation the rights to use, copy, modify, merge,
// publish, distribute, sublicense, and/or sell copies of the Software, and to permit persons
// to whom the Software is furnished to do so, subject to the following conditions:
// 
// The above copyright notice and this permission notice shall be included in all copies or
// substantial portions of the Software.
// 
// THE SOFTWARE IS PROVIDED "AS IS", WITHOUT WARRANTY OF ANY KIND, EXPRESS OR IMPLIED,
// INCLUDING BUT NOT LIMITED TO THE WARRANTIES OF MERCHANTABILITY, FITNESS FOR A PARTICULAR
// PURPOSE AND NONINFRINGEMENT. IN NO EVENT SHALL THE AUTHORS OR COPYRIGHT HOLDERS BE LIABLE
// FOR ANY CLAIM, DAMAGES OR OTHER LIABILITY, WHETHER IN AN ACTION OF CONTRACT, TORT OR
// OTHERWISE, ARISING FROM, OUT OF OR IN CONNECTION WITH THE SOFTWARE OR THE USE OR OTHER
// DEALINGS IN THE SOFTWARE.

using System;
using System.Collections.Generic;
using System.ComponentModel;
using System.Diagnostics;
using System.Windows;
using System.Windows.Controls;
using System.Windows.Input;
using System.Windows.Media;
using System.Windows.Threading;

using ICSharpCode.WpfDesign.Adorners;
using ICSharpCode.WpfDesign.Designer.Controls;
using ICSharpCode.WpfDesign.Designer.Xaml;

namespace ICSharpCode.WpfDesign.Designer
{
	public sealed class DesignPanel : Decorator, IDesignPanel, INotifyPropertyChanged
	{
		#region Hit Testing
		
		private List<DependencyObject> hitTestElements = new List<DependencyObject>();
		private DependencyObject lastElement;
		
		/// <summary>
		/// this element is always hit (unless HitTestVisible is set to false)
		/// </summary>
		sealed class EatAllHitTestRequests : UIElement
		{
			protected override GeometryHitTestResult HitTestCore(GeometryHitTestParameters hitTestParameters)
			{
				return new GeometryHitTestResult(this, IntersectionDetail.FullyContains);
			}
			
			protected override HitTestResult HitTestCore(PointHitTestParameters hitTestParameters)
			{
				return new PointHitTestResult(this, hitTestParameters.HitPoint);
			}
		}
		
		void RunHitTest(Visual reference, Point point, HitTestFilterCallback filterCallback, HitTestResultCallback resultCallback)
		{
			VisualTreeHelper.HitTest(reference, filterCallback, resultCallback,
				new PointHitTestParameters(point));
		}
		
		HitTestFilterBehavior FilterHitTestInvisibleElements(DependencyObject potentialHitTestTarget)
		{
			UIElement element = potentialHitTestTarget as UIElement;
						
			if (element != null) {
				if (!(element.IsHitTestVisible && element.Visibility == Visibility.Visible)) {
					return HitTestFilterBehavior.ContinueSkipSelfAndChildren;
				}
				
				var designItem = Context.Services.Component.GetDesignItem(element) as XamlDesignItem;
			
				if (designItem != null && designItem.IsDesignTimeLocked) {
					return HitTestFilterBehavior.ContinueSkipSelfAndChildren;
				}			
			}
			
			hitTestElements.Add(element);
						
			return HitTestFilterBehavior.Continue;
		}
		
		/// <summary>
		/// Performs a custom hit testing lookup for the specified mouse event args.
		/// </summary>
		public DesignPanelHitTestResult HitTest(Point mousePosition, bool testAdorners, bool testDesignSurface, HitTestType hitTestType)
		{
			hitTestElements.Clear();
			
			DesignPanelHitTestResult result = DesignPanelHitTestResult.NoHit;
			HitTest(mousePosition, testAdorners, testDesignSurface,
				delegate(DesignPanelHitTestResult r) {
					result = r;
					return false;
				}, hitTestType);
			
			return result;
		}
		
		/// <summary>
		/// Performs a hit test on the design surface, raising <paramref name="callback"/> for each match.
		/// Hit testing continues while the callback returns true.
		/// </summary>
		public void HitTest(Point mousePosition, bool testAdorners, bool testDesignSurface, Predicate<DesignPanelHitTestResult> callback, HitTestType hitTestType)
		{
			if (mousePosition.X < 0 || mousePosition.Y < 0 || mousePosition.X > this.RenderSize.Width || mousePosition.Y > this.RenderSize.Height) {
				return;
			}
			// First try hit-testing on the adorner layer.

			bool continueHitTest = true;

			HitTestFilterCallback filterBehavior = CustomHitTestFilterBehavior ?? FilterHitTestInvisibleElements;
			CustomHitTestFilterBehavior = null;
			hitTestElements.Clear();
			
			if (testAdorners) {

				RunHitTest(
					_adornerLayer, mousePosition, filterBehavior,
					delegate(HitTestResult result) {
						if (result != null && result.VisualHit != null && result.VisualHit is Visual) {
							DesignPanelHitTestResult customResult = new DesignPanelHitTestResult((Visual)result.VisualHit);
							DependencyObject obj = result.VisualHit;
							while (obj != null && obj != _adornerLayer) {
								AdornerPanel adorner = obj as AdornerPanel;
								if (adorner != null) {
									customResult.AdornerHit = adorner;
								}
								obj = VisualTreeHelper.GetParent(obj);
							}
							continueHitTest = callback(customResult);
							return continueHitTest ? HitTestResultBehavior.Continue : HitTestResultBehavior.Stop;
						} else {
							return HitTestResultBehavior.Continue;
						}
					});
			}

			if (continueHitTest && testDesignSurface) {
				RunHitTest(
					this.Child, mousePosition, filterBehavior,
					delegate(HitTestResult result) {
						if (result != null && result.VisualHit != null && result.VisualHit is Visual) {
							DesignPanelHitTestResult customResult = new DesignPanelHitTestResult((Visual)result.VisualHit);

							ViewService viewService = _context.Services.View;
							DependencyObject obj = result.VisualHit;
							
							if (hitTestType == HitTestType.ElementSelection)
							{
								if (Keyboard.IsKeyDown(Key.LeftAlt))
								if (lastElement != null && lastElement != _context.RootItem.Component &&
									hitTestElements.Contains(lastElement))
								{
									var idx = hitTestElements.IndexOf(lastElement) - 1;
									if (idx >= 0)
										obj = hitTestElements[idx];
								}
							}
							
							while (obj != null) {
								if ((customResult.ModelHit = viewService.GetModel(obj)) != null)
									break;
								obj = VisualTreeHelper.GetParent(obj);
							}
							if (customResult.ModelHit == null) {
								customResult.ModelHit = _context.RootItem;
							}
							
							if (hitTestType == HitTestType.ElementSelection)
							{
								lastElement = obj;
							}
							
							
							continueHitTest = callback(customResult);
							return continueHitTest ? HitTestResultBehavior.Continue : HitTestResultBehavior.Stop;
						} else {
							return HitTestResultBehavior.Continue;
						}
					}
				);
			}
		}
		#endregion
		
		#region Fields + Constructor
		DesignContext _context;
		readonly EatAllHitTestRequests _eatAllHitTestRequests;
		readonly AdornerLayer _adornerLayer;
		
		public DesignPanel()
		{
			this.Focusable = true;
			this.Margin = new Thickness(16);
			DesignerProperties.SetIsInDesignMode(this, true);
			
			_eatAllHitTestRequests = new EatAllHitTestRequests();
			_eatAllHitTestRequests.MouseDown += delegate {
				// ensure the design panel has focus while the user is interacting with it
				this.Focus();
			};
			_eatAllHitTestRequests.AllowDrop = true;
			_adornerLayer = new AdornerLayer(this);
			
			this.PreviewKeyUp += DesignPanel_KeyUp;
			this.PreviewKeyDown += DesignPanel_KeyDown;
		}
		#endregion
		
		#region Properties
		
		//Set custom HitTestFilterCallbak
		public HitTestFilterCallback CustomHitTestFilterBehavior { get; set; }
		/// <summary>
		/// Gets/Sets the design context.
		/// </summary>
		public DesignContext Context {
			get { return _context; }
			set { _context = value; }
		}
		
		public ICollection<AdornerPanel> Adorners {
			get {
				return _adornerLayer.Adorners;
			}
		}
		
		/// <summary>
		/// Gets/Sets if the design content is visible for hit-testing purposes.
		/// </summary>
		public bool IsContentHitTestVisible {
			get { return !_eatAllHitTestRequests.IsHitTestVisible; }
			set { _eatAllHitTestRequests.IsHitTestVisible = !value; }
		}
		
		/// <summary>
		/// Gets/Sets if the adorner layer is visible for hit-testing purposes.
		/// </summary>
		public bool IsAdornerLayerHitTestVisible {
			get { return _adornerLayer.IsHitTestVisible; }
			set { _adornerLayer.IsHitTestVisible = value; }
		}
		
		/// <summary>
		/// Enables / Disables the Snapline Placement
		/// </summary>
		private bool _useSnaplinePlacement = true;
		public bool UseSnaplinePlacement {
			get { return _useSnaplinePlacement; }
			set {
				if (_useSnaplinePlacement != value) {
					_useSnaplinePlacement = value;
					OnPropertyChanged("UseSnaplinePlacement");
				}
			}
		}
		
		/// <summary>
		/// Enables / Disables the Raster Placement
		/// </summary>
		private bool _useRasterPlacement = false;
		public bool UseRasterPlacement {
			get { return _useRasterPlacement; }
			set {
				if (_useRasterPlacement != value) {
					_useRasterPlacement = value;
					OnPropertyChanged("UseRasterPlacement");
				}
			}
		}
		
		/// <summary>
		/// Sets the with of the Raster when using Raster Placement
		/// </summary>
		private int _rasterWidth = 5;
		public int RasterWidth {
			get { return _rasterWidth; }
			set {
				if (_rasterWidth != value) {
					_rasterWidth = value;
					OnPropertyChanged("RasterWidth");
				}
			}
		}
		
		#endregion
		
		#region Visual Child Management
		public override UIElement Child {
			get { return base.Child; }
			set {
				if (base.Child == value)
					return;
				if (value == null) {
					// Child is being set from some value to null
					
					// remove _adornerLayer and _eatAllHitTestRequests
					RemoveVisualChild(_adornerLayer);
					RemoveVisualChild(_eatAllHitTestRequests);
				} else if (base.Child == null) {
					// Child is being set from null to some value
					AddVisualChild(_adornerLayer);
					AddVisualChild(_eatAllHitTestRequests);
				}
				base.Child = value;
			}
		}
		
		protected override Visual GetVisualChild(int index)
		{
			if (base.Child != null) {
				if (index == 0)
					return base.Child;
				else if (index == 1)
					return _eatAllHitTestRequests;
				else if (index == 2)
					return _adornerLayer;
			}
			return base.GetVisualChild(index);
		}
		
		protected override int VisualChildrenCount {
			get {
				if (base.Child != null)
					return 3;
				else
					return base.VisualChildrenCount;
			}
		}
		
		protected override Size MeasureOverride(Size constraint)
		{
			Size result = base.MeasureOverride(constraint);
			if (this.Child != null) {
				_adornerLayer.Measure(constraint);
				_eatAllHitTestRequests.Measure(constraint);
			}
			return result;
		}
		
		protected override Size ArrangeOverride(Size arrangeSize)
		{
			Size result = base.ArrangeOverride(arrangeSize);
			if (this.Child != null) {
				Rect r = new Rect(new Point(0, 0), arrangeSize);
				_adornerLayer.Arrange(r);
				_eatAllHitTestRequests.Arrange(r);
			}
			return result;
		}
		#endregion
		
		PlacementOperation placementOp;
		int dx = 0;
		int dy = 0;
		
		private void DesignPanel_KeyUp(object sender, KeyEventArgs e)
		{
			if (e.Key == Key.Left || e.Key == Key.Right || e.Key == Key.Up || e.Key == Key.Down)
			{
				e.Handled = true;
				
				if (placementOp != null) {
					placementOp.Commit();
					placementOp = null;
				}
			}
		}
		
		void DesignPanel_KeyDown(object sender, KeyEventArgs e)
		{
			if (e.Key == Key.Left || e.Key == Key.Right || e.Key == Key.Up || e.Key == Key.Down) {
				e.Handled = true;
				
				if (placementOp == null) {
					dx = 0;
					dy = 0;
					placementOp = PlacementOperation.Start(Context.Services.Selection.SelectedItems, PlacementType.Move);
				}
				
				switch (e.Key) {
					case Key.Left:
						dx += Keyboard.IsKeyDown(Key.LeftShift) ? -10 : -1;
						break;
					case Key.Up:
						dy += Keyboard.IsKeyDown(Key.LeftShift) ? -10 : -1;
						break;
					case Key.Right:
						dx += Keyboard.IsKeyDown(Key.LeftShift) ? 10 : 1;
						break;
					case Key.Down:
						dy += Keyboard.IsKeyDown(Key.LeftShift) ? 10 : 1;
						break;
				}
				
				foreach (PlacementInformation info in placementOp.PlacedItems)
				{
<<<<<<< HEAD
					var bounds = info.OriginalBounds;
=======
					if (!Keyboard.IsKeyDown(Key.LeftCtrl))
					{
						info.Bounds = new Rect(info.OriginalBounds.Left + dx,
							info.OriginalBounds.Top + dy,
							info.OriginalBounds.Width,
							info.OriginalBounds.Height);
					}
					else
					{
						if (info.OriginalBounds.Width + dx >= 0 && info.OriginalBounds.Height + dy >= 0)  {
							info.Bounds = new Rect(info.OriginalBounds.Left,
							                       info.OriginalBounds.Top,
							                       info.OriginalBounds.Width + dx,
							                       info.OriginalBounds.Height + dy);
						}
					}
>>>>>>> 5b8cf1cf
					
					if (!Keyboard.IsKeyDown(Key.LeftCtrl)) {
						info.Bounds = new Rect(bounds.Left + dx,
							bounds.Top + dy,
							bounds.Width,
							bounds.Height);
					} else {
						info.Bounds = new Rect(bounds.Left,
							bounds.Top,
							bounds.Width + dx,
							bounds.Height + dy);
					}
					placementOp.CurrentContainerBehavior.SetPosition(info);
				}
			}
		}
		
		static bool IsPropertySet(UIElement element, DependencyProperty d)
        {
            return element.ReadLocalValue(d) != DependencyProperty.UnsetValue;
        }
		
		protected override void OnQueryCursor(QueryCursorEventArgs e)
		{
			base.OnQueryCursor(e);
			if (_context != null) {
				Cursor cursor = _context.Services.Tool.CurrentTool.Cursor;
				if (cursor != null) {
					e.Cursor = cursor;
					e.Handled = true;
				}
			}
		}
		
		public event PropertyChangedEventHandler PropertyChanged;
		private void OnPropertyChanged(string propertyName)
		{
			PropertyChangedEventHandler handler = PropertyChanged;
			if (handler != null) handler(this, new PropertyChangedEventArgs(propertyName));
		}
	}
}<|MERGE_RESOLUTION|>--- conflicted
+++ resolved
@@ -399,18 +399,14 @@
 				
 				foreach (PlacementInformation info in placementOp.PlacedItems)
 				{
-<<<<<<< HEAD
 					var bounds = info.OriginalBounds;
-=======
-					if (!Keyboard.IsKeyDown(Key.LeftCtrl))
-					{
-						info.Bounds = new Rect(info.OriginalBounds.Left + dx,
-							info.OriginalBounds.Top + dy,
-							info.OriginalBounds.Width,
-							info.OriginalBounds.Height);
-					}
-					else
-					{
+					
+					if (!Keyboard.IsKeyDown(Key.LeftCtrl)) {
+						info.Bounds = new Rect(bounds.Left + dx,
+							bounds.Top + dy,
+							bounds.Width,
+							bounds.Height);
+					} else {
 						if (info.OriginalBounds.Width + dx >= 0 && info.OriginalBounds.Height + dy >= 0)  {
 							info.Bounds = new Rect(info.OriginalBounds.Left,
 							                       info.OriginalBounds.Top,
@@ -418,19 +414,7 @@
 							                       info.OriginalBounds.Height + dy);
 						}
 					}
->>>>>>> 5b8cf1cf
 					
-					if (!Keyboard.IsKeyDown(Key.LeftCtrl)) {
-						info.Bounds = new Rect(bounds.Left + dx,
-							bounds.Top + dy,
-							bounds.Width,
-							bounds.Height);
-					} else {
-						info.Bounds = new Rect(bounds.Left,
-							bounds.Top,
-							bounds.Width + dx,
-							bounds.Height + dy);
-					}
 					placementOp.CurrentContainerBehavior.SetPosition(info);
 				}
 			}
