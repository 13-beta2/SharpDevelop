--- conflicted
+++ resolved
@@ -46,21 +46,12 @@
 		{
 		}
 		
-<<<<<<< HEAD
-		public PropertyGridView() : this(null)
-		{
-		}
-		
 		public PropertyGridView(IPropertyGrid pg)
 		{
-=======
-		public PropertyGridView(PropertyGrid pg)
-		{
->>>>>>> f4f0f39c
 			PropertyGrid = pg??new PropertyGrid();
 			DataContext = PropertyGrid;
 		}
-
+		
 		private Thumb thumb;
 		public override void OnApplyTemplate()
 		{
