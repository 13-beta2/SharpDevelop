--- conflicted
+++ resolved
@@ -67,19 +67,11 @@
 		Category attachedCategory = new Category("Attached");
 
 		Dictionary<MemberDescriptor, PropertyNode> nodeFromDescriptor = new Dictionary<MemberDescriptor, PropertyNode>();
-<<<<<<< HEAD
 		public Dictionary<MemberDescriptor, PropertyNode> NodeFromDescriptor { get { return nodeFromDescriptor; } }
 		public event EventHandler AggregatePropertiesUpdated;
-=======
-
-		public Dictionary<MemberDescriptor, PropertyNode> NodeFromDescriptor { get { return nodeFromDescriptor; } }
-		
->>>>>>> f4f0f39c
 		public CategoriesCollection Categories { get; private set; }
 		public PropertyNodeCollection Events { get; private set; }
 
-		public event EventHandler AggregatePropertiesUpdated;
-		
 		private PropertyGridGroupMode _groupMode;
 		
 		public PropertyGridGroupMode GroupMode
