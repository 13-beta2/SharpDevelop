<<<<<<< HEAD
﻿<ResourceDictionary xmlns="http://schemas.microsoft.com/winfx/2006/xaml/presentation"
	xmlns:x="http://schemas.microsoft.com/winfx/2006/xaml"
	xmlns:Controls="clr-namespace:ICSharpCode.WpfDesign.Designer.Controls"
	xmlns:ControlConvertors="clr-namespace:ICSharpCode.WpfDesign.Designer.Controls.Converters"
	xmlns:Converters="clr-namespace:ICSharpCode.WpfDesign.Designer.Converters"
	xmlns:Widgets="http://icsharpcode.net/sharpdevelop/widgets">
	<!--
		This file contains the default styles used by the Controls in ICSharpCode.WpfDesign.Designer.Controls
	-->
	<Converters:LevelConverter x:Key="FormatDoubleConverter" />
	<ControlConvertors:HandleLengthWithOffset x:Key="HandleLengthWithOffset" />
	<SolidColorBrush Color="#FF474747" x:Key="HandleBrush" />
	<Style TargetType="{x:Type Controls:PanelMoveAdorner}">
		<Setter Property="Template">
			<Setter.Value>
				<ControlTemplate TargetType="{x:Type Controls:PanelMoveAdorner}">
					<Border BorderThickness="4" Margin="-2" BorderBrush="Transparent" Cursor="SizeAll" />
				</ControlTemplate>
			</Setter.Value>
		</Setter>
	</Style>
	<Style TargetType="{x:Type Controls:EnumButton}" BasedOn="{StaticResource {x:Type ToggleButton}}">
		<Setter Property="Margin" Value="3 3 0 3" />
		<Setter Property="Foreground" Value="#FF000000"/>
		<Setter Property="Padding" Value="0"/>
		<Setter Property="BorderThickness" Value="1"/>
		<Setter Property="BorderBrush" Value="Black"/>
		<Setter Property="Template">
			<Setter.Value>
				<ControlTemplate TargetType="ToggleButton">
					<Grid>
						<Border x:Name="Background" BorderThickness="{TemplateBinding BorderThickness}" BorderBrush="{TemplateBinding BorderBrush}">
							<Grid Background="{TemplateBinding Background}">
								<Border Opacity="0"  x:Name="BackgroundAnimation" Background="#FF448DCA" />
							</Grid>
						</Border>
						<ContentPresenter
							x:Name="contentPresenter"
							Content="{TemplateBinding Content}"
							ContentTemplate="{TemplateBinding ContentTemplate}"
							VerticalAlignment="{TemplateBinding VerticalContentAlignment}"
							HorizontalAlignment="{TemplateBinding HorizontalContentAlignment}"
							Margin="{TemplateBinding Padding}"/>
					</Grid>
				</ControlTemplate>
			</Setter.Value>
		</Setter>
		<Style.Triggers>
			<Trigger Property="IsChecked" Value="True">
				<Setter Property="Background" Value="SkyBlue" />
			</Trigger>
		</Style.Triggers>
	</Style>
	<Style TargetType="{x:Type Controls:DesignerThumb}">
		<Setter Property="Template">
			<Setter.Value>
				<ControlTemplate TargetType="{x:Type Controls:DesignerThumb}">
					<Grid>
						<Rectangle Name="thumbRectangle" SnapsToDevicePixels="True" Stroke="Black" Fill="White" RadiusX="1.414" RadiusY="1.414" />
						<Menu Height="15" HorizontalAlignment="Left" Margin="0,-19,-19,0" VerticalAlignment="Top" Width="15" BorderThickness="0" Background="Transparent" Visibility="{Binding Path=OperationMenu, RelativeSource={RelativeSource TemplatedParent}, Converter={x:Static Converters:CollapsedWhenNull.Instance}}" >
							<MenuItem Height="15" Width="15" Padding="0" Background="Transparent" BorderThickness="1" ItemsSource="{TemplateBinding OperationMenu}">
								<MenuItem.Header>
									<Path Data="M3.5,5.5 L11.5,5.5 L7.5,11 z" Fill="Black" Stroke="Gray" StrokeThickness="1" />
								</MenuItem.Header>
							</MenuItem>
						</Menu>
					</Grid>
					<ControlTemplate.Triggers>
						<Trigger Property="IsPrimarySelection" Value="False">
							<Setter TargetName="thumbRectangle" Property="Stroke" Value="White" />
							<Setter TargetName="thumbRectangle" Property="Fill" Value="Black" />
						</Trigger>
						<Trigger Property="IsEnabled" Value="False">
							<Setter TargetName="thumbRectangle" Property="Fill" Value="Gray" />
						</Trigger>
						<Trigger Property="ThumbVisible" Value="False">
							<Setter TargetName="thumbRectangle" Property="Visibility" Value="Hidden" />
						</Trigger>
					</ControlTemplate.Triggers>
				</ControlTemplate>
			</Setter.Value>
		</Setter>
	</Style>
	<Style TargetType="{x:Type Controls:PointThumb}">
		<Setter Property="Foreground" Value="Black" />
		<Setter Property="Template">
			<Setter.Value>
				<ControlTemplate TargetType="{x:Type Controls:PointThumb}">
					<Grid Margin="-3.5,-3.5,0,0" HorizontalAlignment="Left" VerticalAlignment="Top">
						<Grid.Resources>
							<Converters:DoubleOffsetConverter x:Key="PointOffset" Offset="3.5" />
						</Grid.Resources>
						<Line HorizontalAlignment="Left" VerticalAlignment="Top" Stroke="{TemplateBinding Foreground}" StrokeThickness="1" StrokeDashArray="2 2" X1="3.5" Y1="3.5" X2="{Binding RelativeSource={RelativeSource TemplatedParent}, Converter={StaticResource PointOffset}, Path=RelativeToPoint.X}" Y2="{Binding RelativeSource={RelativeSource TemplatedParent}, Converter={StaticResource PointOffset}, Path=RelativeToPoint.Y}" Visibility="{Binding Path=RelativeToPoint, RelativeSource={RelativeSource TemplatedParent}, Converter={x:Static Converters:CollapsedWhenNull.Instance}}" />
						<Grid Width="7" Height="7" HorizontalAlignment="Left" VerticalAlignment="Top">
							<Grid.Resources>
								<Style TargetType="MenuItem">
									<Setter Property="HorizontalContentAlignment" Value="Left" />
									<Setter Property="VerticalContentAlignment" Value="Center" />
								</Style>
							</Grid.Resources>
							<Rectangle HorizontalAlignment="Left" VerticalAlignment="Top" Width="7" Height="7"  Name="thumbRectangle" SnapsToDevicePixels="True" Stroke="{TemplateBinding Foreground}" Fill="White" RadiusX="1.414" RadiusY="1.414" />
							<Ellipse HorizontalAlignment="Left" VerticalAlignment="Top" Width="7" Height="7"  Name="thumbElipse" Stroke="{TemplateBinding Foreground}" SnapsToDevicePixels="True" Fill="White" Visibility="Collapsed" />
							<Menu Height="15" HorizontalAlignment="Left" Margin="0,-19,-19,0" VerticalAlignment="Top" Width="15" BorderThickness="0" Background="Transparent" Visibility="{Binding Path=OperationMenu, RelativeSource={RelativeSource TemplatedParent}, Converter={x:Static Converters:CollapsedWhenNull.Instance}}" >
								<MenuItem RenderTransform="{TemplateBinding InnerRenderTransform}" Height="15" Width="15" Padding="0" Background="Transparent" BorderThickness="1" ItemsSource="{TemplateBinding OperationMenu}">
									<MenuItem.Header>
										<Path Data="M3.5,5.5 L11.5,5.5 L7.5,11 z" Fill="Black" Stroke="Gray" StrokeThickness="1" />
									</MenuItem.Header>
								</MenuItem>
							</Menu>
						</Grid>
					</Grid>
					<ControlTemplate.Triggers>
						<Trigger Property="IsPrimarySelection" Value="False">
							<Setter TargetName="thumbRectangle" Property="Stroke" Value="White" />
							<Setter TargetName="thumbRectangle" Property="Fill" Value="Black" />
							<Setter TargetName="thumbElipse" Property="Fill" Value="Black" />
						</Trigger>
						<Trigger Property="IsEnabled" Value="False">
							<Setter TargetName="thumbRectangle" Property="Fill" Value="Gray" />
						</Trigger>
						<Trigger Property="IsEllipse" Value="True">
							<Setter TargetName="thumbRectangle" Property="Visibility" Value="Hidden" />
							<Setter TargetName="thumbElipse" Property="Visibility" Value="Visible" />
						</Trigger>
						<Trigger Property="ThumbVisible" Value="False">
							<Setter TargetName="thumbRectangle" Property="Visibility" Value="Hidden" />
							<Setter TargetName="thumbElipse" Property="Visibility" Value="Hidden" />
						</Trigger>
					</ControlTemplate.Triggers>
				</ControlTemplate>
			</Setter.Value>
		</Setter>
	</Style>
	<Style TargetType="{x:Type Controls:RotateThumb}">
		<Setter Property="Template">
			<Setter.Value>
				<ControlTemplate TargetType="{x:Type Controls:RotateThumb}">
					<Grid>
						<Rectangle VerticalAlignment="Top" Width="2" Height="30" Fill="Black" Margin="0,0,0,0" />
						<Ellipse VerticalAlignment="Top" StrokeThickness="1" Name="thumbRectangle" SnapsToDevicePixels="True" Stroke="Black"
						         Width="7" Height="7" Fill="Black">
						</Ellipse>
					</Grid>
				</ControlTemplate>
			</Setter.Value>
		</Setter>
	</Style>
	<Style TargetType="{x:Type Controls:SelectionFrame}">
		<Setter Property="Template">
			<Setter.Value>
				<ControlTemplate TargetType="{x:Type Controls:SelectionFrame}">
					<Rectangle Fill="#519ABFE5" Stroke="#FF7A8787" StrokeThickness="1" />
				</ControlTemplate>
			</Setter.Value>
		</Setter>
	</Style>
	<Style TargetType="{x:Type Controls:ContainerDragHandle}">
		<Setter Property="Template">
			<Setter.Value>
				<ControlTemplate TargetType="{x:Type Controls:ContainerDragHandle}">
					<Canvas Height="13" Width="13" Name="Canvas" SnapsToDevicePixels="True">
						<Rectangle Height="13" Width="13" RadiusX="2" RadiusY="2" Fill="#889ABFE5" Name="BorderRectangle" Stroke="#FF7A8FB5" StrokeThickness="1" />
						<Path Fill="#FF748EAA" Canvas.Left="1" Canvas.Top="1">
							<Path.Data>
								<GeometryGroup>
									<PathGeometry Figures="M5.5,0L3,3L8,3 M11,5.5L8,3L8,8 M5.5,11L3,8L8,8 M0,5.5L3,3L3,8" />
									<RectangleGeometry Rect="3,5,5,1" />
									<RectangleGeometry Rect="5,3,1,5" />
									<RectangleGeometry Rect="5,5,1,1" />
								</GeometryGroup>
							</Path.Data>
						</Path>
					</Canvas>
				</ControlTemplate>
			</Setter.Value>
		</Setter>
	</Style>
	<Style TargetType="{x:Type Controls:WindowClone}">
		<Setter Property="Width" Value="640" />
		<Setter Property="Height" Value="480" />
		<Setter Property="Template">
			<Setter.Value>
				<ControlTemplate TargetType="{x:Type Controls:WindowClone}">
					<Border Background="{DynamicResource {x:Static SystemColors.GradientActiveCaptionBrushKey}}" BorderBrush="{DynamicResource {x:Static SystemColors.WindowFrameBrushKey}}" BorderThickness="1,1,1,1">
						<DockPanel Margin="4,0,4,4">
							<DockPanel Height="26" DockPanel.Dock="Top">
								<Image Width="16" Height="16" Margin="1,0,0,0" Source="/ICSharpCode.WpfDesign.Designer;component/Images/Icons.32x32.EmptyProjectIcon.png" Visibility="{Binding Path=(Window.Icon), RelativeSource={RelativeSource TemplatedParent}, Converter={x:Static Converters:CollapsedWhenNotNull.Instance}}" />
								<Image Width="16" Height="16" Margin="1,0,0,0" Source="{TemplateBinding Window.Icon}" Visibility="{Binding Path=(Window.Icon), RelativeSource={RelativeSource TemplatedParent}, Converter={x:Static Converters:CollapsedWhenZero.Instance}}" />
								<Button Content="r" FontFamily="Marlett" Name="CloseButton" VerticalAlignment="Top" Width="43" Height="17" DockPanel.Dock="Right" />
								<Button Content="1" FontFamily="Marlett" Name="MinimizeButton" VerticalAlignment="Top" Width="25" Height="17" DockPanel.Dock="Right" Visibility="{Binding Path=(Window.ResizeMode), Mode=TwoWay, RelativeSource={RelativeSource TemplatedParent}, Converter={x:Static Converters:EnumCollapsed.Instance}, ConverterParameter=NoResize}" />
								<Button Content="0" FontFamily="Marlett" Name="MaximiseButton" VerticalAlignment="Top" Width="25" Height="17" DockPanel.Dock="Right" Visibility="{Binding Path=(Window.ResizeMode), Mode=TwoWay, RelativeSource={RelativeSource TemplatedParent}, Converter={x:Static Converters:EnumCollapsed.Instance}, ConverterParameter=NoResize}" />
								<Label Margin="4,0,0,0" Content="{TemplateBinding Window.Title}" />
							</DockPanel>
							<Border Background="{DynamicResource {x:Static SystemColors.WindowBrushKey}}">
								<Border ClipToBounds="True" BorderBrush="{TemplateBinding Border.BorderBrush}" BorderThickness="{TemplateBinding Border.BorderThickness}" Background="{TemplateBinding Panel.Background}">
									<AdornerDecorator>
										<ContentPresenter ContentTemplate="{TemplateBinding ContentControl.ContentTemplate}" Content="{TemplateBinding ContentControl.Content}" />
									</AdornerDecorator>
								</Border>
							</Border>
						</DockPanel>
					</Border>
				</ControlTemplate>
			</Setter.Value>
		</Setter>
	</Style>
	<Style TargetType="{x:Type Controls:ErrorBalloon}">
		<Setter Property="WindowStyle" Value="None" />
		<Setter Property="AllowsTransparency" Value="True" />
		<Setter Property="SizeToContent" Value="WidthAndHeight" />
		<Setter Property="ShowInTaskbar" Value="False" />
		<Setter Property="Template">
			<Setter.Value>
				<ControlTemplate TargetType="{x:Type Controls:ErrorBalloon}">
					<Grid x:Name="LayoutRoot">
						<Grid.ColumnDefinitions>
							<ColumnDefinition Width="*" />
						</Grid.ColumnDefinitions>
						<Rectangle RadiusX="10" RadiusY="10" Margin="12,36,4,4">
							<Rectangle.Fill>
								<SolidColorBrush Color="#41626262" />
							</Rectangle.Fill>
						</Rectangle>
						<Border Margin="8,32,8,8" Background="{DynamicResource {x:Static SystemColors.InfoBrushKey}}" BorderBrush="{DynamicResource {x:Static SystemColors.WindowFrameBrushKey}}" BorderThickness="1,1,1,1" CornerRadius="10,10,10,10" Padding="10,10,10,10">
							<Border BorderBrush="{TemplateBinding Border.BorderBrush}" BorderThickness="{TemplateBinding Border.BorderThickness}" Background="{TemplateBinding Panel.Background}">
								<AdornerDecorator>
									<ContentPresenter ContentTemplate="{TemplateBinding ContentControl.ContentTemplate}" Content="{TemplateBinding ContentControl.Content}" />
								</AdornerDecorator>
							</Border>
						</Border>
						<Path Fill="{DynamicResource {x:Static SystemColors.InfoBrushKey}}" Stretch="Fill" HorizontalAlignment="Left" Margin="34.75,9.25,0,0" VerticalAlignment="Top" Width="15.25" Height="24.5" Data="M34.75,33.75 L40.5,9.25 50,33.5 z" />
						<Path Stretch="Fill" Stroke="{DynamicResource {x:Static SystemColors.WindowFrameBrushKey}}" HorizontalAlignment="Left" Margin="34.5,9.25,0,0" VerticalAlignment="Top" Width="16" Height="24" Data="M35,32.75 L40.5,9.25 50,32.75" />
					</Grid>
				</ControlTemplate>
			</Setter.Value>
		</Setter>
	</Style>
	<Style TargetType="{x:Type Controls:GridRowSplitterAdorner}">
		<Setter Property="Template">
			<Setter.Value>
				<ControlTemplate TargetType="{x:Type Controls:GridRowSplitterAdorner}">
					<Grid Height="{x:Static Controls:GridRailAdorner.SplitterWidth}">
						<Grid.ColumnDefinitions>
							<ColumnDefinition Width="10" />
							<!-- 10=RailSize -->
							<ColumnDefinition Width="*" />
						</Grid.ColumnDefinitions>
						<!-- put a transparent rectangle in the rail so the user does not have to hit the small railHandle -->
						<Rectangle Fill="Transparent" />
						<Path Name="railHandle" Fill="#FFE6E6FF" Stretch="Fill" Stroke="DodgerBlue" Data="M0,0 L0,1 1,0.5 z" />
						<Path Name="line" Stretch="Fill" Stroke="DodgerBlue" Grid.Column="2" Margin="-1 0 0 0" Data="M0,0.5 L1,0.5" />
					</Grid>
					<ControlTemplate.Triggers>
						<Trigger Property="IsMouseOver" Value="True">
							<Setter TargetName="railHandle" Property="Fill" Value="#FFFFB74F" />
						</Trigger>
						<Trigger Property="IsPreview" Value="True">
							<Setter TargetName="railHandle" Property="Stroke" Value="#D0FFB74F" />
							<Setter TargetName="line" Property="Stroke" Value="#D0FFB74F" />
						</Trigger>
					</ControlTemplate.Triggers>
				</ControlTemplate>
			</Setter.Value>
		</Setter>
	</Style>
	<Style TargetType="{x:Type Controls:GridColumnSplitterAdorner}">
		<Setter Property="Template">
			<Setter.Value>
				<ControlTemplate TargetType="{x:Type Controls:GridColumnSplitterAdorner}">
					<Grid Width="{x:Static Controls:GridRailAdorner.SplitterWidth}">
						<Grid.RowDefinitions>
							<RowDefinition Height="10" />
							<!-- 10=RailSize -->
							<RowDefinition Height="*" />
						</Grid.RowDefinitions>
						<!-- put a transparent rectangle in the rail so the user does not have to hit the small railHandle -->
						<Rectangle Fill="Transparent" />
						<Path Name="railHandle" Fill="#FFE6E6FF" Stretch="Fill" Stroke="DodgerBlue" Data="M0,0 L1,0 0.5,1 z" />
						<Path Name="line" Stretch="Fill" Stroke="DodgerBlue" Grid.Row="2" Margin="0 -1 0 0" Data="M0.5,0 L0.5,1" />
					</Grid>
					<ControlTemplate.Triggers>
						<Trigger Property="IsMouseOver" Value="True">
							<Setter TargetName="railHandle" Property="Fill" Value="#FFFFB74F" />
						</Trigger>
						<Trigger Property="IsPreview" Value="True">
							<Setter TargetName="railHandle" Property="Stroke" Value="#D0FFB74F" />
							<Setter TargetName="line" Property="Stroke" Value="#D0FFB74F" />
						</Trigger>
					</ControlTemplate.Triggers>
				</ControlTemplate>
			</Setter.Value>
		</Setter>
	</Style>
	<Style TargetType="{x:Type Controls:CanvasPositionHandle}">
		<Setter Property="Template">
			<Setter.Value>
				<ControlTemplate TargetType="{x:Type Controls:MarginHandle}">
					<Grid Height="10" Width="{Binding Path=HandleLength, Converter={x:Static ControlConvertors:HandleLengthWithOffset.Instance}, RelativeSource={RelativeSource Mode=TemplatedParent}}" SnapsToDevicePixels="True">
						<Grid.ColumnDefinitions>
							<ColumnDefinition Width="8" />
							<ColumnDefinition Width="*" />
						</Grid.ColumnDefinitions>
						<Path Name="startArrow" Fill="{StaticResource HandleBrush}" Stretch="Fill" Stroke="{TemplateBinding Panel.Background}" StrokeThickness="0.5" Margin="0,1,0,1" Data="M0,0 L0,1 1,0.5 z" Grid.Column="0" />
						<!-- Wrap the handle-line and endArrow in this grid. It's visiblity is subjected to HandleLength  -->
						<Grid Height="10" Grid.Column="1" Name="lineArrow">
							<Grid.ColumnDefinitions>
								<ColumnDefinition Width="*" />
								<ColumnDefinition MaxWidth="20" MinWidth="10" />
								<ColumnDefinition Width="*" />
							</Grid.ColumnDefinitions>
							<Rectangle Fill="Transparent" Height="10" Grid.Column="0" Grid.ColumnSpan="4" />
							<Path Name="line1" StrokeDashArray="2,2"  Stretch="Fill" Stroke="{StaticResource HandleBrush}" StrokeThickness="1.5" Margin="0 0 0 0" Data="M0,-0.75 L1,-0.75" Grid.Column="0" />
							<TextBlock Grid.Column="1" Text="{Binding Path=HandleLength, Mode=OneWay, Converter={x:Static Converters:FormatDoubleConverter.Instance }, RelativeSource={RelativeSource Mode=TemplatedParent}}" FontSize="9" VerticalAlignment="Center" HorizontalAlignment="Center" Padding="1,1,1,1">
								<TextBlock.LayoutTransform>
									<RotateTransform Angle="{Binding Path=TextTransform, RelativeSource={RelativeSource Mode=TemplatedParent}}" CenterX="0.5" CenterY="0.5">
									</RotateTransform>
								</TextBlock.LayoutTransform>
							</TextBlock>
							<Path Name="line2" StrokeDashArray="2,2"  Stretch="Fill" Stroke="{StaticResource HandleBrush}" StrokeThickness="1.5" Margin="0 0 0 0" Data="M0,-0.75 L1,-0.75" Grid.Column="2" />
							<!--<Path Name="arrow2" Margin="0,1,0,1" Fill="{StaticResource HandleBrush}" Stretch="Fill" Stroke="{TemplateBinding Panel.Background}" StrokeThickness="0.5" Data="M0,0 L0,1 1,0.5 z" Grid.Column="3" />-->
							<!--<Rectangle Width="1.5" Fill="{StaticResource HandleBrush}" Grid.Column="4"/>-->
						</Grid>
						<!--  Rotate the handle and angle of rotation being set by the Margin type. See enum HandleOrientation  -->
						<Grid.LayoutTransform>
							<RotateTransform Angle="{Binding Path=Angle, RelativeSource={RelativeSource Mode=TemplatedParent}}">
							</RotateTransform>
						</Grid.LayoutTransform>
					</Grid>
				</ControlTemplate>
			</Setter.Value>
		</Setter>
	</Style>
	<Style TargetType="{x:Type Controls:MarginHandle}">
		<Setter Property="Template">
			<Setter.Value>
				<ControlTemplate TargetType="{x:Type Controls:MarginHandle}">
					<Grid Height="10" Width="{Binding Path=HandleLength, Converter={x:Static ControlConvertors:HandleLengthWithOffset.Instance}, RelativeSource={RelativeSource Mode=TemplatedParent}}" SnapsToDevicePixels="True">
						<Grid.ColumnDefinitions>
							<ColumnDefinition Width="8" />
							<ColumnDefinition Width="*" />
						</Grid.ColumnDefinitions>
						<Path Name="startArrow" Fill="{StaticResource HandleBrush}" Stretch="Fill" Stroke="{TemplateBinding Panel.Background}" StrokeThickness="0.5" Margin="0,1,0,1" Data="M0,0 L0,1 1,0.5 z" Grid.Column="0" />
						<!-- Wrap the handle-line and endArrow in this grid. It's visiblity is subjected to HandleLength  -->
						<Grid Height="10" Grid.Column="1" Name="lineArrow">
							<Grid.ColumnDefinitions>
								<ColumnDefinition Width="*" />
								<ColumnDefinition MaxWidth="20" MinWidth="10" />
								<ColumnDefinition Width="*" />
								<ColumnDefinition Width="8" />
								<ColumnDefinition Width="1.5"/>
							</Grid.ColumnDefinitions>
							<Rectangle Fill="Transparent" Height="10" Grid.Column="0" Grid.ColumnSpan="4" />
							<Path Name="line1" Stretch="Fill" Stroke="{StaticResource HandleBrush}" StrokeThickness="1.5" Margin="0 0 0 0" Data="M0,-0.75 L1,-0.75" Grid.Column="0" />
							<TextBlock Grid.Column="1" Text="{Binding Path=HandleLength, Mode=OneWay, Converter={x:Static Converters:FormatDoubleConverter.Instance }, RelativeSource={RelativeSource Mode=TemplatedParent}}" FontSize="9" VerticalAlignment="Center" HorizontalAlignment="Center" Padding="1,1,1,1">
								<TextBlock.LayoutTransform>
									<RotateTransform Angle="{Binding Path=TextTransform, RelativeSource={RelativeSource Mode=TemplatedParent}}" CenterX="0.5" CenterY="0.5">
									</RotateTransform>
								</TextBlock.LayoutTransform>
							</TextBlock>
							<Path Name="line2" Stretch="Fill" Stroke="{StaticResource HandleBrush}" StrokeThickness="1.5" Margin="0 0 0 0" Data="M0,-0.75 L1,-0.75" Grid.Column="2" />
							<Path Name="arrow2" Margin="0,1,0,1" Fill="{StaticResource HandleBrush}" Stretch="Fill" Stroke="{TemplateBinding Panel.Background}" StrokeThickness="0.5" Data="M0,0 L0,1 1,0.5 z" Grid.Column="3" />
							<Rectangle Width="1.5" Fill="{StaticResource HandleBrush}" Grid.Column="4"/>
						</Grid>
						<!--  Rotate the handle and angle of rotation being set by the Margin type. See enum HandleOrientation  -->
						<Grid.LayoutTransform>
							<RotateTransform Angle="{Binding Path=Angle, RelativeSource={RelativeSource Mode=TemplatedParent}}">
							</RotateTransform>
						</Grid.LayoutTransform>
					</Grid>
				</ControlTemplate>
			</Setter.Value>
		</Setter>
	</Style>
	<Style TargetType="{x:Type Controls:MarginStub}">
		<Setter Property="Template">
			<Setter.Value>
				<ControlTemplate TargetType="{x:Type Controls:MarginStub}">
					<Grid SnapsToDevicePixels="True" Height="10" Width="10">
						<Rectangle Fill="Transparent" />
						<Ellipse Fill="{TemplateBinding Panel.Background}" Height="7" Width="7" StrokeThickness="1" Stroke="{StaticResource HandleBrush}" />
					</Grid>
				</ControlTemplate>
			</Setter.Value>
		</Setter>
	</Style>
	<Style TargetType="{x:Type Controls:HeightDisplay}">
		<Setter Property="Template">
			<Setter.Value>
				<ControlTemplate TargetType="{x:Type Controls:HeightDisplay}">
					<Grid Width="22">
						<Grid.RowDefinitions>
							<RowDefinition Height="*" />
							<RowDefinition MaxHeight="20" MinHeight="5" />
							<RowDefinition Height="5" />
						</Grid.RowDefinitions>
						<Path SnapsToDevicePixels="True" Grid.Row="0" Stroke="#AC0000" StrokeThickness="1.0" Data="M0,0 L1,0 M0.75,0 L0.75,1" Stretch="Fill" />
						<TextBlock HorizontalAlignment="Center" Margin="8,0,0,1" Padding="1,1,1,1" FontSize="10" Grid.Row="1">
							<TextBlock.Text>
=======
﻿<ResourceDictionary xmlns="http://schemas.microsoft.com/winfx/2006/xaml/presentation" xmlns:x="http://schemas.microsoft.com/winfx/2006/xaml" xmlns:Controls="clr-namespace:ICSharpCode.WpfDesign.Designer.Controls" xmlns:ControlConvertors="clr-namespace:ICSharpCode.WpfDesign.Designer.Controls.Converters" xmlns:Converters="clr-namespace:ICSharpCode.WpfDesign.Designer.Converters"  xmlns:Widgets="http://icsharpcode.net/sharpdevelop/widgets">
	<!--
		This file contains the default styles used by the Controls in ICSharpCode.WpfDesign.Designer.Controls
	-->
	<Converters:LevelConverter x:Key="FormatDoubleConverter" />
	<ControlConvertors:HandleLengthWithOffset x:Key="HandleLengthWithOffset" />
	<SolidColorBrush Color="#FF474747" x:Key="HandleBrush" />
	<Style TargetType="{x:Type Controls:PanelMoveAdorner}">
		<Setter Property="Template">
			<Setter.Value>
				<ControlTemplate TargetType="{x:Type Controls:PanelMoveAdorner}">
					<Border BorderThickness="4" Margin="-2" BorderBrush="Transparent" Cursor="SizeAll" />
				</ControlTemplate>
			</Setter.Value>
		</Setter>
	</Style>
	<Style TargetType="{x:Type Controls:EnumButton}" BasedOn="{StaticResource {x:Type ToggleButton}}">
		<Setter Property="Margin" Value="3 3 0 3" />
		<Setter Property="Foreground" Value="#FF000000"/>
		<Setter Property="Padding" Value="0"/>
		<Setter Property="BorderThickness" Value="1"/>
		<Setter Property="BorderBrush" Value="Black"/>
		<Setter Property="Template">
			<Setter.Value>
				<ControlTemplate TargetType="ToggleButton">
					<Grid>
						<Border x:Name="Background" BorderThickness="{TemplateBinding BorderThickness}" BorderBrush="{TemplateBinding BorderBrush}">
							<Grid Background="{TemplateBinding Background}">
								<Border Opacity="0"  x:Name="BackgroundAnimation" Background="#FF448DCA" />
							</Grid>
						</Border>
						<ContentPresenter
							x:Name="contentPresenter"
							Content="{TemplateBinding Content}"
							ContentTemplate="{TemplateBinding ContentTemplate}"
							VerticalAlignment="{TemplateBinding VerticalContentAlignment}"
							HorizontalAlignment="{TemplateBinding HorizontalContentAlignment}"
							Margin="{TemplateBinding Padding}"/>
					</Grid>
				</ControlTemplate>
			</Setter.Value>
		</Setter>
		<Style.Triggers>
			<Trigger Property="IsChecked" Value="True">
				<Setter Property="Background" Value="SkyBlue" />
			</Trigger>
		</Style.Triggers>
	</Style>
	<Style TargetType="{x:Type Controls:DesignerThumb}">
		<Setter Property="Template">
			<Setter.Value>
				<ControlTemplate TargetType="{x:Type Controls:DesignerThumb}">
					<Grid>
						<Rectangle Name="thumbRectangle" SnapsToDevicePixels="True" Stroke="Black" Fill="White" RadiusX="1.414" RadiusY="1.414" />
						<Menu Height="15" HorizontalAlignment="Left" Margin="0,-19,-19,0" VerticalAlignment="Top" Width="15" BorderThickness="0" Background="Transparent" Visibility="{Binding Path=OperationMenu, RelativeSource={RelativeSource TemplatedParent}, Converter={x:Static Converters:CollapsedWhenNull.Instance}}" >
							<MenuItem Height="15" Width="15" Padding="0" Background="Transparent" BorderThickness="1" ItemsSource="{TemplateBinding OperationMenu}">
								<MenuItem.Header>
									<Path Data="M3.5,5.5 L11.5,5.5 L7.5,11 z" Fill="Black" Stroke="Gray" StrokeThickness="1" />
								</MenuItem.Header>
							</MenuItem>
						</Menu>
					</Grid>
					<ControlTemplate.Triggers>
						<Trigger Property="IsPrimarySelection" Value="False">
							<Setter TargetName="thumbRectangle" Property="Stroke" Value="White" />
							<Setter TargetName="thumbRectangle" Property="Fill" Value="Black" />
						</Trigger>
						<Trigger Property="IsEnabled" Value="False">
							<Setter TargetName="thumbRectangle" Property="Fill" Value="Gray" />
						</Trigger>
						<Trigger Property="ThumbVisible" Value="False">
							<Setter TargetName="thumbRectangle" Property="Visibility" Value="Hidden" />
						</Trigger>
					</ControlTemplate.Triggers>
				</ControlTemplate>
			</Setter.Value>
		</Setter>
	</Style>
	<Style TargetType="{x:Type Controls:PointThumb}">
		<Setter Property="Foreground" Value="Black" />
		<Setter Property="Template">
			<Setter.Value>
				<ControlTemplate TargetType="{x:Type Controls:PointThumb}">
					<Grid Width="7" Height="7" Margin="-3.5,-3.5,0,0" HorizontalAlignment="Left" VerticalAlignment="Top">
						<Line HorizontalAlignment="Left" VerticalAlignment="Top" Stroke="{TemplateBinding Foreground}" StrokeThickness="1" StrokeDashArray="2 2" X1="3.5" Y1="3.5" X2="{Binding RelativeSource={RelativeSource TemplatedParent}, Path=RelativeToPoint.X}" Y2="{Binding RelativeSource={RelativeSource TemplatedParent}, Path=RelativeToPoint.Y}" Visibility="{Binding Path=RelativeToPoint, RelativeSource={RelativeSource TemplatedParent}, Converter={x:Static Converters:CollapsedWhenNull.Instance}}" />
						<Grid RenderTransform="{TemplateBinding InnerRenderTransform}">
						<Grid.Resources>
							<Style TargetType="MenuItem">
								<Setter Property="HorizontalContentAlignment" Value="Left" />
								<Setter Property="VerticalContentAlignment" Value="Center" />
							</Style>
						</Grid.Resources>
						<Rectangle HorizontalAlignment="Left" VerticalAlignment="Top" Width="7" Height="7"  Name="thumbRectangle" SnapsToDevicePixels="True" Stroke="{TemplateBinding Foreground}" Fill="White" RadiusX="1.414" RadiusY="1.414" />
						<Ellipse HorizontalAlignment="Left" VerticalAlignment="Top" Width="7" Height="7"  Name="thumbElipse" Stroke="{TemplateBinding Foreground}" SnapsToDevicePixels="True" Fill="White" Visibility="Collapsed" />
						<Menu Foreground="Black" Height="15" HorizontalAlignment="Left" Margin="0,-19,-19,0" VerticalAlignment="Top" Width="15" BorderThickness="0" Background="Transparent" Visibility="{Binding Path=OperationMenu, RelativeSource={RelativeSource TemplatedParent}, Converter={x:Static Converters:CollapsedWhenNull.Instance}}" >
							<MenuItem Height="15" Width="15" Padding="0" Background="Transparent" BorderThickness="1" ItemsSource="{TemplateBinding OperationMenu}">
								<MenuItem.Header>
									<Path Data="M3.5,5.5 L11.5,5.5 L7.5,11 z" Fill="Black" Stroke="Gray" StrokeThickness="1" />
								</MenuItem.Header>
							</MenuItem>
						</Menu>
					</Grid>
					</Grid>
					<ControlTemplate.Triggers>
						<Trigger Property="IsPrimarySelection" Value="False">
							<Setter TargetName="thumbRectangle" Property="Stroke" Value="White" />
							<Setter TargetName="thumbRectangle" Property="Fill" Value="Black" />
							<Setter TargetName="thumbElipse" Property="Fill" Value="Black" />
						</Trigger>
						<Trigger Property="IsEnabled" Value="False">
							<Setter TargetName="thumbRectangle" Property="Fill" Value="Gray" />
						</Trigger>
						<Trigger Property="IsEllipse" Value="True">
							<Setter TargetName="thumbRectangle" Property="Visibility" Value="Hidden" />
							<Setter TargetName="thumbElipse" Property="Visibility" Value="Visible" />
						</Trigger>
						<Trigger Property="ThumbVisible" Value="False">
							<Setter TargetName="thumbRectangle" Property="Visibility" Value="Hidden" />
							<Setter TargetName="thumbElipse" Property="Visibility" Value="Hidden" />
						</Trigger>
					</ControlTemplate.Triggers>
				</ControlTemplate>
			</Setter.Value>
		</Setter>
	</Style>
	<Style TargetType="{x:Type Controls:RotateThumb}">
		<Setter Property="Template">
			<Setter.Value>
				<ControlTemplate TargetType="{x:Type Controls:RotateThumb}">
					<Grid>
						<Rectangle VerticalAlignment="Top" Width="2" Height="30" Fill="Black" Margin="0,0,0,0" />
						<Ellipse VerticalAlignment="Top" StrokeThickness="1" Name="thumbRectangle" SnapsToDevicePixels="True" Stroke="Black"
						         Width="7" Height="7" Fill="Black">
						</Ellipse>
					</Grid>
				</ControlTemplate>
			</Setter.Value>
		</Setter>
	</Style>
	<Style TargetType="{x:Type Controls:SelectionFrame}">
		<Setter Property="Template">
			<Setter.Value>
				<ControlTemplate TargetType="{x:Type Controls:SelectionFrame}">
					<Rectangle Fill="#519ABFE5" Stroke="#FF7A8787" StrokeThickness="1" />
				</ControlTemplate>
			</Setter.Value>
		</Setter>
	</Style>
	<Style TargetType="{x:Type Controls:ContainerDragHandle}">
		<Setter Property="Template">
			<Setter.Value>
				<ControlTemplate TargetType="{x:Type Controls:ContainerDragHandle}">
					<Canvas Height="13" Width="13" Name="Canvas" SnapsToDevicePixels="True">
						<Rectangle Height="13" Width="13" RadiusX="2" RadiusY="2" Fill="#889ABFE5" Name="BorderRectangle" Stroke="#FF7A8FB5" StrokeThickness="1" />
						<Path Fill="#FF748EAA" Canvas.Left="1" Canvas.Top="1">
							<Path.Data>
								<GeometryGroup>
									<PathGeometry Figures="M5.5,0L3,3L8,3 M11,5.5L8,3L8,8 M5.5,11L3,8L8,8 M0,5.5L3,3L3,8" />
									<RectangleGeometry Rect="3,5,5,1" />
									<RectangleGeometry Rect="5,3,1,5" />
									<RectangleGeometry Rect="5,5,1,1" />
								</GeometryGroup>
							</Path.Data>
						</Path>
					</Canvas>
				</ControlTemplate>
			</Setter.Value>
		</Setter>
	</Style>
	<Style TargetType="{x:Type Controls:WindowClone}">
		<Setter Property="Width" Value="640" />
		<Setter Property="Height" Value="480" />
		<Setter Property="Template">
			<Setter.Value>
				<ControlTemplate TargetType="{x:Type Controls:WindowClone}">
					<Border Background="{DynamicResource {x:Static SystemColors.GradientActiveCaptionBrushKey}}" BorderBrush="{DynamicResource {x:Static SystemColors.WindowFrameBrushKey}}" BorderThickness="1,1,1,1">
						<DockPanel Margin="4,0,4,4">
							<DockPanel Height="26" DockPanel.Dock="Top">
								<Image Width="16" Height="16" Margin="1,0,0,0" Source="/ICSharpCode.WpfDesign.Designer;component/Images/Icons.32x32.EmptyProjectIcon.png" Visibility="{Binding Path=(Window.Icon), RelativeSource={RelativeSource TemplatedParent}, Converter={x:Static Converters:CollapsedWhenNotNull.Instance}}" />
								<Image Width="16" Height="16" Margin="1,0,0,0" Source="{TemplateBinding Window.Icon}" Visibility="{Binding Path=(Window.Icon), RelativeSource={RelativeSource TemplatedParent}, Converter={x:Static Converters:CollapsedWhenZero.Instance}}" />
								<Button Content="r" FontFamily="Marlett" Name="CloseButton" VerticalAlignment="Top" Width="43" Height="17" DockPanel.Dock="Right" />
								<Button Content="1" FontFamily="Marlett" Name="MinimizeButton" VerticalAlignment="Top" Width="25" Height="17" DockPanel.Dock="Right" Visibility="{Binding Path=(Window.ResizeMode), Mode=TwoWay, RelativeSource={RelativeSource TemplatedParent}, Converter={x:Static Converters:EnumCollapsed.Instance}, ConverterParameter=NoResize}" />
								<Button Content="0" FontFamily="Marlett" Name="MaximiseButton" VerticalAlignment="Top" Width="25" Height="17" DockPanel.Dock="Right" Visibility="{Binding Path=(Window.ResizeMode), Mode=TwoWay, RelativeSource={RelativeSource TemplatedParent}, Converter={x:Static Converters:EnumCollapsed.Instance}, ConverterParameter=NoResize}" />
								<Label Margin="4,0,0,0" Content="{TemplateBinding Window.Title}" />
							</DockPanel>
							<Border Background="{DynamicResource {x:Static SystemColors.WindowBrushKey}}">
								<Border ClipToBounds="True" BorderBrush="{TemplateBinding Border.BorderBrush}" BorderThickness="{TemplateBinding Border.BorderThickness}" Background="{TemplateBinding Panel.Background}">
									<AdornerDecorator>
										<ContentPresenter ContentTemplate="{TemplateBinding ContentControl.ContentTemplate}" Content="{TemplateBinding ContentControl.Content}" />
									</AdornerDecorator>
								</Border>
							</Border>
						</DockPanel>
					</Border>
				</ControlTemplate>
			</Setter.Value>
		</Setter>
	</Style>
	<Style TargetType="{x:Type Controls:ErrorBalloon}">
		<Setter Property="WindowStyle" Value="None" />
		<Setter Property="AllowsTransparency" Value="True" />
		<Setter Property="SizeToContent" Value="WidthAndHeight" />
		<Setter Property="ShowInTaskbar" Value="False" />
		<Setter Property="Template">
			<Setter.Value>
				<ControlTemplate TargetType="{x:Type Controls:ErrorBalloon}">
					<Grid x:Name="LayoutRoot">
						<Grid.ColumnDefinitions>
							<ColumnDefinition Width="*" />
						</Grid.ColumnDefinitions>
						<Rectangle RadiusX="10" RadiusY="10" Margin="12,36,4,4">
							<Rectangle.Fill>
								<SolidColorBrush Color="#41626262" />
							</Rectangle.Fill>
						</Rectangle>
						<Border Margin="8,32,8,8" Background="{DynamicResource {x:Static SystemColors.InfoBrushKey}}" BorderBrush="{DynamicResource {x:Static SystemColors.WindowFrameBrushKey}}" BorderThickness="1,1,1,1" CornerRadius="10,10,10,10" Padding="10,10,10,10">
							<Border BorderBrush="{TemplateBinding Border.BorderBrush}" BorderThickness="{TemplateBinding Border.BorderThickness}" Background="{TemplateBinding Panel.Background}">
								<AdornerDecorator>
									<ContentPresenter ContentTemplate="{TemplateBinding ContentControl.ContentTemplate}" Content="{TemplateBinding ContentControl.Content}" />
								</AdornerDecorator>
							</Border>
						</Border>
						<Path Fill="{DynamicResource {x:Static SystemColors.InfoBrushKey}}" Stretch="Fill" HorizontalAlignment="Left" Margin="34.75,9.25,0,0" VerticalAlignment="Top" Width="15.25" Height="24.5" Data="M34.75,33.75 L40.5,9.25 50,33.5 z" />
						<Path Stretch="Fill" Stroke="{DynamicResource {x:Static SystemColors.WindowFrameBrushKey}}" HorizontalAlignment="Left" Margin="34.5,9.25,0,0" VerticalAlignment="Top" Width="16" Height="24" Data="M35,32.75 L40.5,9.25 50,32.75" />
					</Grid>
				</ControlTemplate>
			</Setter.Value>
		</Setter>
	</Style>
	<Style TargetType="{x:Type Controls:GridRowSplitterAdorner}">
		<Setter Property="Template">
			<Setter.Value>
				<ControlTemplate TargetType="{x:Type Controls:GridRowSplitterAdorner}">
					<Grid Height="{x:Static Controls:GridRailAdorner.SplitterWidth}">
						<Grid.ColumnDefinitions>
							<ColumnDefinition Width="10" />
							<!-- 10=RailSize -->
							<ColumnDefinition Width="*" />
						</Grid.ColumnDefinitions>
						<!-- put a transparent rectangle in the rail so the user does not have to hit the small railHandle -->
						<Rectangle Fill="Transparent" />
						<Path Name="railHandle" Fill="#FFE6E6FF" Stretch="Fill" Stroke="DodgerBlue" Data="M0,0 L0,1 1,0.5 z" />
						<Path Name="line" Stretch="Fill" Stroke="DodgerBlue" Grid.Column="2" Margin="-1 0 0 0" Data="M0,0.5 L1,0.5" />
					</Grid>
					<ControlTemplate.Triggers>
						<Trigger Property="IsMouseOver" Value="True">
							<Setter TargetName="railHandle" Property="Fill" Value="#FFFFB74F" />
						</Trigger>
						<Trigger Property="IsPreview" Value="True">
							<Setter TargetName="railHandle" Property="Stroke" Value="#D0FFB74F" />
							<Setter TargetName="line" Property="Stroke" Value="#D0FFB74F" />
						</Trigger>
					</ControlTemplate.Triggers>
				</ControlTemplate>
			</Setter.Value>
		</Setter>
	</Style>
	<Style TargetType="{x:Type Controls:GridColumnSplitterAdorner}">
		<Setter Property="Template">
			<Setter.Value>
				<ControlTemplate TargetType="{x:Type Controls:GridColumnSplitterAdorner}">
					<Grid Width="{x:Static Controls:GridRailAdorner.SplitterWidth}">
						<Grid.RowDefinitions>
							<RowDefinition Height="10" />
							<!-- 10=RailSize -->
							<RowDefinition Height="*" />
						</Grid.RowDefinitions>
						<!-- put a transparent rectangle in the rail so the user does not have to hit the small railHandle -->
						<Rectangle Fill="Transparent" />
						<Path Name="railHandle" Fill="#FFE6E6FF" Stretch="Fill" Stroke="DodgerBlue" Data="M0,0 L1,0 0.5,1 z" />
						<Path Name="line" Stretch="Fill" Stroke="DodgerBlue" Grid.Row="2" Margin="0 -1 0 0" Data="M0.5,0 L0.5,1" />
					</Grid>
					<ControlTemplate.Triggers>
						<Trigger Property="IsMouseOver" Value="True">
							<Setter TargetName="railHandle" Property="Fill" Value="#FFFFB74F" />
						</Trigger>
						<Trigger Property="IsPreview" Value="True">
							<Setter TargetName="railHandle" Property="Stroke" Value="#D0FFB74F" />
							<Setter TargetName="line" Property="Stroke" Value="#D0FFB74F" />
						</Trigger>
					</ControlTemplate.Triggers>
				</ControlTemplate>
			</Setter.Value>
		</Setter>
	</Style>
	<Style TargetType="{x:Type Controls:CanvasPositionHandle}">
		<Setter Property="Template">
			<Setter.Value>
				<ControlTemplate TargetType="{x:Type Controls:MarginHandle}">
					<Grid Height="10" Width="{Binding Path=HandleLength, Converter={x:Static ControlConvertors:HandleLengthWithOffset.Instance}, RelativeSource={RelativeSource Mode=TemplatedParent}}" SnapsToDevicePixels="True">
						<Grid.ColumnDefinitions>
							<ColumnDefinition Width="8" />
							<ColumnDefinition Width="*" />
						</Grid.ColumnDefinitions>
						<Path Name="startArrow" Fill="{StaticResource HandleBrush}" Stretch="Fill" Stroke="{TemplateBinding Panel.Background}" StrokeThickness="0.5" Margin="0,1,0,1" Data="M0,0 L0,1 1,0.5 z" Grid.Column="0" />
						<!-- Wrap the handle-line and endArrow in this grid. It's visiblity is subjected to HandleLength  -->
						<Grid Height="10" Grid.Column="1" Name="lineArrow">
							<Grid.ColumnDefinitions>
								<ColumnDefinition Width="*" />
								<ColumnDefinition MaxWidth="20" MinWidth="10" />
								<ColumnDefinition Width="*" />
							</Grid.ColumnDefinitions>
							<Rectangle Fill="Transparent" Height="10" Grid.Column="0" Grid.ColumnSpan="4" />
							<Path Name="line1" StrokeDashArray="2,2"  Stretch="Fill" Stroke="{StaticResource HandleBrush}" StrokeThickness="1.5" Margin="0 0 0 0" Data="M0,-0.75 L1,-0.75" Grid.Column="0" />
							<TextBlock Grid.Column="1" Text="{Binding Path=HandleLength, Mode=OneWay, Converter={x:Static Converters:FormatDoubleConverter.Instance }, RelativeSource={RelativeSource Mode=TemplatedParent}}" FontSize="9" VerticalAlignment="Center" HorizontalAlignment="Center" Padding="1,1,1,1">
								<TextBlock.LayoutTransform>
									<RotateTransform Angle="{Binding Path=TextTransform, RelativeSource={RelativeSource Mode=TemplatedParent}}" CenterX="0.5" CenterY="0.5">
									</RotateTransform>
								</TextBlock.LayoutTransform>
							</TextBlock>
							<Path Name="line2" StrokeDashArray="2,2"  Stretch="Fill" Stroke="{StaticResource HandleBrush}" StrokeThickness="1.5" Margin="0 0 0 0" Data="M0,-0.75 L1,-0.75" Grid.Column="2" />
							<!--<Path Name="arrow2" Margin="0,1,0,1" Fill="{StaticResource HandleBrush}" Stretch="Fill" Stroke="{TemplateBinding Panel.Background}" StrokeThickness="0.5" Data="M0,0 L0,1 1,0.5 z" Grid.Column="3" />-->
							<!--<Rectangle Width="1.5" Fill="{StaticResource HandleBrush}" Grid.Column="4"/>-->
						</Grid>
						<!--  Rotate the handle and angle of rotation being set by the Margin type. See enum HandleOrientation  -->
						<Grid.LayoutTransform>
							<RotateTransform Angle="{Binding Path=Angle, RelativeSource={RelativeSource Mode=TemplatedParent}}">
							</RotateTransform>
						</Grid.LayoutTransform>
					</Grid>
				</ControlTemplate>
			</Setter.Value>
		</Setter>
	</Style>
	<Style TargetType="{x:Type Controls:MarginHandle}">
		<Setter Property="Template">
			<Setter.Value>
				<ControlTemplate TargetType="{x:Type Controls:MarginHandle}">
					<Grid Height="10" Width="{Binding Path=HandleLength, Converter={x:Static ControlConvertors:HandleLengthWithOffset.Instance}, RelativeSource={RelativeSource Mode=TemplatedParent}}" SnapsToDevicePixels="True">
						<Grid.ColumnDefinitions>
							<ColumnDefinition Width="8" />
							<ColumnDefinition Width="*" />
						</Grid.ColumnDefinitions>
						<Path Name="startArrow" Fill="{StaticResource HandleBrush}" Stretch="Fill" Stroke="{TemplateBinding Panel.Background}" StrokeThickness="0.5" Margin="0,1,0,1" Data="M0,0 L0,1 1,0.5 z" Grid.Column="0" />
						<!-- Wrap the handle-line and endArrow in this grid. It's visiblity is subjected to HandleLength  -->
						<Grid Height="10" Grid.Column="1" Name="lineArrow">
							<Grid.ColumnDefinitions>
								<ColumnDefinition Width="*" />
								<ColumnDefinition MaxWidth="20" MinWidth="10" />
								<ColumnDefinition Width="*" />
								<ColumnDefinition Width="8" />
								<ColumnDefinition Width="1.5"/>
							</Grid.ColumnDefinitions>
							<Rectangle Fill="Transparent" Height="10" Grid.Column="0" Grid.ColumnSpan="4" />
							<Path Name="line1" Stretch="Fill" Stroke="{StaticResource HandleBrush}" StrokeThickness="1.5" Margin="0 0 0 0" Data="M0,-0.75 L1,-0.75" Grid.Column="0" />
							<TextBlock Grid.Column="1" Text="{Binding Path=HandleLength, Mode=OneWay, Converter={x:Static Converters:FormatDoubleConverter.Instance }, RelativeSource={RelativeSource Mode=TemplatedParent}}" FontSize="9" VerticalAlignment="Center" HorizontalAlignment="Center" Padding="1,1,1,1">
								<TextBlock.LayoutTransform>
									<RotateTransform Angle="{Binding Path=TextTransform, RelativeSource={RelativeSource Mode=TemplatedParent}}" CenterX="0.5" CenterY="0.5">
									</RotateTransform>
								</TextBlock.LayoutTransform>
							</TextBlock>
							<Path Name="line2" Stretch="Fill" Stroke="{StaticResource HandleBrush}" StrokeThickness="1.5" Margin="0 0 0 0" Data="M0,-0.75 L1,-0.75" Grid.Column="2" />
							<Path Name="arrow2" Margin="0,1,0,1" Fill="{StaticResource HandleBrush}" Stretch="Fill" Stroke="{TemplateBinding Panel.Background}" StrokeThickness="0.5" Data="M0,0 L0,1 1,0.5 z" Grid.Column="3" />
							<Rectangle Width="1.5" Fill="{StaticResource HandleBrush}" Grid.Column="4"/>
						</Grid>
						<!--  Rotate the handle and angle of rotation being set by the Margin type. See enum HandleOrientation  -->
						<Grid.LayoutTransform>
							<RotateTransform Angle="{Binding Path=Angle, RelativeSource={RelativeSource Mode=TemplatedParent}}">
							</RotateTransform>
						</Grid.LayoutTransform>
					</Grid>
				</ControlTemplate>
			</Setter.Value>
		</Setter>
	</Style>
	<Style TargetType="{x:Type Controls:MarginStub}">
		<Setter Property="Template">
			<Setter.Value>
				<ControlTemplate TargetType="{x:Type Controls:MarginStub}">
					<Grid SnapsToDevicePixels="True" Height="10" Width="10">
						<Rectangle Fill="Transparent" />
						<Ellipse Fill="{TemplateBinding Panel.Background}" Height="7" Width="7" StrokeThickness="1" Stroke="{StaticResource HandleBrush}" />
					</Grid>
				</ControlTemplate>
			</Setter.Value>
		</Setter>
	</Style>
	<Style TargetType="{x:Type Controls:HeightDisplay}">
		<Setter Property="Template">
			<Setter.Value>
				<ControlTemplate TargetType="{x:Type Controls:HeightDisplay}">
					<Grid Width="22">
						<Grid.RowDefinitions>
							<RowDefinition Height="*" />
							<RowDefinition MaxHeight="20" MinHeight="5" />
							<RowDefinition Height="5" />
						</Grid.RowDefinitions>
						<Path SnapsToDevicePixels="True" Grid.Row="0" Stroke="#AC0000" StrokeThickness="1.0" Data="M0,0 L1,0 M0.75,0 L0.75,1" Stretch="Fill" />
						<TextBlock HorizontalAlignment="Center" Margin="8,0,0,1" Padding="1,1,1,1" FontSize="10" Grid.Row="1">
							<TextBlock.Text>
>>>>>>> 47a67fe2
								<MultiBinding Converter="{x:Static Converters:ControlToRealHeightConverter.Instance}" StringFormat="0">
									<MultiBinding.Bindings>
										<Binding />
										<Binding Path="ActualHeight" UpdateSourceTrigger="PropertyChanged" />
										<Binding Path="Height" UpdateSourceTrigger="PropertyChanged" />
									</MultiBinding.Bindings>
								</MultiBinding>
							</TextBlock.Text>
							<TextBlock.LayoutTransform>
								<RotateTransform Angle="270" CenterX="0.5" CenterY="0.5" />
							</TextBlock.LayoutTransform>
						</TextBlock>
						<Path SnapsToDevicePixels="True" Grid.Row="2" Stroke="#AC0000" StrokeThickness="1.0" Data="M0.75,0 L0.75,3 M0,3 L1,3 " Stretch="Fill" />
					</Grid>
				</ControlTemplate>
			</Setter.Value>
		</Setter>
	</Style>
	<Style TargetType="{x:Type Controls:WidthDisplay}">
		<Setter Property="Template">
			<Setter.Value>
				<ControlTemplate TargetType="{x:Type Controls:WidthDisplay}">
					<Grid Height="22" SnapsToDevicePixels="True">
						<Grid.ColumnDefinitions>
							<ColumnDefinition Width="*" />
							<ColumnDefinition MaxWidth="20" MinWidth="5" />
							<ColumnDefinition Width="5" />
						</Grid.ColumnDefinitions>
						<Path Grid.Column="0" Stroke="#AC0000" StrokeThickness="1" Data="M0,0 L0,1 M0,0.75 L1,0.75" Stretch="Fill" SnapsToDevicePixels="True" />
						<TextBlock HorizontalAlignment="Center" Margin="0,8,0,0" Padding="1,1,1,1" FontSize="10" Grid.Column="1">
							<TextBlock.Text>
								<MultiBinding Converter="{x:Static Converters:ControlToRealWidthConverter.Instance}" StringFormat="0">
									<MultiBinding.Bindings>
										<Binding />
										<Binding Path="ActualWidth" UpdateSourceTrigger="PropertyChanged" />
										<Binding Path="Width" UpdateSourceTrigger="PropertyChanged" />
									</MultiBinding.Bindings>
								</MultiBinding>
							</TextBlock.Text>
						</TextBlock>
						<Path Grid.Column="2" Stroke="#AC0000" StrokeThickness="1" Data="M0,0.75 L3,0.75 M3,0 L3,1 " Stretch="Fill" SnapsToDevicePixels="True" />
					</Grid>
				</ControlTemplate>
			</Setter.Value>
		</Setter>
	</Style>
	<Style TargetType="{x:Type Controls:InPlaceEditor}">
		<Setter Property="Template">
			<Setter.Value>
				<ControlTemplate TargetType="{x:Type Controls:InPlaceEditor}">
					<TextBox Name="editor" SnapsToDevicePixels="True" Padding="{Binding Path=Padding}" FontSize="{Binding Path=FontSize}" FontFamily="{Binding Path=FontFamily}" FontStyle="{Binding Path=FontStyle}" FontStretch="{Binding Path=FontStretch}" FontWeight="{Binding Path=FontWeight}" Text="{Binding Path=Bind, RelativeSource={RelativeSource Mode=TemplatedParent}, Mode=TwoWay,UpdateSourceTrigger=PropertyChanged}" AcceptsReturn="True" />
				</ControlTemplate>
			</Setter.Value>
		</Setter>
	</Style>
	<Style TargetType="{x:Type Controls:QuickOperationMenu}">
		<Setter Property="Template">
			<Setter.Value>
				<ControlTemplate TargetType="{x:Type Controls:QuickOperationMenu}">
					<Menu Height="15" HorizontalAlignment="Left" Name="menu1" VerticalAlignment="Top" Width="15" BorderThickness="0" Background="Transparent">
						<MenuItem Height="15" Width="15" Padding="0" Background="Transparent" BorderThickness="1" Name="MainHeader">
							<MenuItem.Header>
								<Path Data="M3.5,5.5 L11.5,5.5 L7.5,11 z" Fill="Black" Stroke="Gray" StrokeThickness="1" />
							</MenuItem.Header>
						</MenuItem>
					</Menu>
				</ControlTemplate>
			</Setter.Value>
		</Setter>
	</Style>
	<Style TargetType="{x:Type Controls:ZoomControl}">
		<Setter Property="Template">
			<Setter.Value>
				<ControlTemplate TargetType="{x:Type Controls:ZoomControl}">
					<Grid Background="{TemplateBinding Panel.Background}">
						<Grid.ColumnDefinitions>
							<ColumnDefinition Width="Auto" />
							<ColumnDefinition Width="Auto" />
							<ColumnDefinition Width="*" />
							<ColumnDefinition Width="Auto" />
						</Grid.ColumnDefinitions>
						<Grid.RowDefinitions>
							<RowDefinition Height="*" />
							<RowDefinition Height="Auto" />
						</Grid.RowDefinitions>
						<Widgets:SelfCollapsingPanel Grid.Column="0" Grid.Row="1" CollapseOrientation="Horizontal" CanCollapse="{Binding Path=ComputedZoomButtonCollapsed, Mode=OneWay, RelativeSource={RelativeSource Mode=TemplatedParent}}">
							<Widgets:ZoomButtons x:Name="zoomButtons" Value="{Binding Path=CurrentZoom, RelativeSource={RelativeSource Mode=TemplatedParent}}" Minimum="{TemplateBinding MinimumZoom}" Maximum="{TemplateBinding MaximumZoom}" />
						</Widgets:SelfCollapsingPanel>
						<Rectangle Grid.Column="2" Grid.Row="1" Fill="{DynamicResource {x:Static SystemColors.ControlBrushKey}}" />
						<ScrollContentPresenter Name="PART_Presenter" Grid.Column="0" Grid.ColumnSpan="3" Grid.Row="0" Margin="{TemplateBinding Control.Padding}" Content="{TemplateBinding ContentControl.Content}" ContentTemplate="{TemplateBinding ContentControl.ContentTemplate}" CanContentScroll="{TemplateBinding ScrollViewer.CanContentScroll}">
							<ScrollContentPresenter.LayoutTransform>
								<ScaleTransform ScaleX="{Binding Path=CurrentZoom, RelativeSource={RelativeSource Mode=TemplatedParent}}" ScaleY="{Binding Path=CurrentZoom, RelativeSource={RelativeSource Mode=TemplatedParent}}"/>
							</ScrollContentPresenter.LayoutTransform>
						</ScrollContentPresenter>
						<ContentControl Grid.Column="1" Grid.Row="1" Content="{TemplateBinding AdditionalControls}" />
						<ScrollBar Name="PART_VerticalScrollBar" Grid.Column="3" Grid.Row="0" Minimum="0" Maximum="{TemplateBinding ScrollableHeight}" ViewportSize="{TemplateBinding ViewportHeight}" Value="{TemplateBinding VerticalOffset}" Visibility="{TemplateBinding ComputedVerticalScrollBarVisibility}" />
						<ScrollBar Name="PART_HorizontalScrollBar" Orientation="Horizontal" Grid.Column="2" Grid.Row="1" Minimum="0" Maximum="{TemplateBinding ScrollableWidth}" ViewportSize="{TemplateBinding ViewportWidth}" Value="{TemplateBinding HorizontalOffset}" Visibility="{TemplateBinding ComputedHorizontalScrollBarVisibility}" />
					</Grid>
				</ControlTemplate>
			</Setter.Value>
		</Setter>
	</Style>
	<Style TargetType="{x:Type Button}" x:Key="ClearButtonStyle">
		<Setter Property="Background" Value="#FFaaaaaa" />
		<Setter Property="BorderBrush" Value="#FFaaaaaa" />
		<Setter Property="Foreground" Value="White" />
		<Setter Property="Template">
			<Setter.Value>
				<ControlTemplate TargetType="Button">
					<Grid Width="14" Height="14">
						<VisualStateManager.VisualStateGroups>
							<VisualStateGroup x:Name="FocusStates">
								<VisualState x:Name="Focused" />
								<VisualState x:Name="Unfocused" />
							</VisualStateGroup>
							<VisualStateGroup x:Name="CommonStates">
								<VisualStateGroup.Transitions>
									<VisualTransition GeneratedDuration="00:00:00.2000000" />
								</VisualStateGroup.Transitions>
								<VisualState x:Name="Normal" />
								<VisualState x:Name="MouseOver">
									<Storyboard>
										<DoubleAnimation Duration="0"
										                 Storyboard.TargetName="ellipseHighlight"
										                 Storyboard.TargetProperty="(UIElement.Opacity)"
										                 To="1" />
									</Storyboard>
								</VisualState>
								<VisualState x:Name="Pressed">
									<Storyboard>
										<DoubleAnimation Duration="0"
										                 Storyboard.TargetName="ellipseHighlight"
										                 Storyboard.TargetProperty="(UIElement.Opacity)"
										                 To="1" />
										<DoubleAnimation Duration="0"
										                 Storyboard.TargetName="pathHighlight"
										                 Storyboard.TargetProperty="(UIElement.Opacity)"
										                 To="1" />
									</Storyboard>
								</VisualState>
								<VisualState x:Name="Disabled" />
							</VisualStateGroup>
						</VisualStateManager.VisualStateGroups>
						<Ellipse x:Name="ellipse"
						         Fill="{TemplateBinding Background}"
						         Stroke="{TemplateBinding BorderBrush}" />
						<Ellipse x:Name="ellipseHighlight"
						         Fill="#FFBD7777"
						         Opacity="0"
						         Stroke="Red" />
						<Path x:Name="path"
						      Margin="4.5"
						      HorizontalAlignment="Center"
						      VerticalAlignment="Center"
						      Data="M0.5,0.5 L8.5,8.5 M8.5000095,0.50000072 L0.50000954,8.500001"
						      Stretch="Fill"
						      Stroke="{TemplateBinding Foreground}"
						      UseLayoutRounding="False" />
						<Path x:Name="pathHighlight"
						      Margin="4.5"
						      HorizontalAlignment="Center"
						      VerticalAlignment="Center"
						      Data="M0.5,0.5 L8.5,8.5 M8.5000095,0.50000072 L0.50000954,8.500001"
						      Opacity="0"
						      Stretch="Fill"
						      Stroke="Red"
						      UseLayoutRounding="False" />
						<ContentPresenter x:Name="contentPresenter"
							HorizontalAlignment="{TemplateBinding HorizontalContentAlignment}"
							VerticalAlignment="{TemplateBinding VerticalContentAlignment}"
							Visibility="Collapsed" />
						<Rectangle x:Name="DisabledVisualElement"
						           Fill="#FFFFFFFF"
						           IsHitTestVisible="false"
						           Opacity="0"
						           RadiusX="3"
						           RadiusY="3" />
						<Rectangle x:Name="FocusVisualElement"
						           Margin="1"
						           IsHitTestVisible="false"
						           Opacity="0"
						           RadiusX="2"
						           RadiusY="2"
						           Stroke="#FF6DBDD1"
						           StrokeThickness="1" />
					</Grid>
				</ControlTemplate>
			</Setter.Value>
		</Setter>
	</Style>
	<Style TargetType="{x:Type Controls:ClearableTextBox}">
		<Setter Property="Foreground" Value="{DynamicResource {x:Static SystemColors.ControlTextBrushKey}}" />
		<Setter Property="Background" Value="{DynamicResource {x:Static SystemColors.WindowBrushKey}}" />
		<Setter Property="BorderBrush" Value="#888" />
		<Setter Property="BorderThickness" Value="1" />
		<Setter Property="Padding" Value="1,0,0,0" />
		<Setter Property="AllowDrop" Value="true" />
		<Setter Property="FocusVisualStyle" Value="{x:Null}" />
		<Setter Property="ScrollViewer.PanningMode" Value="VerticalFirst" />
		<Setter Property="Stylus.IsFlicksEnabled" Value="False" />
		<Setter Property="VerticalContentAlignment" Value="Center" />
		<Setter Property="Template">
			<Setter.Value>
				<ControlTemplate TargetType="{x:Type Controls:ClearableTextBox}">
					<Grid>
						<VisualStateManager.VisualStateGroups>
							<VisualStateGroup x:Name="TextRemoverStates">
								<VisualStateGroup.Transitions>
									<VisualTransition GeneratedDuration="00:00:00.3000000" />
								</VisualStateGroup.Transitions>
								<VisualState x:Name="TextRemoverVisible">
									<Storyboard>
										<DoubleAnimationUsingKeyFrames BeginTime="00:00:00"
											Duration="00:00:00.0010000"
											Storyboard.TargetName="TextRemover"
											Storyboard.TargetProperty="(UIElement.RenderTransform).(TransformGroup.Children)[0].(ScaleTransform.ScaleX)">
											<EasingDoubleKeyFrame KeyTime="00:00:00" Value="1" />
										</DoubleAnimationUsingKeyFrames>
										<DoubleAnimationUsingKeyFrames BeginTime="00:00:00"
											Duration="00:00:00.0010000"
											Storyboard.TargetName="TextRemover"
											Storyboard.TargetProperty="(UIElement.RenderTransform).(TransformGroup.Children)[0].(ScaleTransform.ScaleY)">
											<EasingDoubleKeyFrame KeyTime="00:00:00" Value="1" />
										</DoubleAnimationUsingKeyFrames>
										<DoubleAnimationUsingKeyFrames BeginTime="00:00:00"
											Duration="00:00:00.0010000"
											Storyboard.TargetName="TextRemover"
											Storyboard.TargetProperty="(UIElement.Opacity)">
											<EasingDoubleKeyFrame KeyTime="00:00:00" Value="1" />
										</DoubleAnimationUsingKeyFrames>
									</Storyboard>
								</VisualState>
								<VisualState x:Name="TextRemoverHidden">
									<Storyboard>
										<DoubleAnimationUsingKeyFrames BeginTime="00:00:00"
											Duration="00:00:00.0010000"
											Storyboard.TargetName="TextRemover"
											Storyboard.TargetProperty="(UIElement.RenderTransform).(TransformGroup.Children)[0].(ScaleTransform.ScaleX)">
											<EasingDoubleKeyFrame KeyTime="00:00:00" Value="0" />
										</DoubleAnimationUsingKeyFrames>
										<DoubleAnimationUsingKeyFrames BeginTime="00:00:00"
											Duration="00:00:00.0010000"
											Storyboard.TargetName="TextRemover"
											Storyboard.TargetProperty="(UIElement.RenderTransform).(TransformGroup.Children)[0].(ScaleTransform.ScaleY)">
											<EasingDoubleKeyFrame KeyTime="00:00:00" Value="0" />
										</DoubleAnimationUsingKeyFrames>
										<DoubleAnimationUsingKeyFrames BeginTime="00:00:00"
											Duration="00:00:00.0010000"
											Storyboard.TargetName="TextRemover"
											Storyboard.TargetProperty="(UIElement.Opacity)">
											<EasingDoubleKeyFrame KeyTime="00:00:00" Value="0" />
										</DoubleAnimationUsingKeyFrames>
									</Storyboard>
								</VisualState>
							</VisualStateGroup>
						</VisualStateManager.VisualStateGroups>
						<Border x:Name="Border"
						        Background="{TemplateBinding Background}"
						        BorderBrush="{TemplateBinding BorderBrush}"
						        BorderThickness="{TemplateBinding BorderThickness}"
						        CornerRadius="1" />
						<ScrollViewer x:Name="PART_ContentHost" VerticalAlignment="Center"
						              Margin="0,0,18,0"
						              SnapsToDevicePixels="{TemplateBinding SnapsToDevicePixels}" />
						<Viewbox Stretch="Uniform" HorizontalAlignment="Right" VerticalAlignment="Stretch" Margin="0,3,3,3">
							<Button x:Name="TextRemover"
							        Width="14"
							        Height="14"
							        HorizontalAlignment="Stretch"
							        VerticalAlignment="Stretch"
							        IsTabStop="False"
							        RenderTransformOrigin="0.5,0.5"
							        Style="{StaticResource ClearButtonStyle}">
								<Button.RenderTransform>
									<TransformGroup>
										<ScaleTransform ScaleX="1" ScaleY="1" />
										<SkewTransform />
										<RotateTransform />
										<TranslateTransform />
									</TransformGroup>
								</Button.RenderTransform>
							</Button>
						</Viewbox>
					</Grid>
				</ControlTemplate>
			</Setter.Value>
		</Setter>
	</Style>
	<Style TargetType="{x:Type Controls:RenderTransformOriginThumb}">
		<Setter Property="Template">
			<Setter.Value>
				<ControlTemplate TargetType="{x:Type Controls:RenderTransformOriginThumb}">
					<Grid Width="10" Height="10" Margin="-5,-5,-5,-5">
						<Ellipse Width="2" Height="2" Fill="Black"/>
						<Ellipse Width="10" Height="10" Fill="Transparent" Stroke="Black" StrokeThickness="1" />
					</Grid>
				</ControlTemplate>
			</Setter.Value>
		</Setter>
	</Style>
</ResourceDictionary>
<|MERGE_RESOLUTION|>--- conflicted
+++ resolved
@@ -1,4 +1,3 @@
-<<<<<<< HEAD
 ﻿<ResourceDictionary xmlns="http://schemas.microsoft.com/winfx/2006/xaml/presentation"
 	xmlns:x="http://schemas.microsoft.com/winfx/2006/xaml"
 	xmlns:Controls="clr-namespace:ICSharpCode.WpfDesign.Designer.Controls"
@@ -101,7 +100,7 @@
 							</Grid.Resources>
 							<Rectangle HorizontalAlignment="Left" VerticalAlignment="Top" Width="7" Height="7"  Name="thumbRectangle" SnapsToDevicePixels="True" Stroke="{TemplateBinding Foreground}" Fill="White" RadiusX="1.414" RadiusY="1.414" />
 							<Ellipse HorizontalAlignment="Left" VerticalAlignment="Top" Width="7" Height="7"  Name="thumbElipse" Stroke="{TemplateBinding Foreground}" SnapsToDevicePixels="True" Fill="White" Visibility="Collapsed" />
-							<Menu Height="15" HorizontalAlignment="Left" Margin="0,-19,-19,0" VerticalAlignment="Top" Width="15" BorderThickness="0" Background="Transparent" Visibility="{Binding Path=OperationMenu, RelativeSource={RelativeSource TemplatedParent}, Converter={x:Static Converters:CollapsedWhenNull.Instance}}" >
+							<Menu Foreground="Black" Height="15" HorizontalAlignment="Left" Margin="0,-19,-19,0" VerticalAlignment="Top" Width="15" BorderThickness="0" Background="Transparent" Visibility="{Binding Path=OperationMenu, RelativeSource={RelativeSource TemplatedParent}, Converter={x:Static Converters:CollapsedWhenNull.Instance}}" >
 								<MenuItem RenderTransform="{TemplateBinding InnerRenderTransform}" Height="15" Width="15" Padding="0" Background="Transparent" BorderThickness="1" ItemsSource="{TemplateBinding OperationMenu}">
 									<MenuItem.Header>
 										<Path Data="M3.5,5.5 L11.5,5.5 L7.5,11 z" Fill="Black" Stroke="Gray" StrokeThickness="1" />
@@ -397,404 +396,12 @@
 						<Path SnapsToDevicePixels="True" Grid.Row="0" Stroke="#AC0000" StrokeThickness="1.0" Data="M0,0 L1,0 M0.75,0 L0.75,1" Stretch="Fill" />
 						<TextBlock HorizontalAlignment="Center" Margin="8,0,0,1" Padding="1,1,1,1" FontSize="10" Grid.Row="1">
 							<TextBlock.Text>
-=======
-﻿<ResourceDictionary xmlns="http://schemas.microsoft.com/winfx/2006/xaml/presentation" xmlns:x="http://schemas.microsoft.com/winfx/2006/xaml" xmlns:Controls="clr-namespace:ICSharpCode.WpfDesign.Designer.Controls" xmlns:ControlConvertors="clr-namespace:ICSharpCode.WpfDesign.Designer.Controls.Converters" xmlns:Converters="clr-namespace:ICSharpCode.WpfDesign.Designer.Converters"  xmlns:Widgets="http://icsharpcode.net/sharpdevelop/widgets">
-	<!--
-		This file contains the default styles used by the Controls in ICSharpCode.WpfDesign.Designer.Controls
-	-->
-	<Converters:LevelConverter x:Key="FormatDoubleConverter" />
-	<ControlConvertors:HandleLengthWithOffset x:Key="HandleLengthWithOffset" />
-	<SolidColorBrush Color="#FF474747" x:Key="HandleBrush" />
-	<Style TargetType="{x:Type Controls:PanelMoveAdorner}">
-		<Setter Property="Template">
-			<Setter.Value>
-				<ControlTemplate TargetType="{x:Type Controls:PanelMoveAdorner}">
-					<Border BorderThickness="4" Margin="-2" BorderBrush="Transparent" Cursor="SizeAll" />
-				</ControlTemplate>
-			</Setter.Value>
-		</Setter>
-	</Style>
-	<Style TargetType="{x:Type Controls:EnumButton}" BasedOn="{StaticResource {x:Type ToggleButton}}">
-		<Setter Property="Margin" Value="3 3 0 3" />
-		<Setter Property="Foreground" Value="#FF000000"/>
-		<Setter Property="Padding" Value="0"/>
-		<Setter Property="BorderThickness" Value="1"/>
-		<Setter Property="BorderBrush" Value="Black"/>
-		<Setter Property="Template">
-			<Setter.Value>
-				<ControlTemplate TargetType="ToggleButton">
-					<Grid>
-						<Border x:Name="Background" BorderThickness="{TemplateBinding BorderThickness}" BorderBrush="{TemplateBinding BorderBrush}">
-							<Grid Background="{TemplateBinding Background}">
-								<Border Opacity="0"  x:Name="BackgroundAnimation" Background="#FF448DCA" />
-							</Grid>
-						</Border>
-						<ContentPresenter
-							x:Name="contentPresenter"
-							Content="{TemplateBinding Content}"
-							ContentTemplate="{TemplateBinding ContentTemplate}"
-							VerticalAlignment="{TemplateBinding VerticalContentAlignment}"
-							HorizontalAlignment="{TemplateBinding HorizontalContentAlignment}"
-							Margin="{TemplateBinding Padding}"/>
-					</Grid>
-				</ControlTemplate>
-			</Setter.Value>
-		</Setter>
-		<Style.Triggers>
-			<Trigger Property="IsChecked" Value="True">
-				<Setter Property="Background" Value="SkyBlue" />
-			</Trigger>
-		</Style.Triggers>
-	</Style>
-	<Style TargetType="{x:Type Controls:DesignerThumb}">
-		<Setter Property="Template">
-			<Setter.Value>
-				<ControlTemplate TargetType="{x:Type Controls:DesignerThumb}">
-					<Grid>
-						<Rectangle Name="thumbRectangle" SnapsToDevicePixels="True" Stroke="Black" Fill="White" RadiusX="1.414" RadiusY="1.414" />
-						<Menu Height="15" HorizontalAlignment="Left" Margin="0,-19,-19,0" VerticalAlignment="Top" Width="15" BorderThickness="0" Background="Transparent" Visibility="{Binding Path=OperationMenu, RelativeSource={RelativeSource TemplatedParent}, Converter={x:Static Converters:CollapsedWhenNull.Instance}}" >
-							<MenuItem Height="15" Width="15" Padding="0" Background="Transparent" BorderThickness="1" ItemsSource="{TemplateBinding OperationMenu}">
-								<MenuItem.Header>
-									<Path Data="M3.5,5.5 L11.5,5.5 L7.5,11 z" Fill="Black" Stroke="Gray" StrokeThickness="1" />
-								</MenuItem.Header>
-							</MenuItem>
-						</Menu>
-					</Grid>
-					<ControlTemplate.Triggers>
-						<Trigger Property="IsPrimarySelection" Value="False">
-							<Setter TargetName="thumbRectangle" Property="Stroke" Value="White" />
-							<Setter TargetName="thumbRectangle" Property="Fill" Value="Black" />
-						</Trigger>
-						<Trigger Property="IsEnabled" Value="False">
-							<Setter TargetName="thumbRectangle" Property="Fill" Value="Gray" />
-						</Trigger>
-						<Trigger Property="ThumbVisible" Value="False">
-							<Setter TargetName="thumbRectangle" Property="Visibility" Value="Hidden" />
-						</Trigger>
-					</ControlTemplate.Triggers>
-				</ControlTemplate>
-			</Setter.Value>
-		</Setter>
-	</Style>
-	<Style TargetType="{x:Type Controls:PointThumb}">
-		<Setter Property="Foreground" Value="Black" />
-		<Setter Property="Template">
-			<Setter.Value>
-				<ControlTemplate TargetType="{x:Type Controls:PointThumb}">
-					<Grid Width="7" Height="7" Margin="-3.5,-3.5,0,0" HorizontalAlignment="Left" VerticalAlignment="Top">
-						<Line HorizontalAlignment="Left" VerticalAlignment="Top" Stroke="{TemplateBinding Foreground}" StrokeThickness="1" StrokeDashArray="2 2" X1="3.5" Y1="3.5" X2="{Binding RelativeSource={RelativeSource TemplatedParent}, Path=RelativeToPoint.X}" Y2="{Binding RelativeSource={RelativeSource TemplatedParent}, Path=RelativeToPoint.Y}" Visibility="{Binding Path=RelativeToPoint, RelativeSource={RelativeSource TemplatedParent}, Converter={x:Static Converters:CollapsedWhenNull.Instance}}" />
-						<Grid RenderTransform="{TemplateBinding InnerRenderTransform}">
-						<Grid.Resources>
-							<Style TargetType="MenuItem">
-								<Setter Property="HorizontalContentAlignment" Value="Left" />
-								<Setter Property="VerticalContentAlignment" Value="Center" />
-							</Style>
-						</Grid.Resources>
-						<Rectangle HorizontalAlignment="Left" VerticalAlignment="Top" Width="7" Height="7"  Name="thumbRectangle" SnapsToDevicePixels="True" Stroke="{TemplateBinding Foreground}" Fill="White" RadiusX="1.414" RadiusY="1.414" />
-						<Ellipse HorizontalAlignment="Left" VerticalAlignment="Top" Width="7" Height="7"  Name="thumbElipse" Stroke="{TemplateBinding Foreground}" SnapsToDevicePixels="True" Fill="White" Visibility="Collapsed" />
-						<Menu Foreground="Black" Height="15" HorizontalAlignment="Left" Margin="0,-19,-19,0" VerticalAlignment="Top" Width="15" BorderThickness="0" Background="Transparent" Visibility="{Binding Path=OperationMenu, RelativeSource={RelativeSource TemplatedParent}, Converter={x:Static Converters:CollapsedWhenNull.Instance}}" >
-							<MenuItem Height="15" Width="15" Padding="0" Background="Transparent" BorderThickness="1" ItemsSource="{TemplateBinding OperationMenu}">
-								<MenuItem.Header>
-									<Path Data="M3.5,5.5 L11.5,5.5 L7.5,11 z" Fill="Black" Stroke="Gray" StrokeThickness="1" />
-								</MenuItem.Header>
-							</MenuItem>
-						</Menu>
-					</Grid>
-					</Grid>
-					<ControlTemplate.Triggers>
-						<Trigger Property="IsPrimarySelection" Value="False">
-							<Setter TargetName="thumbRectangle" Property="Stroke" Value="White" />
-							<Setter TargetName="thumbRectangle" Property="Fill" Value="Black" />
-							<Setter TargetName="thumbElipse" Property="Fill" Value="Black" />
-						</Trigger>
-						<Trigger Property="IsEnabled" Value="False">
-							<Setter TargetName="thumbRectangle" Property="Fill" Value="Gray" />
-						</Trigger>
-						<Trigger Property="IsEllipse" Value="True">
-							<Setter TargetName="thumbRectangle" Property="Visibility" Value="Hidden" />
-							<Setter TargetName="thumbElipse" Property="Visibility" Value="Visible" />
-						</Trigger>
-						<Trigger Property="ThumbVisible" Value="False">
-							<Setter TargetName="thumbRectangle" Property="Visibility" Value="Hidden" />
-							<Setter TargetName="thumbElipse" Property="Visibility" Value="Hidden" />
-						</Trigger>
-					</ControlTemplate.Triggers>
-				</ControlTemplate>
-			</Setter.Value>
-		</Setter>
-	</Style>
-	<Style TargetType="{x:Type Controls:RotateThumb}">
-		<Setter Property="Template">
-			<Setter.Value>
-				<ControlTemplate TargetType="{x:Type Controls:RotateThumb}">
-					<Grid>
-						<Rectangle VerticalAlignment="Top" Width="2" Height="30" Fill="Black" Margin="0,0,0,0" />
-						<Ellipse VerticalAlignment="Top" StrokeThickness="1" Name="thumbRectangle" SnapsToDevicePixels="True" Stroke="Black"
-						         Width="7" Height="7" Fill="Black">
-						</Ellipse>
-					</Grid>
-				</ControlTemplate>
-			</Setter.Value>
-		</Setter>
-	</Style>
-	<Style TargetType="{x:Type Controls:SelectionFrame}">
-		<Setter Property="Template">
-			<Setter.Value>
-				<ControlTemplate TargetType="{x:Type Controls:SelectionFrame}">
-					<Rectangle Fill="#519ABFE5" Stroke="#FF7A8787" StrokeThickness="1" />
-				</ControlTemplate>
-			</Setter.Value>
-		</Setter>
-	</Style>
-	<Style TargetType="{x:Type Controls:ContainerDragHandle}">
-		<Setter Property="Template">
-			<Setter.Value>
-				<ControlTemplate TargetType="{x:Type Controls:ContainerDragHandle}">
-					<Canvas Height="13" Width="13" Name="Canvas" SnapsToDevicePixels="True">
-						<Rectangle Height="13" Width="13" RadiusX="2" RadiusY="2" Fill="#889ABFE5" Name="BorderRectangle" Stroke="#FF7A8FB5" StrokeThickness="1" />
-						<Path Fill="#FF748EAA" Canvas.Left="1" Canvas.Top="1">
-							<Path.Data>
-								<GeometryGroup>
-									<PathGeometry Figures="M5.5,0L3,3L8,3 M11,5.5L8,3L8,8 M5.5,11L3,8L8,8 M0,5.5L3,3L3,8" />
-									<RectangleGeometry Rect="3,5,5,1" />
-									<RectangleGeometry Rect="5,3,1,5" />
-									<RectangleGeometry Rect="5,5,1,1" />
-								</GeometryGroup>
-							</Path.Data>
-						</Path>
-					</Canvas>
-				</ControlTemplate>
-			</Setter.Value>
-		</Setter>
-	</Style>
-	<Style TargetType="{x:Type Controls:WindowClone}">
-		<Setter Property="Width" Value="640" />
-		<Setter Property="Height" Value="480" />
-		<Setter Property="Template">
-			<Setter.Value>
-				<ControlTemplate TargetType="{x:Type Controls:WindowClone}">
-					<Border Background="{DynamicResource {x:Static SystemColors.GradientActiveCaptionBrushKey}}" BorderBrush="{DynamicResource {x:Static SystemColors.WindowFrameBrushKey}}" BorderThickness="1,1,1,1">
-						<DockPanel Margin="4,0,4,4">
-							<DockPanel Height="26" DockPanel.Dock="Top">
-								<Image Width="16" Height="16" Margin="1,0,0,0" Source="/ICSharpCode.WpfDesign.Designer;component/Images/Icons.32x32.EmptyProjectIcon.png" Visibility="{Binding Path=(Window.Icon), RelativeSource={RelativeSource TemplatedParent}, Converter={x:Static Converters:CollapsedWhenNotNull.Instance}}" />
-								<Image Width="16" Height="16" Margin="1,0,0,0" Source="{TemplateBinding Window.Icon}" Visibility="{Binding Path=(Window.Icon), RelativeSource={RelativeSource TemplatedParent}, Converter={x:Static Converters:CollapsedWhenZero.Instance}}" />
-								<Button Content="r" FontFamily="Marlett" Name="CloseButton" VerticalAlignment="Top" Width="43" Height="17" DockPanel.Dock="Right" />
-								<Button Content="1" FontFamily="Marlett" Name="MinimizeButton" VerticalAlignment="Top" Width="25" Height="17" DockPanel.Dock="Right" Visibility="{Binding Path=(Window.ResizeMode), Mode=TwoWay, RelativeSource={RelativeSource TemplatedParent}, Converter={x:Static Converters:EnumCollapsed.Instance}, ConverterParameter=NoResize}" />
-								<Button Content="0" FontFamily="Marlett" Name="MaximiseButton" VerticalAlignment="Top" Width="25" Height="17" DockPanel.Dock="Right" Visibility="{Binding Path=(Window.ResizeMode), Mode=TwoWay, RelativeSource={RelativeSource TemplatedParent}, Converter={x:Static Converters:EnumCollapsed.Instance}, ConverterParameter=NoResize}" />
-								<Label Margin="4,0,0,0" Content="{TemplateBinding Window.Title}" />
-							</DockPanel>
-							<Border Background="{DynamicResource {x:Static SystemColors.WindowBrushKey}}">
-								<Border ClipToBounds="True" BorderBrush="{TemplateBinding Border.BorderBrush}" BorderThickness="{TemplateBinding Border.BorderThickness}" Background="{TemplateBinding Panel.Background}">
-									<AdornerDecorator>
-										<ContentPresenter ContentTemplate="{TemplateBinding ContentControl.ContentTemplate}" Content="{TemplateBinding ContentControl.Content}" />
-									</AdornerDecorator>
-								</Border>
-							</Border>
-						</DockPanel>
-					</Border>
-				</ControlTemplate>
-			</Setter.Value>
-		</Setter>
-	</Style>
-	<Style TargetType="{x:Type Controls:ErrorBalloon}">
-		<Setter Property="WindowStyle" Value="None" />
-		<Setter Property="AllowsTransparency" Value="True" />
-		<Setter Property="SizeToContent" Value="WidthAndHeight" />
-		<Setter Property="ShowInTaskbar" Value="False" />
-		<Setter Property="Template">
-			<Setter.Value>
-				<ControlTemplate TargetType="{x:Type Controls:ErrorBalloon}">
-					<Grid x:Name="LayoutRoot">
-						<Grid.ColumnDefinitions>
-							<ColumnDefinition Width="*" />
-						</Grid.ColumnDefinitions>
-						<Rectangle RadiusX="10" RadiusY="10" Margin="12,36,4,4">
-							<Rectangle.Fill>
-								<SolidColorBrush Color="#41626262" />
-							</Rectangle.Fill>
-						</Rectangle>
-						<Border Margin="8,32,8,8" Background="{DynamicResource {x:Static SystemColors.InfoBrushKey}}" BorderBrush="{DynamicResource {x:Static SystemColors.WindowFrameBrushKey}}" BorderThickness="1,1,1,1" CornerRadius="10,10,10,10" Padding="10,10,10,10">
-							<Border BorderBrush="{TemplateBinding Border.BorderBrush}" BorderThickness="{TemplateBinding Border.BorderThickness}" Background="{TemplateBinding Panel.Background}">
-								<AdornerDecorator>
-									<ContentPresenter ContentTemplate="{TemplateBinding ContentControl.ContentTemplate}" Content="{TemplateBinding ContentControl.Content}" />
-								</AdornerDecorator>
-							</Border>
-						</Border>
-						<Path Fill="{DynamicResource {x:Static SystemColors.InfoBrushKey}}" Stretch="Fill" HorizontalAlignment="Left" Margin="34.75,9.25,0,0" VerticalAlignment="Top" Width="15.25" Height="24.5" Data="M34.75,33.75 L40.5,9.25 50,33.5 z" />
-						<Path Stretch="Fill" Stroke="{DynamicResource {x:Static SystemColors.WindowFrameBrushKey}}" HorizontalAlignment="Left" Margin="34.5,9.25,0,0" VerticalAlignment="Top" Width="16" Height="24" Data="M35,32.75 L40.5,9.25 50,32.75" />
-					</Grid>
-				</ControlTemplate>
-			</Setter.Value>
-		</Setter>
-	</Style>
-	<Style TargetType="{x:Type Controls:GridRowSplitterAdorner}">
-		<Setter Property="Template">
-			<Setter.Value>
-				<ControlTemplate TargetType="{x:Type Controls:GridRowSplitterAdorner}">
-					<Grid Height="{x:Static Controls:GridRailAdorner.SplitterWidth}">
-						<Grid.ColumnDefinitions>
-							<ColumnDefinition Width="10" />
-							<!-- 10=RailSize -->
-							<ColumnDefinition Width="*" />
-						</Grid.ColumnDefinitions>
-						<!-- put a transparent rectangle in the rail so the user does not have to hit the small railHandle -->
-						<Rectangle Fill="Transparent" />
-						<Path Name="railHandle" Fill="#FFE6E6FF" Stretch="Fill" Stroke="DodgerBlue" Data="M0,0 L0,1 1,0.5 z" />
-						<Path Name="line" Stretch="Fill" Stroke="DodgerBlue" Grid.Column="2" Margin="-1 0 0 0" Data="M0,0.5 L1,0.5" />
-					</Grid>
-					<ControlTemplate.Triggers>
-						<Trigger Property="IsMouseOver" Value="True">
-							<Setter TargetName="railHandle" Property="Fill" Value="#FFFFB74F" />
-						</Trigger>
-						<Trigger Property="IsPreview" Value="True">
-							<Setter TargetName="railHandle" Property="Stroke" Value="#D0FFB74F" />
-							<Setter TargetName="line" Property="Stroke" Value="#D0FFB74F" />
-						</Trigger>
-					</ControlTemplate.Triggers>
-				</ControlTemplate>
-			</Setter.Value>
-		</Setter>
-	</Style>
-	<Style TargetType="{x:Type Controls:GridColumnSplitterAdorner}">
-		<Setter Property="Template">
-			<Setter.Value>
-				<ControlTemplate TargetType="{x:Type Controls:GridColumnSplitterAdorner}">
-					<Grid Width="{x:Static Controls:GridRailAdorner.SplitterWidth}">
-						<Grid.RowDefinitions>
-							<RowDefinition Height="10" />
-							<!-- 10=RailSize -->
-							<RowDefinition Height="*" />
-						</Grid.RowDefinitions>
-						<!-- put a transparent rectangle in the rail so the user does not have to hit the small railHandle -->
-						<Rectangle Fill="Transparent" />
-						<Path Name="railHandle" Fill="#FFE6E6FF" Stretch="Fill" Stroke="DodgerBlue" Data="M0,0 L1,0 0.5,1 z" />
-						<Path Name="line" Stretch="Fill" Stroke="DodgerBlue" Grid.Row="2" Margin="0 -1 0 0" Data="M0.5,0 L0.5,1" />
-					</Grid>
-					<ControlTemplate.Triggers>
-						<Trigger Property="IsMouseOver" Value="True">
-							<Setter TargetName="railHandle" Property="Fill" Value="#FFFFB74F" />
-						</Trigger>
-						<Trigger Property="IsPreview" Value="True">
-							<Setter TargetName="railHandle" Property="Stroke" Value="#D0FFB74F" />
-							<Setter TargetName="line" Property="Stroke" Value="#D0FFB74F" />
-						</Trigger>
-					</ControlTemplate.Triggers>
-				</ControlTemplate>
-			</Setter.Value>
-		</Setter>
-	</Style>
-	<Style TargetType="{x:Type Controls:CanvasPositionHandle}">
-		<Setter Property="Template">
-			<Setter.Value>
-				<ControlTemplate TargetType="{x:Type Controls:MarginHandle}">
-					<Grid Height="10" Width="{Binding Path=HandleLength, Converter={x:Static ControlConvertors:HandleLengthWithOffset.Instance}, RelativeSource={RelativeSource Mode=TemplatedParent}}" SnapsToDevicePixels="True">
-						<Grid.ColumnDefinitions>
-							<ColumnDefinition Width="8" />
-							<ColumnDefinition Width="*" />
-						</Grid.ColumnDefinitions>
-						<Path Name="startArrow" Fill="{StaticResource HandleBrush}" Stretch="Fill" Stroke="{TemplateBinding Panel.Background}" StrokeThickness="0.5" Margin="0,1,0,1" Data="M0,0 L0,1 1,0.5 z" Grid.Column="0" />
-						<!-- Wrap the handle-line and endArrow in this grid. It's visiblity is subjected to HandleLength  -->
-						<Grid Height="10" Grid.Column="1" Name="lineArrow">
-							<Grid.ColumnDefinitions>
-								<ColumnDefinition Width="*" />
-								<ColumnDefinition MaxWidth="20" MinWidth="10" />
-								<ColumnDefinition Width="*" />
-							</Grid.ColumnDefinitions>
-							<Rectangle Fill="Transparent" Height="10" Grid.Column="0" Grid.ColumnSpan="4" />
-							<Path Name="line1" StrokeDashArray="2,2"  Stretch="Fill" Stroke="{StaticResource HandleBrush}" StrokeThickness="1.5" Margin="0 0 0 0" Data="M0,-0.75 L1,-0.75" Grid.Column="0" />
-							<TextBlock Grid.Column="1" Text="{Binding Path=HandleLength, Mode=OneWay, Converter={x:Static Converters:FormatDoubleConverter.Instance }, RelativeSource={RelativeSource Mode=TemplatedParent}}" FontSize="9" VerticalAlignment="Center" HorizontalAlignment="Center" Padding="1,1,1,1">
-								<TextBlock.LayoutTransform>
-									<RotateTransform Angle="{Binding Path=TextTransform, RelativeSource={RelativeSource Mode=TemplatedParent}}" CenterX="0.5" CenterY="0.5">
-									</RotateTransform>
-								</TextBlock.LayoutTransform>
-							</TextBlock>
-							<Path Name="line2" StrokeDashArray="2,2"  Stretch="Fill" Stroke="{StaticResource HandleBrush}" StrokeThickness="1.5" Margin="0 0 0 0" Data="M0,-0.75 L1,-0.75" Grid.Column="2" />
-							<!--<Path Name="arrow2" Margin="0,1,0,1" Fill="{StaticResource HandleBrush}" Stretch="Fill" Stroke="{TemplateBinding Panel.Background}" StrokeThickness="0.5" Data="M0,0 L0,1 1,0.5 z" Grid.Column="3" />-->
-							<!--<Rectangle Width="1.5" Fill="{StaticResource HandleBrush}" Grid.Column="4"/>-->
-						</Grid>
-						<!--  Rotate the handle and angle of rotation being set by the Margin type. See enum HandleOrientation  -->
-						<Grid.LayoutTransform>
-							<RotateTransform Angle="{Binding Path=Angle, RelativeSource={RelativeSource Mode=TemplatedParent}}">
-							</RotateTransform>
-						</Grid.LayoutTransform>
-					</Grid>
-				</ControlTemplate>
-			</Setter.Value>
-		</Setter>
-	</Style>
-	<Style TargetType="{x:Type Controls:MarginHandle}">
-		<Setter Property="Template">
-			<Setter.Value>
-				<ControlTemplate TargetType="{x:Type Controls:MarginHandle}">
-					<Grid Height="10" Width="{Binding Path=HandleLength, Converter={x:Static ControlConvertors:HandleLengthWithOffset.Instance}, RelativeSource={RelativeSource Mode=TemplatedParent}}" SnapsToDevicePixels="True">
-						<Grid.ColumnDefinitions>
-							<ColumnDefinition Width="8" />
-							<ColumnDefinition Width="*" />
-						</Grid.ColumnDefinitions>
-						<Path Name="startArrow" Fill="{StaticResource HandleBrush}" Stretch="Fill" Stroke="{TemplateBinding Panel.Background}" StrokeThickness="0.5" Margin="0,1,0,1" Data="M0,0 L0,1 1,0.5 z" Grid.Column="0" />
-						<!-- Wrap the handle-line and endArrow in this grid. It's visiblity is subjected to HandleLength  -->
-						<Grid Height="10" Grid.Column="1" Name="lineArrow">
-							<Grid.ColumnDefinitions>
-								<ColumnDefinition Width="*" />
-								<ColumnDefinition MaxWidth="20" MinWidth="10" />
-								<ColumnDefinition Width="*" />
-								<ColumnDefinition Width="8" />
-								<ColumnDefinition Width="1.5"/>
-							</Grid.ColumnDefinitions>
-							<Rectangle Fill="Transparent" Height="10" Grid.Column="0" Grid.ColumnSpan="4" />
-							<Path Name="line1" Stretch="Fill" Stroke="{StaticResource HandleBrush}" StrokeThickness="1.5" Margin="0 0 0 0" Data="M0,-0.75 L1,-0.75" Grid.Column="0" />
-							<TextBlock Grid.Column="1" Text="{Binding Path=HandleLength, Mode=OneWay, Converter={x:Static Converters:FormatDoubleConverter.Instance }, RelativeSource={RelativeSource Mode=TemplatedParent}}" FontSize="9" VerticalAlignment="Center" HorizontalAlignment="Center" Padding="1,1,1,1">
-								<TextBlock.LayoutTransform>
-									<RotateTransform Angle="{Binding Path=TextTransform, RelativeSource={RelativeSource Mode=TemplatedParent}}" CenterX="0.5" CenterY="0.5">
-									</RotateTransform>
-								</TextBlock.LayoutTransform>
-							</TextBlock>
-							<Path Name="line2" Stretch="Fill" Stroke="{StaticResource HandleBrush}" StrokeThickness="1.5" Margin="0 0 0 0" Data="M0,-0.75 L1,-0.75" Grid.Column="2" />
-							<Path Name="arrow2" Margin="0,1,0,1" Fill="{StaticResource HandleBrush}" Stretch="Fill" Stroke="{TemplateBinding Panel.Background}" StrokeThickness="0.5" Data="M0,0 L0,1 1,0.5 z" Grid.Column="3" />
-							<Rectangle Width="1.5" Fill="{StaticResource HandleBrush}" Grid.Column="4"/>
-						</Grid>
-						<!--  Rotate the handle and angle of rotation being set by the Margin type. See enum HandleOrientation  -->
-						<Grid.LayoutTransform>
-							<RotateTransform Angle="{Binding Path=Angle, RelativeSource={RelativeSource Mode=TemplatedParent}}">
-							</RotateTransform>
-						</Grid.LayoutTransform>
-					</Grid>
-				</ControlTemplate>
-			</Setter.Value>
-		</Setter>
-	</Style>
-	<Style TargetType="{x:Type Controls:MarginStub}">
-		<Setter Property="Template">
-			<Setter.Value>
-				<ControlTemplate TargetType="{x:Type Controls:MarginStub}">
-					<Grid SnapsToDevicePixels="True" Height="10" Width="10">
-						<Rectangle Fill="Transparent" />
-						<Ellipse Fill="{TemplateBinding Panel.Background}" Height="7" Width="7" StrokeThickness="1" Stroke="{StaticResource HandleBrush}" />
-					</Grid>
-				</ControlTemplate>
-			</Setter.Value>
-		</Setter>
-	</Style>
-	<Style TargetType="{x:Type Controls:HeightDisplay}">
-		<Setter Property="Template">
-			<Setter.Value>
-				<ControlTemplate TargetType="{x:Type Controls:HeightDisplay}">
-					<Grid Width="22">
-						<Grid.RowDefinitions>
-							<RowDefinition Height="*" />
-							<RowDefinition MaxHeight="20" MinHeight="5" />
-							<RowDefinition Height="5" />
-						</Grid.RowDefinitions>
-						<Path SnapsToDevicePixels="True" Grid.Row="0" Stroke="#AC0000" StrokeThickness="1.0" Data="M0,0 L1,0 M0.75,0 L0.75,1" Stretch="Fill" />
-						<TextBlock HorizontalAlignment="Center" Margin="8,0,0,1" Padding="1,1,1,1" FontSize="10" Grid.Row="1">
-							<TextBlock.Text>
->>>>>>> 47a67fe2
-								<MultiBinding Converter="{x:Static Converters:ControlToRealHeightConverter.Instance}" StringFormat="0">
-									<MultiBinding.Bindings>
-										<Binding />
-										<Binding Path="ActualHeight" UpdateSourceTrigger="PropertyChanged" />
-										<Binding Path="Height" UpdateSourceTrigger="PropertyChanged" />
-									</MultiBinding.Bindings>
+								<MultiBinding Converter="{x:Static Converters:ControlToRealHeightConverter.Instance}" StringFormat="0">
+									<MultiBinding.Bindings>
+										<Binding />
+										<Binding Path="ActualHeight" UpdateSourceTrigger="PropertyChanged" />
+										<Binding Path="Height" UpdateSourceTrigger="PropertyChanged" />
+									</MultiBinding.Bindings>
 								</MultiBinding>
 							</TextBlock.Text>
 							<TextBlock.LayoutTransform>
@@ -820,12 +427,12 @@
 						<Path Grid.Column="0" Stroke="#AC0000" StrokeThickness="1" Data="M0,0 L0,1 M0,0.75 L1,0.75" Stretch="Fill" SnapsToDevicePixels="True" />
 						<TextBlock HorizontalAlignment="Center" Margin="0,8,0,0" Padding="1,1,1,1" FontSize="10" Grid.Column="1">
 							<TextBlock.Text>
-								<MultiBinding Converter="{x:Static Converters:ControlToRealWidthConverter.Instance}" StringFormat="0">
-									<MultiBinding.Bindings>
-										<Binding />
-										<Binding Path="ActualWidth" UpdateSourceTrigger="PropertyChanged" />
-										<Binding Path="Width" UpdateSourceTrigger="PropertyChanged" />
-									</MultiBinding.Bindings>
+								<MultiBinding Converter="{x:Static Converters:ControlToRealWidthConverter.Instance}" StringFormat="0">
+									<MultiBinding.Bindings>
+										<Binding />
+										<Binding Path="ActualWidth" UpdateSourceTrigger="PropertyChanged" />
+										<Binding Path="Width" UpdateSourceTrigger="PropertyChanged" />
+									</MultiBinding.Bindings>
 								</MultiBinding>
 							</TextBlock.Text>
 						</TextBlock>
@@ -1089,4 +696,4 @@
 			</Setter.Value>
 		</Setter>
 	</Style>
-</ResourceDictionary>
+</ResourceDictionary>