﻿<?xml version="1.0" encoding="utf-8"?>
<Project xmlns="http://schemas.microsoft.com/developer/msbuild/2003" ToolsVersion="4.0">
  <PropertyGroup>
    <ProjectGuid>{78CC29AC-CC79-4355-B1F2-97936DF198AC}</ProjectGuid>
    <Configuration Condition=" '$(Configuration)' == '' ">Debug</Configuration>
    <Platform Condition=" '$(Platform)' == '' ">AnyCPU</Platform>
    <OutputType>Library</OutputType>
    <RootNamespace>ICSharpCode.WpfDesign.Designer</RootNamespace>
    <AssemblyName>ICSharpCode.WpfDesign.Designer</AssemblyName>
    <AllowUnsafeBlocks>False</AllowUnsafeBlocks>
    <NoStdLib>False</NoStdLib>
    <WarningLevel>4</WarningLevel>
    <TreatWarningsAsErrors>false</TreatWarningsAsErrors>
    <OutputPath>..\..\..\..\..\..\AddIns\DisplayBindings\WpfDesign\</OutputPath>
    <DocumentationFile>..\..\..\..\..\..\AddIns\DisplayBindings\WpfDesign\ICSharpCode.WpfDesign.Designer.xml</DocumentationFile>
    <NoWarn>1591</NoWarn>
    <TargetFrameworkVersion>v4.5</TargetFrameworkVersion>
    <SignAssembly>True</SignAssembly>
    <AssemblyOriginatorKeyFile>..\..\..\..\..\Main\ICSharpCode.SharpDevelop.snk</AssemblyOriginatorKeyFile>
    <DelaySign>False</DelaySign>
    <AssemblyOriginatorKeyMode>File</AssemblyOriginatorKeyMode>
    <RunCodeAnalysis>False</RunCodeAnalysis>
    <CodeAnalysisRules>-Microsoft.Performance#CA1800;-Microsoft.Performance#CA1810;-Microsoft.Performance#CA1822</CodeAnalysisRules>
    <TargetFrameworkProfile>
    </TargetFrameworkProfile>
  </PropertyGroup>
  <PropertyGroup Condition=" '$(Configuration)' == 'Debug' ">
    <DebugSymbols>true</DebugSymbols>
    <DebugType>Full</DebugType>
    <CheckForOverflowUnderflow>True</CheckForOverflowUnderflow>
    <DefineConstants>DEBUG;TRACE</DefineConstants>
    <Optimize>False</Optimize>
  </PropertyGroup>
  <PropertyGroup Condition=" '$(Configuration)' == 'Release' ">
    <DebugSymbols>False</DebugSymbols>
    <DebugType>None</DebugType>
    <CheckForOverflowUnderflow>False</CheckForOverflowUnderflow>
    <DefineConstants>TRACE</DefineConstants>
  </PropertyGroup>
  <PropertyGroup Condition=" '$(Platform)' == 'AnyCPU' ">
    <RegisterForComInterop>False</RegisterForComInterop>
    <GenerateSerializationAssemblies>Auto</GenerateSerializationAssemblies>
    <BaseAddress>4194304</BaseAddress>
    <PlatformTarget>AnyCPU</PlatformTarget>
    <FileAlignment>4096</FileAlignment>
  </PropertyGroup>
  <Import Project="$(MSBuildBinPath)\Microsoft.CSharp.Targets" />
  <ItemGroup>
    <Reference Include="PresentationCore">
      <Private>False</Private>
      <SpecificVersion>False</SpecificVersion>
      <RequiredTargetFramework>3.0</RequiredTargetFramework>
    </Reference>
    <Reference Include="PresentationFramework">
      <Private>False</Private>
      <SpecificVersion>False</SpecificVersion>
      <RequiredTargetFramework>3.0</RequiredTargetFramework>
    </Reference>
    <Reference Include="ReachFramework">
      <RequiredTargetFramework>3.0</RequiredTargetFramework>
    </Reference>
    <Reference Include="System" />
    <Reference Include="System.Core">
      <RequiredTargetFramework>3.5</RequiredTargetFramework>
    </Reference>
    <Reference Include="System.Data" />
    <Reference Include="System.Xaml">
      <RequiredTargetFramework>4.0</RequiredTargetFramework>
    </Reference>
    <Reference Include="System.Xml" />
    <Reference Include="UIAutomationProvider">
      <RequiredTargetFramework>3.0</RequiredTargetFramework>
    </Reference>
    <Reference Include="WindowsBase">
      <Private>False</Private>
      <RequiredTargetFramework>3.0</RequiredTargetFramework>
    </Reference>
    <Reference Include="Xceed.Wpf.Toolkit">
      <HintPath>..\..\..\..\..\Libraries\WPFExtendedToolkit\Xceed.Wpf.Toolkit.dll</HintPath>
    </Reference>
  </ItemGroup>
  <ItemGroup>
    <Compile Include="..\..\..\..\..\Main\GlobalAssemblyInfo.cs">
      <Link>Configuration\GlobalAssemblyInfo.cs</Link>
    </Compile>
    <Compile Include="Controls\RenderTransformOriginThumb.cs" />
    <Compile Include="Extensions\RightClickContextMenu.xaml.cs">
      <DependentUpon>RightClickContextMenu.xaml</DependentUpon>
      <SubType>Code</SubType>
    </Compile>
    <Compile Include="Extensions\RenderTransformOriginExtension.cs" />
    <Compile Include="Extensions\RightClickContextMenuExtension.cs" />
<<<<<<< HEAD
    <Compile Include="Extensions\RightClickMultipleItemsContextMenuExtension.cs" />
    <Compile Include="Extensions\RightClickMultipleItemsContextMenu.xaml.cs">
      <DependentUpon>RightClickMultipleItemsContextMenu.xaml</DependentUpon>
    </Compile>
    <Compile Include="Extensions\SkewThumbExtension.cs" />
    <Compile Include="Extensions\TopLeftContainerDragHandleMultipleItems.cs" />
    <Compile Include="PropertyGrid\Editors\ColorEditor.xaml.cs">
      <DependentUpon>ColorEditor.xaml</DependentUpon>
    </Compile>
=======
    <Compile Include="OutlineView\OutlineNodeBase.cs" />
>>>>>>> f4f0f39c
    <Compile Include="PropertyGrid\Editors\FlatCollectionEditor.xaml.cs">
      <DependentUpon>FlatCollectionEditor.xaml</DependentUpon>
      <SubType>Code</SubType>
    </Compile>
    <Compile Include="PropertyGrid\Editors\OpenCollectionEditor.xaml.cs">
      <DependentUpon>OpenCollectionEditor.xaml</DependentUpon>
    </Compile>
    <Compile Include="PropertyGrid\Editors\TimeSpanEditor.xaml.cs">
      <DependentUpon>TimeSpanEditor.xaml</DependentUpon>
    </Compile>
    <Compile Include="Translations.cs" />
    <Compile Include="Configuration\AssemblyInfo.cs" />
    <Compile Include="Controls\AdornerLayer.cs" />
    <Compile Include="Controls\CanvasPositionHandle.cs" />
    <Compile Include="Controls\ClearableTextBox.cs" />
    <Compile Include="Controls\ContainerDragHandle.cs" />
    <Compile Include="Controls\DropDownButton.cs" />
    <Compile Include="Controls\EnterTextBox.cs" />
    <Compile Include="Controls\EnumBar.xaml.cs">
      <DependentUpon>EnumBar.xaml</DependentUpon>
    </Compile>
    <Compile Include="Controls\EnumButton.cs" />
    <Compile Include="Controls\InfoTextEnterArea.cs" />
    <Compile Include="Controls\GrayOutDesignerExceptActiveArea.cs">
      <SubType>Code</SubType>
    </Compile>
    <Compile Include="Controls\GridAdorner.cs" />
    <Compile Include="Controls\GridUnitSelector.xaml.cs">
      <DependentUpon>GridUnitSelector.xaml</DependentUpon>
      <SubType>Code</SubType>
    </Compile>
    <Compile Include="Controls\InPlaceEditor.cs" />
    <Compile Include="Controls\MarginHandle.cs" />
    <Compile Include="Controls\PageClone.cs" />
    <Compile Include="Controls\PanelMoveAdorner.cs" />
    <Compile Include="Controls\QuickOperationMenu.cs" />
    <Compile Include="Controls\RotateThumb.cs" />
    <Compile Include="Controls\SelectionFrame.cs" />
    <Compile Include="Controls\ErrorBalloon.cs" />
    <Compile Include="Controls\ResizeThumb.cs" />
    <Compile Include="CallExtension.cs" />
    <Compile Include="Controls\DragListener.cs" />
    <Compile Include="Controls\SizeDisplay.cs" />
    <Compile Include="Controls\WindowClone.cs" />
    <Compile Include="Controls\ZoomControl.cs" />
    <Compile Include="Converters.cs" />
    <Compile Include="DesignPanel.cs" />
    <Compile Include="DesignSurface.cs" />
    <Compile Include="DragDropExceptionHandler.cs" />
    <Compile Include="ExtensionMethods.cs" />
    <Compile Include="Extensions\CanvasPlacementSupport.cs">
      <SubType>Code</SubType>
    </Compile>
    <Compile Include="Extensions\BorderForInvisibleControl.cs" />
    <Compile Include="Extensions\CanvasPositionExtension.cs" />
    <Compile Include="Extensions\Initializers.cs" />
    <Compile Include="Extensions\DefaultPlacementBehavior.cs">
      <SubType>Code</SubType>
    </Compile>
    <Compile Include="Extensions\GridAdornerProvider.cs" />
    <Compile Include="Extensions\GridPlacementSupport.cs" />
    <Compile Include="Extensions\InPlaceEditorExtension.cs" />
    <Compile Include="Extensions\MarginHandleExtension.cs" />
    <Compile Include="Extensions\QuickOperationMenuExtension.cs" />
    <Compile Include="Extensions\RasterPlacementBehavior.cs" />
    <Compile Include="Extensions\RotateThumbExtension.cs" />
    <Compile Include="Extensions\SizeDisplayExtension.cs" />
    <Compile Include="Extensions\SnaplinePlacementBehavior.cs">
      <SubType>Code</SubType>
    </Compile>
    <Compile Include="Extensions\PanelMove.cs" />
    <Compile Include="Extensions\StackPanelPlacementSupport.cs" />
    <Compile Include="FocusNavigator.cs" />
    <Compile Include="ModelTools.cs" />
    <Compile Include="Extensions\PanelInstanceFactory.cs" />
    <Compile Include="Extensions\PanelSelectionHandler.cs" />
    <Compile Include="Extensions\SelectedElementRectangleExtension.cs" />
    <Compile Include="Extensions\TabItemClickableExtension.cs" />
    <Compile Include="Extensions\TopLeftContainerDragHandle.cs" />
    <Compile Include="Extensions\ResizeThumbExtension.cs" />
    <Compile Include="BasicMetadata.cs" />
    <Compile Include="OutlineView\DragListener.cs" />
    <Compile Include="OutlineView\DragTreeView.cs" />
    <Compile Include="OutlineView\DragTreeViewItem.cs" />
    <Compile Include="OutlineView\IconItem.cs" />
    <Compile Include="OutlineView\Outline.xaml.cs">
      <DependentUpon>Outline.xaml</DependentUpon>
      <SubType>Code</SubType>
    </Compile>
    <Compile Include="OutlineView\OutlineNode.cs">
    </Compile>
    <Compile Include="OutlineView\OutlineTreeView.cs" />
    <Compile Include="PropertyGrid\Editors\BoolEditor.xaml.cs">
      <DependentUpon>BoolEditor.xaml</DependentUpon>
    </Compile>
    <Compile Include="PropertyGrid\Editors\BrushEditor\BrushEditor.cs" />
    <Compile Include="PropertyGrid\Editors\BrushEditor\BrushEditorPopup.xaml.cs">
      <DependentUpon>BrushEditorPopup.xaml</DependentUpon>
    </Compile>
    <Compile Include="PropertyGrid\Editors\BrushEditor\BrushEditorView.xaml.cs">
      <DependentUpon>BrushEditorView.xaml</DependentUpon>
    </Compile>
    <Compile Include="PropertyGrid\Editors\BrushEditor\BrushTypeEditor.xaml.cs">
      <DependentUpon>BrushTypeEditor.xaml</DependentUpon>
    </Compile>
    <Compile Include="PropertyGrid\Editors\BrushEditor\GradientBrushEditor.xaml.cs">
      <DependentUpon>GradientBrushEditor.xaml</DependentUpon>
    </Compile>
    <Compile Include="PropertyGrid\Editors\BrushEditor\GradientSlider.xaml.cs">
      <DependentUpon>GradientSlider.xaml</DependentUpon>
    </Compile>
    <Compile Include="PropertyGrid\Editors\BrushEditor\NormalizedPanel.cs" />
    <Compile Include="PropertyGrid\Editors\BrushEditor\SolidBrushEditor.xaml.cs">
      <DependentUpon>SolidBrushEditor.xaml</DependentUpon>
    </Compile>
    <Compile Include="PropertyGrid\Editors\CollectionEditor.xaml.cs">
      <DependentUpon>CollectionEditor.xaml</DependentUpon>
      <SubType>Code</SubType>
    </Compile>
    <Compile Include="PropertyGrid\Editors\EventEditor.xaml.cs">
      <DependentUpon>EventEditor.xaml</DependentUpon>
    </Compile>
    <Compile Include="PropertyGrid\Editors\NumberEditor.xaml.cs">
      <DependentUpon>NumberEditor.xaml</DependentUpon>
    </Compile>
    <Compile Include="PropertyGrid\PropertyContextMenu.xaml.cs">
      <DependentUpon>PropertyContextMenu.xaml</DependentUpon>
    </Compile>
    <Compile Include="PropertyGrid\PropertyGrid.cs" />
    <Compile Include="PropertyGrid\PropertyGridView.cs" />
    <Compile Include="RootItemBehavior.cs" />
    <Compile Include="Services\ChooseClass.cs" />
    <Compile Include="Services\ChooseClassDialog.xaml.cs">
      <DependentUpon>ChooseClassDialog.xaml</DependentUpon>
    </Compile>
    <Compile Include="Services\ChooseClassServiceBase.cs" />
    <Compile Include="Services\ClickOrDragMouseGesture.cs" />
    <Compile Include="Services\CreateComponentTool.cs" />
    <Compile Include="Services\DesignerKeyBindings.cs" />
    <Compile Include="Services\DragMoveMouseGesture.cs" />
    <Compile Include="Services\ErrorService.cs" />
    <Compile Include="Services\MouseGestureBase.cs" />
    <Compile Include="Services\MoveLogic.cs" />
    <Compile Include="Services\OptionService.cs">
      <SubType>Code</SubType>
    </Compile>
    <Compile Include="Services\PointerTool.cs" />
    <Compile Include="Services\SelectionService.cs" />
    <Compile Include="Services\ToolService.cs" />
    <Compile Include="Services\UndoService.cs" />
    <Compile Include="Services\ViewService.cs" />
    <Compile Include="Services\WpfTopLevelWindowService.cs" />
    <Compile Include="Services\XamlErrorService.cs" />
    <Compile Include="SharedInstances.cs" />
    <Compile Include="ThumbnailView\ThumbnailView.cs" />
    <Compile Include="UIHelpers.cs" />
    <Compile Include="Xaml\XamlEditOperations.cs" />
    <Compile Include="Xaml\XamlLoadSettings.cs" />
    <Compile Include="Xaml\XamlModelCollectionElementsCollection.cs" />
    <Compile Include="Xaml\XamlComponentService.cs" />
    <Compile Include="Xaml\XamlDesignContext.cs" />
    <Compile Include="Xaml\XamlDesignItem.cs" />
    <Compile Include="Xaml\XamlModelProperty.cs" />
    <Compile Include="Xaml\XamlModelPropertyCollection.cs" />
    <Resource Include="Images\Tag.png" />
  </ItemGroup>
  <ItemGroup>
    <Page Include="Extensions\RightClickContextMenu.xaml" />
    <Page Include="Extensions\RightClickMultipleItemsContextMenu.xaml" />
    <Page Include="PropertyGrid\Editors\ColorEditor.xaml" />
    <Page Include="PropertyGrid\Editors\FlatCollectionEditor.xaml" />
    <Page Include="PropertyGrid\Editors\OpenCollectionEditor.xaml" />
    <Page Include="PropertyGrid\Editors\TimeSpanEditor.xaml" />
    <Page Include="ThumbnailView\ThumbnailView.xaml" />
    <ProjectReference Include="..\..\..\..\..\Main\ICSharpCode.SharpDevelop.Widgets\Project\ICSharpCode.SharpDevelop.Widgets.csproj">
      <Project>{8035765F-D51F-4A0C-A746-2FD100E19419}</Project>
      <Name>ICSharpCode.SharpDevelop.Widgets</Name>
      <Private>False</Private>
    </ProjectReference>
    <ProjectReference Include="..\..\WpfDesign.XamlDom\Project\WpfDesign.XamlDom.csproj">
      <Project>{88DA149F-21B2-48AB-82C4-28FB6BDFD783}</Project>
      <Name>WpfDesign.XamlDom</Name>
      <Private>True</Private>
    </ProjectReference>
    <ProjectReference Include="..\..\WpfDesign\Project\WpfDesign.csproj">
      <Project>{66A378A1-E9F4-4AD5-8946-D0EC06C2902F}</Project>
      <Name>WpfDesign</Name>
      <SpecificVersion>False</SpecificVersion>
      <Private>True</Private>
    </ProjectReference>
    <Page Include="Controls\EnumBar.xaml">
      <Generator>MSBuild:Compile</Generator>
      <SubType>Designer</SubType>
    </Page>
    <Page Include="Controls\GridUnitSelector.xaml" />
    <Page Include="Controls\ControlStyles.xaml" />
    <Page Include="DesignSurface.xaml">
      <SubType>Designer</SubType>
      <Generator>MSBuild:Compile</Generator>
    </Page>
    <Page Include="OutlineView\Outline.xaml">
      <SubType>Designer</SubType>
      <Generator>MSBuild:Compile</Generator>
    </Page>
    <Page Include="OutlineView\OutlineView.xaml" />
    <Page Include="PropertyGrid\Editors\BoolEditor.xaml">
      <Generator>MSBuild:Compile</Generator>
      <SubType>Designer</SubType>
    </Page>
    <Page Include="PropertyGrid\Editors\BrushEditor\BrushEditorPopup.xaml">
      <Generator>MSBuild:Compile</Generator>
      <SubType>Designer</SubType>
    </Page>
    <Page Include="PropertyGrid\Editors\BrushEditor\BrushEditorView.xaml">
      <Generator>MSBuild:Compile</Generator>
      <SubType>Designer</SubType>
    </Page>
    <Page Include="PropertyGrid\Editors\BrushEditor\BrushTypeEditor.xaml">
      <Generator>MSBuild:Compile</Generator>
      <SubType>Designer</SubType>
    </Page>
    <Page Include="PropertyGrid\Editors\BrushEditor\GradientBrushEditor.xaml">
      <Generator>MSBuild:Compile</Generator>
      <SubType>Designer</SubType>
    </Page>
    <Page Include="PropertyGrid\Editors\BrushEditor\GradientSlider.xaml">
      <Generator>MSBuild:Compile</Generator>
      <SubType>Designer</SubType>
    </Page>
    <Page Include="PropertyGrid\Editors\BrushEditor\SolidBrushEditor.xaml">
      <Generator>MSBuild:Compile</Generator>
      <SubType>Designer</SubType>
    </Page>
    <Page Include="PropertyGrid\Editors\CollectionEditor.xaml" />
    <Page Include="PropertyGrid\Editors\EventEditor.xaml">
      <Generator>MSBuild:Compile</Generator>
      <SubType>Designer</SubType>
    </Page>
    <Page Include="PropertyGrid\Editors\NumberEditor.xaml">
      <Generator>MSBuild:Compile</Generator>
      <SubType>Designer</SubType>
    </Page>
    <Page Include="PropertyGrid\PropertyContextMenu.xaml">
      <Generator>MSBuild:Compile</Generator>
      <SubType>Designer</SubType>
    </Page>
    <Page Include="PropertyGrid\PropertyGridView.xaml">
      <Generator>MSBuild:Compile</Generator>
      <SubType>Designer</SubType>
    </Page>
    <Page Include="Services\ChooseClassDialog.xaml">
      <Generator>MSBuild:Compile</Generator>
      <SubType>Designer</SubType>
    </Page>
    <Page Include="Themes\Generic.xaml">
      <SubType>Designer</SubType>
    </Page>
  </ItemGroup>
  <ItemGroup>
    <Resource Include="Images\Class.png" />
  </ItemGroup>
  <ItemGroup>
    <Resource Include="Images\PanToolCursor.cur" />
    <Resource Include="Images\PanToolCursorMouseDown.cur" />
  </ItemGroup>
  <ItemGroup>
    <Resource Include="Images\ZoomIn.png" />
    <Resource Include="Images\ZoomOut.png" />
  </ItemGroup>
  <ItemGroup>
    <CodeAnalysisDictionary Include="Configuration\CodeAnalysisDictionary.xml" />
  </ItemGroup>
  <ItemGroup>
    <Resource Include="Images\rotate.cur" />
  </ItemGroup>
  <ItemGroup>
    <Resource Include="Images\group2.png" />
  </ItemGroup>
  <ItemGroup>
    <Folder Include="ThumbnailView" />
  </ItemGroup>
  <ItemGroup>
    <Resource Include="Images\Icons.16x16.Properties.Events.png" />
    <Resource Include="Images\Icons.16x16.WpfOutline.Eye.png" />
    <Resource Include="Images\Icons.16x16.WpfOutline.EyeClose.png" />
    <Resource Include="Images\Icons.16x16.Properties.Categorized.png" />
    <Resource Include="Images\Icons.16x16.Properties.Properties.png" />
    <Resource Include="Images\Icons.16x16.Properties.SortAlphabet.png" />
    <Resource Include="Images\Icons.16x16.GuideSnap.png" />
    <Resource Include="Images\Icons.16x16.GridSnap.png" />
  </ItemGroup>
  <ItemGroup>
    <Resource Include="Images\lock.png" />
  </ItemGroup>
</Project><|MERGE_RESOLUTION|>--- conflicted
+++ resolved
@@ -90,7 +90,7 @@
     </Compile>
     <Compile Include="Extensions\RenderTransformOriginExtension.cs" />
     <Compile Include="Extensions\RightClickContextMenuExtension.cs" />
-<<<<<<< HEAD
+    <Compile Include="OutlineView\OutlineNodeBase.cs" />
     <Compile Include="Extensions\RightClickMultipleItemsContextMenuExtension.cs" />
     <Compile Include="Extensions\RightClickMultipleItemsContextMenu.xaml.cs">
       <DependentUpon>RightClickMultipleItemsContextMenu.xaml</DependentUpon>
@@ -100,9 +100,6 @@
     <Compile Include="PropertyGrid\Editors\ColorEditor.xaml.cs">
       <DependentUpon>ColorEditor.xaml</DependentUpon>
     </Compile>
-=======
-    <Compile Include="OutlineView\OutlineNodeBase.cs" />
->>>>>>> f4f0f39c
     <Compile Include="PropertyGrid\Editors\FlatCollectionEditor.xaml.cs">
       <DependentUpon>FlatCollectionEditor.xaml</DependentUpon>
       <SubType>Code</SubType>
