﻿// Copyright (c) 2014 AlphaSierraPapa for the SharpDevelop Team
// 
// Permission is hereby granted, free of charge, to any person obtaining a copy of this
// software and associated documentation files (the "Software"), to deal in the Software
// without restriction, including without limitation the rights to use, copy, modify, merge,
// publish, distribute, sublicense, and/or sell copies of the Software, and to permit persons
// to whom the Software is furnished to do so, subject to the following conditions:
// 
// The above copyright notice and this permission notice shall be included in all copies or
// substantial portions of the Software.
// 
// THE SOFTWARE IS PROVIDED "AS IS", WITHOUT WARRANTY OF ANY KIND, EXPRESS OR IMPLIED,
// INCLUDING BUT NOT LIMITED TO THE WARRANTIES OF MERCHANTABILITY, FITNESS FOR A PARTICULAR
// PURPOSE AND NONINFRINGEMENT. IN NO EVENT SHALL THE AUTHORS OR COPYRIGHT HOLDERS BE LIABLE
// FOR ANY CLAIM, DAMAGES OR OTHER LIABILITY, WHETHER IN AN ACTION OF CONTRACT, TORT OR
// OTHERWISE, ARISING FROM, OUT OF OR IN CONNECTION WITH THE SOFTWARE OR THE USE OR OTHER
// DEALINGS IN THE SOFTWARE.

using System;
using System.Collections.Generic;
using System.Linq;
using System.Text;
using System.Windows;
using ICSharpCode.WpfDesign.Extensions;
using System.ComponentModel;
using ICSharpCode.WpfDesign.Adorners;
using System.Windows.Controls;
using System.Windows.Media;
using System.Windows.Shapes;
using System.Windows.Automation.Peers;
using System.Windows.Controls.Primitives;
using System.Diagnostics;
using System.Windows.Input;

namespace ICSharpCode.WpfDesign.Designer.Extensions
{
	public class SnaplinePlacementBehavior : RasterPlacementBehavior
	{
		AdornerPanel adornerPanel;
		Canvas surface;
		List<Snapline> horizontalMap;
		List<Snapline> verticalMap;
		double? baseline;
		
		public const double Accuracy = 5;
		public const double Margin = 8;
		
		public override void BeginPlacement(PlacementOperation operation)
		{
			base.BeginPlacement(operation);
			CreateSurface(operation);
		}
		
		public override void EndPlacement(PlacementOperation operation)
		{
			base.EndPlacement(operation);
			DeleteSurface();
		}
		
		public override void EnterContainer(PlacementOperation operation)
		{
			base.EnterContainer(operation);
			CreateSurface(operation);
		}
		
		public override void LeaveContainer(PlacementOperation operation)
		{
			base.LeaveContainer(operation);
			DeleteSurface();
		}
		
		public override void BeforeSetPosition(PlacementOperation operation)
		{
			base.BeforeSetPosition(operation);
			if (surface == null) return;
			
			DesignPanel designPanel = ExtendedItem.Services.DesignPanel as DesignPanel;
			if (designPanel == null || !designPanel.UseSnaplinePlacement)
				return;
			
			surface.Children.Clear();
			if (Keyboard.IsKeyDown(Key.LeftCtrl)) return;
			
			Rect bounds = Rect.Empty;
			foreach (var item in operation.PlacedItems) {
				bounds.Union(item.Bounds);
			}
			
			var horizontalInput = new List<Snapline>();
			var verticalInput = new List<Snapline>();
			var info = operation.PlacedItems[0];
			
			if (operation.Type == PlacementType.Resize) {
				AddLines(bounds, 0, false, horizontalInput, verticalInput, info.ResizeThumbAlignment);
			} else {
				AddLines(bounds, 0, false, horizontalInput, verticalInput, null);
				if (baseline.HasValue) {
					var textOffset = bounds.Top + baseline.Value;
					horizontalInput.Add(new Snapline() { Group = 1, Offset = textOffset, Start = bounds.Left, End = bounds.Right });
				}
			}
			
			// debug
			//foreach (var t in horizontalMap.Concat(horizontalInput)) {
			//    surface.Children.Add(new Line() { X1 = t.Start, X2 = t.End, Y1 = t.Offset, Y2 = t.Offset, Stroke = Brushes.Black });
			//}
			//foreach (var t in verticalMap.Concat(verticalInput)) {
			//    surface.Children.Add(new Line() { X1 = t.Offset, X2 = t.Offset, Y1 = t.Start , Y2 = t.End, Stroke = Brushes.Black });
			//}
			//return;
			
			List<Snapline> drawLines;
			double delta;
			
			if (Snap(horizontalInput, horizontalMap, Accuracy, out drawLines, out delta)) {
				
				if (operation.Type == PlacementType.Resize) {
					if (info.ResizeThumbAlignment != null && info.ResizeThumbAlignment.Value.Vertical == VerticalAlignment.Top) {
<<<<<<< HEAD
						bounds.Y += delta;	
=======
						bounds.Y += delta;
						bounds.Height = Math.Max(0, bounds.Height - delta);
					} else {
						bounds.Height = Math.Max(0, bounds.Height + delta);
>>>>>>> ca037b09
					}
					bounds.Height = Math.Max(0, bounds.Height - delta);
					info.Bounds = bounds;
				} else {
					foreach (var item in operation.PlacedItems) {
						var r = item.Bounds;
						r.Y += delta;
						item.Bounds = r;
					}
				}
				
				foreach (var d in drawLines) {
					DrawLine(d.Start, d.Offset, d.End, d.Offset);
				}
			}
			
			if (Snap(verticalInput, verticalMap, Accuracy, out drawLines, out delta)) {
				
				if (operation.Type == PlacementType.Resize) {
					if (info.ResizeThumbAlignment != null && info.ResizeThumbAlignment.Value.Horizontal == HorizontalAlignment.Left) {
<<<<<<< HEAD
						bounds.X += delta;	
=======
						bounds.X += delta;
						bounds.Width = Math.Max(0, bounds.Width - delta);
					} else {
						bounds.Width = Math.Max(0, bounds.Width + delta);
>>>>>>> ca037b09
					}
					bounds.Width = Math.Max(0, bounds.Width - delta);
					info.Bounds = bounds;
				} else {
					foreach (var item in operation.PlacedItems) {
						var r = item.Bounds;
						r.X += delta;
						item.Bounds = r;
					}
				}
				
				foreach (var d in drawLines) {
					DrawLine(d.Offset, d.Start, d.Offset, d.End);
				}
			}
		}
		
		void CreateSurface(PlacementOperation operation)
		{
			if (ExtendedItem.Services.GetService<IDesignPanel>() != null) {
				
				surface = new Canvas();
				adornerPanel = new AdornerPanel();
				adornerPanel.SetAdornedElement(ExtendedItem.View, ExtendedItem);
				AdornerPanel.SetPlacement(surface, AdornerPlacement.FillContent);
				adornerPanel.Children.Add(surface);
				ExtendedItem.Services.DesignPanel.Adorners.Add(adornerPanel);
				
				BuildMaps(operation);
				
				if (operation.Type != PlacementType.Resize && operation.PlacedItems.Count == 1) {
					baseline = GetBaseline(operation.PlacedItems[0].Item.View);
				}
			}
		}
		
		private IEnumerable<DesignItem> AllDesignItems(DesignItem designItem = null)
		{
			if (designItem == null && this.ExtendedItem.Services.DesignPanel is DesignPanel)
			{
				designItem = this.ExtendedItem.Services.DesignPanel.Context.RootItem;
				if (designItem != null) {
					yield return designItem;
					if (designItem.ContentProperty.Value != null) {
						yield return designItem.ContentProperty.Value;
						designItem = designItem.ContentProperty.Value;
					}
				}
			}
			
			if (designItem != null && designItem.ContentProperty != null && designItem.ContentProperty.IsCollection)
				foreach (var collectionElement in designItem.ContentProperty.CollectionElements)
				{
					if (collectionElement != null)
						yield return collectionElement;
					
					foreach (var el in AllDesignItems(collectionElement))
					{
						if (el != null)
							yield return el;
					}
				}
		}
				
		void BuildMaps(PlacementOperation operation)
		{
			horizontalMap = new List<Snapline>();
			verticalMap = new List<Snapline>();
			
			var containerRect = new Rect(0, 0, ModelTools.GetWidth(ExtendedItem.View), ModelTools.GetHeight(ExtendedItem.View));
			AddLines(containerRect, -Margin, false);
			
			AddLines(containerRect, 0, false);
			
			foreach (var item in AllDesignItems() /* ExtendedItem.ContentProperty.CollectionElements */
				.Except(operation.PlacedItems.Select(f => f.Item))) {
				if (item != null) {
					var bounds = GetPosition(operation, item);
				
					AddLines(bounds, 0, false);
					AddLines(bounds, Margin, true);
					AddBaseline(item, bounds, horizontalMap);
				}
			}
		}
		
		void AddLines(Rect r, double inflate, bool requireOverlap)
		{
			AddLines(r, inflate, requireOverlap, horizontalMap, verticalMap, null);
		}
		
		void AddLines(Rect r, double inflate, bool requireOverlap, List<Snapline> h, List<Snapline> v, PlacementAlignment? filter)
		{
			Rect r2 = r;
			r2.Inflate(inflate, inflate);
			
			if (filter == null || filter.Value.Vertical == VerticalAlignment.Top)
				h.Add(new Snapline() { RequireOverlap = requireOverlap, Offset = r2.Top - 1, Start = r.Left, End = r.Right });
			if (filter == null || filter.Value.Vertical == VerticalAlignment.Bottom)
				h.Add(new Snapline() { RequireOverlap = requireOverlap, Offset = r2.Bottom - 1, Start = r.Left, End = r.Right });
			if (filter == null || filter.Value.Horizontal == HorizontalAlignment.Left)
				v.Add(new Snapline() { RequireOverlap = requireOverlap, Offset = r2.Left - 1, Start = r.Top, End = r.Bottom });
			if (filter == null || filter.Value.Horizontal == HorizontalAlignment.Right)
				v.Add(new Snapline() { RequireOverlap = requireOverlap, Offset = r2.Right - 1, Start = r.Top, End = r.Bottom });
			
			if (filter == null)
			{
				h.Add(new Snapline() { RequireOverlap = requireOverlap, Offset = r2.Top + Math.Abs((r2.Top - r2.Bottom) / 2), Start = r.Left, End = r.Right });
				v.Add(new Snapline() { RequireOverlap = requireOverlap, Offset = r2.Left + Math.Abs((r2.Left - r2.Right) / 2), Start = r.Top, End = r.Bottom });
			}
		}
		
		void AddBaseline(DesignItem item, Rect bounds, List<Snapline> list)
		{
			var baseline = GetBaseline(item.View);
			if (baseline.HasValue) {
				var textOffset = item.View.TranslatePoint(new Point(0, baseline.Value), ExtendedItem.View).Y;
				list.Add(new Snapline() { Group = 1, Offset = textOffset, Start = bounds.Left, End = bounds.Right });
			}
		}
		
		void DeleteSurface()
		{
			if (surface != null) {
				ExtendedItem.Services.DesignPanel.Adorners.Remove(adornerPanel);
				adornerPanel = null;
				surface = null;
				horizontalMap = null;
				verticalMap = null;
			}
		}
		
		void DrawLine(double x1, double y1, double x2, double y2)
		{
			var line1 = new Line() {
				X1 = x1,
				Y1 = y1,
				X2 = x2,
				Y2 = y2,
				StrokeThickness = 1,
				Stroke = Brushes.White
			};
			surface.Children.Add(line1);
			
			var line2 = new Line() {
				X1 = x1,
				Y1 = y1,
				X2 = x2,
				Y2 = y2,
				StrokeThickness = 1,
				Stroke = Brushes.Orange,
				StrokeDashArray = new DoubleCollection(new double[] { 5, 2 }),
				StrokeDashOffset = x1 + y1  // fix dashes
			};
			surface.Children.Add(line2);
		}
		
		//TODO: GlyphRun must be used
		static double? GetBaseline(UIElement element) {
			var textBox = element as TextBox;
			if (textBox != null) {
				var r = textBox.GetRectFromCharacterIndex(0).Bottom;
				return textBox.TranslatePoint(new Point(0, r), element).Y;
			}
			var textBlock = element as TextBlock;
			if (textBlock != null)
				return textBlock.TranslatePoint(new Point(0, textBlock.ActualHeight), element).Y;
			
			return null;
		}
		
		static bool Snap(List<Snapline> input, List<Snapline> map, double accuracy,
			out List<Snapline> drawLines, out double delta)
		{
			delta = double.MaxValue;
			drawLines = null;
			
			foreach (var inputLine in input) {
				foreach (var mapLine in map) {
					if (Math.Abs(mapLine.Offset - inputLine.Offset) <= accuracy) {
						if (!inputLine.RequireOverlap && !mapLine.RequireOverlap ||
							Math.Max(inputLine.Start, mapLine.Start) < Math.Min(inputLine.End, mapLine.End))
						{
							if (mapLine.Group == inputLine.Group)
								delta = mapLine.Offset - inputLine.Offset;
						}
					}
				}
			}
			
			if (delta == double.MaxValue) return false;
			var offsetDict = new Dictionary<double, Snapline>();
			
			foreach (var inputLine in input) {
				inputLine.Offset += delta;
				foreach (var mapLine in map) {
					if (inputLine.Offset == mapLine.Offset) {
						var offset = mapLine.Offset;
						Snapline drawLine;
						if (!offsetDict.TryGetValue(offset, out drawLine)) {
							drawLine = new Snapline();
							drawLine.Start = double.MaxValue;
							drawLine.End = double.MinValue;
							offsetDict[offset] = drawLine;
						}
						drawLine.Offset = offset;
						drawLine.Start = Math.Min(drawLine.Start, Math.Min(inputLine.Start, mapLine.Start));
						drawLine.End = Math.Max(drawLine.End, Math.Max(inputLine.End, mapLine.End));
					}
				}
			}
			
			drawLines = offsetDict.Values.ToList();
			return true;
		}
		
		[DebuggerDisplay("Snapline: {Offset}")]
		class Snapline
		{
			public double Offset;
			public double Start;
			public double End;
			public bool RequireOverlap;
			public int Group;
		}
	}
}
	<|MERGE_RESOLUTION|>--- conflicted
+++ resolved
@@ -116,14 +116,10 @@
 				
 				if (operation.Type == PlacementType.Resize) {
 					if (info.ResizeThumbAlignment != null && info.ResizeThumbAlignment.Value.Vertical == VerticalAlignment.Top) {
-<<<<<<< HEAD
-						bounds.Y += delta;	
-=======
 						bounds.Y += delta;
 						bounds.Height = Math.Max(0, bounds.Height - delta);
 					} else {
 						bounds.Height = Math.Max(0, bounds.Height + delta);
->>>>>>> ca037b09
 					}
 					bounds.Height = Math.Max(0, bounds.Height - delta);
 					info.Bounds = bounds;
@@ -144,14 +140,10 @@
 				
 				if (operation.Type == PlacementType.Resize) {
 					if (info.ResizeThumbAlignment != null && info.ResizeThumbAlignment.Value.Horizontal == HorizontalAlignment.Left) {
-<<<<<<< HEAD
-						bounds.X += delta;	
-=======
 						bounds.X += delta;
 						bounds.Width = Math.Max(0, bounds.Width - delta);
 					} else {
 						bounds.Width = Math.Max(0, bounds.Width + delta);
->>>>>>> ca037b09
 					}
 					bounds.Width = Math.Max(0, bounds.Width - delta);
 					info.Bounds = bounds;
