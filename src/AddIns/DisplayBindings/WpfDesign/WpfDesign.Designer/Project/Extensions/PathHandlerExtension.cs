﻿// Copyright (c) 2014 AlphaSierraPapa for the SharpDevelop Team
// 
// Permission is hereby granted, free of charge, to any person obtaining a copy of this
// software and associated documentation files (the "Software"), to deal in the Software
// without restriction, including without limitation the rights to use, copy, modify, merge,
// publish, distribute, sublicense, and/or sell copies of the Software, and to permit persons
// to whom the Software is furnished to do so, subject to the following conditions:
// 
// The above copyright notice and this permission notice shall be included in all copies or
// substantial portions of the Software.
// 
// THE SOFTWARE IS PROVIDED "AS IS", WITHOUT WARRANTY OF ANY KIND, EXPRESS OR IMPLIED,
// INCLUDING BUT NOT LIMITED TO THE WARRANTIES OF MERCHANTABILITY, FITNESS FOR A PARTICULAR
// PURPOSE AND NONINFRINGEMENT. IN NO EVENT SHALL THE AUTHORS OR COPYRIGHT HOLDERS BE LIABLE
// FOR ANY CLAIM, DAMAGES OR OTHER LIABILITY, WHETHER IN AN ACTION OF CONTRACT, TORT OR
// OTHERWISE, ARISING FROM, OUT OF OR IN CONNECTION WITH THE SOFTWARE OR THE USE OR OTHER
// DEALINGS IN THE SOFTWARE.

using System;
using System.Windows.Markup;
using ICSharpCode.WpfDesign.Extensions;
using ICSharpCode.WpfDesign.Adorners;
using ICSharpCode.WpfDesign.Designer.Controls;
using System.Windows.Input;
using System.Windows.Media;
using System.Windows.Shapes;
using System.Windows;
using System.Windows.Controls;
using System.Collections.Generic;
using System.Diagnostics;
using System.Linq;
using ICSharpCode.WpfDesign.UIExtensions;
using DragListener = ICSharpCode.WpfDesign.Designer.Controls.DragListener;
using System.Windows.Data;
using System.ComponentModel;
using System.Globalization;

namespace ICSharpCode.WpfDesign.Designer.Extensions
{
	/// <summary>
	/// Description of PathHandlerExtension.
	/// </summary>
	[ExtensionFor(typeof(Path))]
	public class PathHandlerExtension : LineExtensionBase, IKeyDown, IKeyUp
	{
		enum PathPartConvertType
		{
			insertPoint,
			ToLineSegment,
			ToBezierSegment,
			ToQuadricBezierSegment,
			ToArcSegment,
		}

		//A modifieable Point on the Path
		protected class PathPoint : INotifyPropertyChanged
		{
			public PathPoint(Point point, Object @object, Object parentObject, Action<Point> setLambda, Action save, Shape shape)
			{
				this._point = point;
				this._setLambda = setLambda;
				this.Object = @object;
				this.ParentObject = parentObject;
				this._shape = shape;
				this._save = save;
			}

			private Point _point;
			Action<Point> _setLambda;
			Action _save;
			Shape _shape;

			public void Commit() {
				_save();
			}


			public Point Point
			{
				get { return _point; }
				set {
					if (_setLambda != null)
					{
						_point = value;
						_setLambda(value);
						if (PropertyChanged != null)
						{
							PropertyChanged(this, new PropertyChangedEventArgs("Point"));
							PropertyChanged(this, new PropertyChangedEventArgs("TranslatedPoint"));
						}
					}
				}
			}

			public Point TranslatedPoint
			{
				get {
					if (_shape.RenderedGeometry.Transform == null)
						return Point;
					return _shape.RenderedGeometry.Transform.Transform(Point);
				}
				set {
					if (_shape.RenderedGeometry.Transform == null)
						Point = value;
					else
						Point = _shape.RenderedGeometry.Transform.Inverse.Transform(value);
				}
			}
			
			public PathPoint ParentPathPoint {get; set;}
			
			public Point ReferencePoint { get; private set; }

			public object Object { get; private set; }

			public object ParentObject { get; private set; }

			public int PolyLineIndex { get; set; }

			public PathPoint TargetPathPoint { get; set; }

			public event PropertyChangedEventHandler PropertyChanged;
		}

		//A Thumb wich displays the Point
		protected class PathThumb : PointThumb
		{
			public PathThumb(int index, PathPoint pathpoint) : base()
			{
				this.Index = index;
				this.PathPoint = pathpoint;
				var bnd = new Binding("TranslatedPoint") { Source = this.PathPoint, Mode=BindingMode.OneWay };
				this.SetBinding(PointProperty, bnd);
			}

			public int Index { get; set; }

			public PathPoint PathPoint { get; set; }
		}

		//A Converter for the RealtiveTo Point (on PolyLineSegment, ...)
		protected class RelativeToPointConverter : IValueConverter
		{
			PathPoint pathPoint;
			
			public RelativeToPointConverter(PathPoint pathPoint)
			{
				this.pathPoint = pathPoint;
			}
			public object Convert(object value, Type targetType, object parameter, CultureInfo culture)
			{
				var pt = (Point)value;
				return pt - new Vector(pathPoint.TranslatedPoint.X, pathPoint.TranslatedPoint.Y);
			}

			public object ConvertBack(object value, Type targetType, object parameter, CultureInfo culture)
			{
				throw new NotImplementedException();
			}
		}

<<<<<<< HEAD
		private readonly Dictionary<int, Bounds> _selectedThumbs = new Dictionary<int, Bounds>();
#pragma warning disable 0414 // For future use, disable Warning CS0414: The field is assigned but its value is never used
=======
		private readonly Dictionary<int, Point> _selectedPoints = new Dictionary<int, Point>();
>>>>>>> 82409412
		private bool _isDragging;
#pragma warning restore 0414
		ZoomControl _zoom;

		private List<PathPoint> pathPoints = null;
		
		protected virtual Control[] BuildMenu(PathPoint pathpoint)
		{
			var menuList = new List<Control>();
			MenuItem menuItem = null;
			
			if (pathpoint.TargetPathPoint == null && (pathpoint.Object is LineSegment || pathpoint.Object is PolyLineSegment || pathpoint.Object is BezierSegment || pathpoint.Object is QuadraticBezierSegment || pathpoint.Object is ArcSegment)) {
				menuItem = new MenuItem() { Header = "insert Point", HorizontalContentAlignment = HorizontalAlignment.Left, VerticalContentAlignment = VerticalAlignment.Center };
				menuItem.Click += (s, e) => ConvertPart(((DependencyObject)s).TryFindParent<PathThumb>(), PathPartConvertType.insertPoint);
				menuList.Add(menuItem);
				menuItem = new MenuItem() { Header = "to Line Segment", HorizontalContentAlignment = HorizontalAlignment.Left, VerticalContentAlignment = VerticalAlignment.Center };
				menuItem.Click += (s, e) => ConvertPart(((DependencyObject)s).TryFindParent<PathThumb>(), PathPartConvertType.ToLineSegment);
				menuList.Add(menuItem);
				menuItem = new MenuItem() {Header = "to Bezier Segment", HorizontalContentAlignment = HorizontalAlignment.Left, VerticalContentAlignment = VerticalAlignment.Center };
				menuItem.Click += (s, e) => ConvertPart(((DependencyObject)s).TryFindParent<PathThumb>(), PathPartConvertType.ToBezierSegment);
				menuList.Add(menuItem);
				menuItem = new MenuItem() {Header = "to Quadric Bezier Segment", HorizontalContentAlignment = HorizontalAlignment.Left, VerticalContentAlignment = VerticalAlignment.Center };
				menuItem.Click += (s, e) => ConvertPart(((DependencyObject)s).TryFindParent<PathThumb>(), PathPartConvertType.ToQuadricBezierSegment);
				menuList.Add(menuItem);
				menuItem = new MenuItem() { Header = "to Arc Segment", HorizontalContentAlignment = HorizontalAlignment.Left, VerticalContentAlignment = VerticalAlignment.Center };
				menuItem.Click += (s, e) => ConvertPart(((DependencyObject)s).TryFindParent<PathThumb>(), PathPartConvertType.ToArcSegment);
				menuList.Add(menuItem);
				menuList.Add(new Separator());
				menuItem = new MenuItem() { Header = "is Stroked", IsChecked = ((PathSegment)pathpoint.Object).IsStroked, HorizontalContentAlignment = HorizontalAlignment.Left, VerticalContentAlignment = VerticalAlignment.Center };
				menuItem.Click += (s, e) => ChangeIsStroked(((DependencyObject)s).TryFindParent<PathThumb>(), (MenuItem)s);
				menuList.Add(menuItem);
				menuItem = new MenuItem() { Header = "is Smooth Join", IsChecked = ((PathSegment)pathpoint.Object).IsSmoothJoin, HorizontalContentAlignment = HorizontalAlignment.Left, VerticalContentAlignment = VerticalAlignment.Center };
				menuList.Add(menuItem);
			}
			if (pathpoint.Object is ArcSegment) {
				menuItem = new MenuItem() { Header = "is large Arc", IsChecked = ((ArcSegment)pathpoint.Object).IsLargeArc, HorizontalContentAlignment = HorizontalAlignment.Left, VerticalContentAlignment = VerticalAlignment.Center };
				menuList.Add(menuItem);
				menuItem = new MenuItem() { Header = "Rotation Angle", IsChecked = true, HorizontalContentAlignment = HorizontalAlignment.Left, VerticalContentAlignment = VerticalAlignment.Center };
				menuList.Add(menuItem);
				menuItem = new MenuItem() { Header = "Clockwise SweepDirection", IsChecked = ((ArcSegment)pathpoint.Object).SweepDirection == SweepDirection.Clockwise, HorizontalContentAlignment = HorizontalAlignment.Left, VerticalContentAlignment = VerticalAlignment.Center };
				menuList.Add(menuItem);
			}
			
			if (pathpoint.Object is PathFigure) {
				menuItem = new MenuItem() { Header = "is Closed", IsChecked = ((PathFigure)pathpoint.Object).IsClosed, HorizontalContentAlignment = HorizontalAlignment.Left, VerticalContentAlignment = VerticalAlignment.Center };
				menuItem.Click += (s, e) => ChangeIsClosed(((DependencyObject)s).TryFindParent<PathThumb>(), (MenuItem)s);
				menuList.Add(menuItem);
			}
			
			if (!menuList.Any())
				return null;
			
			return menuList.ToArray();
		}

		#region thumb methods
		protected virtual PathThumb CreateThumb(PlacementAlignment alignment, Cursor cursor, int index, PathPoint pathpoint, Transform transform)
		{
			var designerThumb = new PathThumb(index, pathpoint) {Cursor = cursor};
			designerThumb.OperationMenu = BuildMenu(pathpoint);
			
			designerThumb.InnerRenderTransform = ((Transform)transform.Inverse);
			
			if (pathpoint.TargetPathPoint != null) {
				designerThumb.IsEllipse = true;
				designerThumb.Foreground = Brushes.Blue;

				var bnd = new Binding("TranslatedPoint") { Source = pathpoint.TargetPathPoint, Mode = BindingMode.OneWay, Converter = new RelativeToPointConverter(pathpoint) };
				designerThumb.SetBinding(PathThumb.RelativeToPointProperty, bnd);
			}

			AdornerPanel.SetPlacement(designerThumb, designerThumb.AdornerPlacement);
			adornerPanel.Children.Add(designerThumb);

			DragListener drag = new DragListener(designerThumb);
			drag.Transform = transform;

			WeakEventManager<DesignerThumb, MouseButtonEventArgs>.AddHandler(designerThumb, "PreviewMouseLeftButtonDown", ResizeThumbOnMouseLeftButtonUp);

			drag.MouseDown += drag_MouseDown;
			drag.Started += drag_Started;
			drag.Changed += drag_Changed;
			drag.Completed += drag_Completed;
			return designerThumb;
		}

		private void ConvertPart(PathThumb senderThumb, PathPartConvertType convertType)
		{
			if (senderThumb.PathPoint.ParentObject is PathFigure)
			{
				var pathFigure = senderThumb.PathPoint.ParentObject as PathFigure;
				var pathSegment = senderThumb.PathPoint.Object as PathSegment;

				var idx = pathFigure.Segments.IndexOf(pathSegment);

				var point = senderThumb.PathPoint.Point;

				if (pathSegment is PolyLineSegment) {
					var poly = pathSegment as PolyLineSegment;
					var lst = poly.Points.Take(senderThumb.PathPoint.PolyLineIndex);
					var lst2 = poly.Points.Skip(senderThumb.PathPoint.PolyLineIndex + 1);
					var p = poly.Points[senderThumb.PathPoint.PolyLineIndex];
					pathFigure.Segments.RemoveAt(idx);
					var p1 = new PolyLineSegment();
					p1.Points.AddRange(lst);
					pathFigure.Segments.Insert(idx, p1);
					pathSegment =  new LineSegment() {Point = p};
					pathFigure.Segments.Insert(idx+1, pathSegment);
					var p2 = new PolyLineSegment();
					p2.Points.AddRange(lst2);
					pathFigure.Segments.Insert(idx+2, p2);
					idx++;
				} else if (pathSegment is PolyBezierSegment) {
					//TODO
				} else if (pathSegment is PolyQuadraticBezierSegment) {
					//TODO
				}

				pathFigure.Segments.RemoveAt(idx);

				var midp = senderThumb.PathPoint.ParentPathPoint.Point - ((senderThumb.PathPoint.ParentPathPoint.Point - point) / 2);
				
				PathSegment newSegment = null;
				switch (convertType)
				{
					case PathPartConvertType.ToBezierSegment:
						newSegment = new BezierSegment() { Point1 = midp - new Vector(40, 40), Point2 = midp + new Vector(-40, 40), Point3 = point };
						break;
					case PathPartConvertType.ToQuadricBezierSegment:
						newSegment = new QuadraticBezierSegment() { Point1 = point - new Vector(40, 40), Point2 = point  };
						break;
					case PathPartConvertType.ToArcSegment:
						newSegment = new ArcSegment() { Point = point, Size = new Size(20, 20) };
						break;
					case PathPartConvertType.insertPoint:
						pathFigure.Segments.Insert(idx, pathSegment);
						newSegment = new LineSegment() { Point = midp, };
						break;
					default:
						newSegment = new LineSegment() { Point = point };
						break;
				}

				pathFigure.Segments.Insert(idx, newSegment);
			}

			this.ExtendedItem.ReapplyAllExtensions();
		}
		
		private void ChangeIsClosed(PathThumb senderThumb, MenuItem menuItem)
		{
			var figure = senderThumb.PathPoint.Object as PathFigure;
			figure.IsClosed = !figure.IsClosed;
			menuItem.IsChecked = figure.IsClosed;
		}
		
		private void ChangeIsStroked(PathThumb senderThumb, MenuItem menuItem)
		{
			var segment = senderThumb.PathPoint.Object as PathSegment;
			segment.IsStroked = !segment.IsStroked;
			menuItem.IsChecked = segment.IsStroked;
		}

		private void ResetThumbs()
		{
			foreach (FrameworkElement rt in adornerPanel.Children)
			{
				if (rt is DesignerThumb)
					(rt as DesignerThumb).IsPrimarySelection = true;
			}
			_selectedPoints.Clear();
		}

		private void SelectThumb(PathThumb mprt)
		{
			CommitOrAbortKeyboardOperation();
			
			var points = GetPoints();
			Point p = points[mprt.Index].TranslatedPoint;
			_selectedPoints.Add(mprt.Index, p);

			mprt.IsPrimarySelection = false;
		}

		#endregion

		#region eventhandlers

		private void ResizeThumbOnMouseLeftButtonUp(object sender, MouseButtonEventArgs mouseButtonEventArgs)
		{
			//get current thumb
			var mprt = sender as PathThumb;
			if (mprt != null)
			{
				//if not keyboard ctrl is pressed and selected point is not previously selected, clear selection
				if (!_selectedPoints.ContainsKey(mprt.Index) & !Keyboard.IsKeyDown(Key.LeftCtrl) &
				    !Keyboard.IsKeyDown(Key.RightCtrl))
				{
					ResetThumbs();
				}
				//add selected thumb, if ctrl pressed this could be all points in poly
				if (!_selectedPoints.ContainsKey(mprt.Index))
					SelectThumb(mprt);
				_isDragging = false;
				
			}
		}

		protected void drag_MouseDown(DragListener drag)
		{
			
		}
		
		// TODO : Remove all hide/show extensions from here.
		protected void drag_Started(DragListener drag)
		{
			//get current thumb
			var mprt = (drag.Target as PathThumb);
			if (mprt != null)
			{
				SetOperation();
			}
		}
		
		bool _isKeyboardMoveing;

		void SetOperation()
		{
			var designPanel = ExtendedItem.Services.DesignPanel as DesignPanel;
			_zoom = designPanel.TryFindParent<ZoomControl>();
			
			CommitOrAbortKeyboardOperation();
			
			//Move a Virtual Design Item arround... (for Snaplines, raster, ...)
			//And Resfresh the Points after Positioning that Item!
			//if (resizeBehavior != null)
				operation = PlacementOperation.Start(extendedItemArray, PlacementType.MovePoint);
//			else
//			{
//				changeGroup = ExtendedItem.Context.OpenGroup("Resize", extendedItemArray);
//			}
			_isResizing = true;
		}

		void CommitOrAbortKeyboardOperation()
		{
			if (operation != null) {
				if (!_isKeyboardMoveing) {
					var op = operation;
					operation = null;
					op.Abort();
				}
				else
					CommitOperation();
			}
			
			_isKeyboardMoveing = false;
		}
		void CommitOperation()
		{
			if (operation != null)
			{
				foreach (int i in _selectedPoints.Keys)
				{
					pathPoints[i].Commit();
				}
				
				var op = operation;
				operation = null;
				op.Commit();

				_isKeyboardMoveing = false;
			}
//			else
//			{
//				if (changeGroup != null)
//					changeGroup.Commit();
//				changeGroup = null;
//			}
			_isResizing = false;

			//Invalidate();
		}

		protected void drag_Changed(DragListener drag)
		{
			var mprt = drag.Target as PathThumb;
			if (mprt != null) {
				_isDragging = true;
				MovePoints(drag.Delta.X, drag.Delta.Y);
			}
		}

		protected void drag_Completed(DragListener drag)
		{
			var mprt = drag.Target as PathThumb;
			if (mprt != null) {
				if (operation != null && drag.IsCanceled) {
					operation.Abort();
				} else if (drag.IsCanceled) {
					changeGroup.Abort();
				}
				CommitOperation();
			}
		}



		protected override void OnInitialized()
		{
			base.OnInitialized();

			pathPoints = GetPoints();

			resizeThumbs = new List<DesignerThumb>();
			
			var transform = this.ExtendedItem.GetCompleteAppliedTransformationToView();
			
			for (int i = 0; i < pathPoints.Count; i++) {
				CreateThumb(PlacementAlignment.BottomRight, Cursors.Cross, i, pathPoints[i], transform);
			}

			Invalidate();

			ResetThumbs();
			_isDragging = false;

			extendedItemArray[0] = ExtendedItem;
			ExtendedItem.PropertyChanged += OnPropertyChanged;
			resizeBehavior = PlacementOperation.GetPlacementBehavior(extendedItemArray);
			UpdateAdornerVisibility();
			
			this.ExtendedItem.Services.Selection.PrimarySelectionChanged += ExtendedItem_Services_Selection_PrimarySelectionChanged;
		}

		protected override void OnRemove()
		{
			this.ExtendedItem.Services.Selection.PrimarySelectionChanged -= ExtendedItem_Services_Selection_PrimarySelectionChanged;
			base.OnRemove();
		}

		void ExtendedItem_Services_Selection_PrimarySelectionChanged(object sender, EventArgs e)
		{
			if (operation != null && _isKeyboardMoveing) {
				var newSelection = this.ExtendedItem.Services.Selection.SelectedItems.ToList();
				CommitOrAbortKeyboardOperation();
				this.ExtendedItem.Services.Selection.SetSelectedComponents(newSelection);
			}
		}
		
		#endregion

		List<PathPoint> GetPoints()
		{
			return GetPoints(this.ExtendedItem);
		}

		protected List<PathPoint> GetPoints(DesignItem designItem)
		{
			var retVal = new List<PathPoint>();
			AddGeometryPoints(retVal, ((Path)designItem.View).Data, ((Path)designItem.View), () => designItem.Properties["Data"].SetValue(((Path)designItem.View).Data.ToString()));
			
			return retVal;
		}

		protected void AddGeometryPoints(List<PathPoint> list, Geometry geometry, Shape shape, Action saveDesignItem)
		{
			if (geometry is CombinedGeometry) {
				var g = geometry as CombinedGeometry;
				var d = ExtendedItem.Services.Component.GetDesignItem(g);
				if (d != null)
					saveDesignItem = () =>
				{
					d.Properties["Geometry1"].SetValue(((CombinedGeometry)d.Component).Geometry1);
					d.Properties["Geometry2"].SetValue(((CombinedGeometry)d.Component).Geometry2);
				};
				AddGeometryPoints(list, g.Geometry1, shape, saveDesignItem);
				AddGeometryPoints(list, g.Geometry2, shape, saveDesignItem);
			} else if (geometry is GeometryGroup) {
				var gg = geometry as GeometryGroup;
				foreach (var g in gg.Children.ToList()) {
					AddGeometryPoints(list, g, shape, saveDesignItem);
				}
			} else if (geometry is StreamGeometry) {
				var sg = geometry as StreamGeometry;
				var pg = sg.GetFlattenedPathGeometry().Clone();
				var d = ExtendedItem.Services.Component.GetDesignItem(sg);
				if (d != null)
					saveDesignItem = () =>
				{
					d.ParentProperty.SetValue(Geometry.Parse(pg.ToString()));
				};
				
				if (d != null) {
					if (!d.ParentProperty.IsCollection)
						((DependencyObject)d.ParentProperty.DesignItem.Component).SetValue(d.ParentProperty.DependencyProperty, pg);
					else {
						var collection = ((DependencyObject)d.ParentProperty.DesignItem.Component) as GeometryGroup;
						var i = collection.Children.IndexOf(geometry);
						collection.Children.RemoveAt(i);
						collection.Children.Insert(i, pg);
					}
				}
				else
					((Path)shape).Data = pg;
				AddGeometryPoints(list, pg, shape, saveDesignItem);
			} else if (geometry is PathGeometry) {
				var g = geometry as PathGeometry;
				var d = ExtendedItem.Services.Component.GetDesignItem(g);
				if (d != null)
					saveDesignItem = () =>
				{
					d.Properties["Figures"].SetValue(((PathGeometry)d.Component).Figures);
				};
				if (geometry!=null) {
					foreach(var figure in g.Figures) {
						var dd = ExtendedItem.Services.Component.GetDesignItem(figure);
						if (dd != null)
							saveDesignItem = () =>
						{
							dd.Properties["StartPoint"].SetValue(((PathFigure)dd.Component).StartPoint);
							//dd.Properties["Segments"].SetValue(((PathFigure)dd.Component).Segments);
						};
						list.Add(new PathPoint(figure.StartPoint, figure, null, (p) => figure.StartPoint = p, saveDesignItem, shape));
						foreach (var s in figure.Segments) {
							var parentp = list.Last();
							if (s is LineSegment)
							{
								var ds = ExtendedItem.Services.Component.GetDesignItem(s);
								if (ds != null)
									saveDesignItem = () =>
								{
									ds.Properties["Point"].SetValue(((LineSegment)ds.Component).Point);
								};
								list.Add(new PathPoint(((LineSegment)s).Point, s, figure, (p) => ((LineSegment)s).Point = p, saveDesignItem, shape) { ParentPathPoint = parentp });
							}
							else if (s is PolyLineSegment)
							{
								var ds = ExtendedItem.Services.Component.GetDesignItem(s);
								if (ds != null)
									saveDesignItem = () =>
								{
									ds.Properties["Points"].SetValue(((PolyLineSegment)ds.Component).Points);
								};
								var poly = s as PolyLineSegment;
								for (int n = 0; n < poly.Points.Count; n++)
								{
									var closure_n = n;
									list.Add(new PathPoint(poly.Points[closure_n], s, figure, (p) => poly.Points[closure_n] = p, saveDesignItem, shape) { PolyLineIndex = closure_n, ParentPathPoint = parentp });
									parentp = list.Last();
								}
							}
							else if (s is BezierSegment)
							{
								var ds = ExtendedItem.Services.Component.GetDesignItem(s);
								if (ds != null)
									saveDesignItem = () =>
								{
									ds.Properties["Point1"].SetValue(((BezierSegment)ds.Component).Point1);
									ds.Properties["Point2"].SetValue(((BezierSegment)ds.Component).Point2);
									ds.Properties["Point3"].SetValue(((BezierSegment)ds.Component).Point3);
								};
								var pathp = new PathPoint(((BezierSegment)s).Point3, s, figure, (p) => ((BezierSegment)s).Point3 = p, saveDesignItem, shape) { ParentPathPoint = parentp };
								var previous = list.Last();
								list.Add(new PathPoint(((BezierSegment)s).Point1, s, figure, (p) => ((BezierSegment)s).Point1 = p, saveDesignItem, shape) { TargetPathPoint = previous });
								list.Add(new PathPoint(((BezierSegment)s).Point2, s, figure, (p) => ((BezierSegment)s).Point2 = p, saveDesignItem, shape) { TargetPathPoint = pathp });
								list.Add(pathp);
							}
							else if (s is PolyBezierSegment)
							{
								var ds = ExtendedItem.Services.Component.GetDesignItem(s);
								if (ds != null)
									saveDesignItem = () =>
								{
									ds.Properties["Points"].SetValue(((PolyBezierSegment)ds.Component).Points);
								};
								var poly = s as PolyBezierSegment;
								for (int n = 0; n < poly.Points.Count; n+=3)
								{
									var closure_n = n;
									var previous = list.Last();
									var pathp = new PathPoint(poly.Points[closure_n+2], s, figure, (p) => poly.Points[closure_n+2] = p, saveDesignItem, shape) { PolyLineIndex = closure_n+2, ParentPathPoint = parentp };
									list.Add(new PathPoint(poly.Points[closure_n], s, figure, (p) => poly.Points[closure_n] = p, saveDesignItem, shape) { PolyLineIndex = closure_n, TargetPathPoint = previous  });
									list.Add(new PathPoint(poly.Points[closure_n+1], s, figure, (p) => poly.Points[closure_n+1] = p, saveDesignItem, shape) { PolyLineIndex = closure_n+1, TargetPathPoint = pathp });
									list.Add(pathp);
									parentp = pathp;
								}
							}
							else if (s is QuadraticBezierSegment)
							{
								var ds = ExtendedItem.Services.Component.GetDesignItem(s);
								if (ds != null)
									saveDesignItem = () =>
								{
									ds.Properties["Point1"].SetValue(((QuadraticBezierSegment)ds.Component).Point1);
									ds.Properties["Point2"].SetValue(((QuadraticBezierSegment)ds.Component).Point2);
								};
								var pathp = new PathPoint(((QuadraticBezierSegment)s).Point2, s, figure, (p) => ((QuadraticBezierSegment)s).Point2 = p, saveDesignItem, shape) { ParentPathPoint = parentp };
								list.Add(new PathPoint(((QuadraticBezierSegment)s).Point1, s, figure, (p) => ((QuadraticBezierSegment)s).Point1 = p, saveDesignItem, shape) { TargetPathPoint = pathp });
								list.Add(pathp);
							}
							else if (s is PolyQuadraticBezierSegment)
							{
								var ds = ExtendedItem.Services.Component.GetDesignItem(s);
								if (ds != null)
									saveDesignItem = () =>
								{
									ds.Properties["Points"].SetValue(((PolyQuadraticBezierSegment)ds.Component).Points);
								};
								var poly = s as PolyQuadraticBezierSegment;
								for (int n = 0; n < poly.Points.Count; n+=2)
								{
									var closure_n = n;
									var previous = list.Last();
									var pathp = new PathPoint(poly.Points[closure_n+1], s, figure, (p) => poly.Points[closure_n+1] = p, saveDesignItem, shape) { PolyLineIndex = closure_n+1, ParentPathPoint = parentp };
									list.Add(new PathPoint(poly.Points[closure_n], s, figure, (p) => poly.Points[closure_n] = p, saveDesignItem, shape) { PolyLineIndex = closure_n, TargetPathPoint = pathp  });									
									list.Add(pathp);
									parentp = pathp;
								}
							}
							else if (s is ArcSegment)
							{
								var ds = ExtendedItem.Services.Component.GetDesignItem(s);
								if (ds != null)
									saveDesignItem = () =>
								{
									ds.Properties["Size"].SetValue(((ArcSegment)ds.Component).Size);
								};
								var arc = ((ArcSegment)s);
								var pathp = new PathPoint(arc.Point, s, figure, (p) => arc.Point = p, saveDesignItem, shape) { ParentPathPoint = parentp };
								list.Add(new PathPoint(arc.Point - new Vector(arc.Size.Width, arc.Size.Height), s, figure, (p) => arc.Size = new Size(Math.Abs(arc.Point.X - p.X), Math.Abs(arc.Point.Y - p.Y)), saveDesignItem, shape) { TargetPathPoint = pathp });
								list.Add(pathp);
							}
						}
					}
				}
			} else if (geometry is RectangleGeometry) {
				var g = geometry as RectangleGeometry;
				list.Add(new PathPoint(g.Rect.TopLeft, geometry, null, null, saveDesignItem, shape)); //(p) => g.Rect.Left = p.X));
				list.Add(new PathPoint(g.Rect.TopRight, geometry, null, null, saveDesignItem, shape)); //(p) => g.Rect.Width = p.X));
				list.Add(new PathPoint(g.Rect.BottomLeft, geometry, null, null, saveDesignItem, shape)); //(p) => g.Rect.Top = p.Y));
				list.Add(new PathPoint(g.Rect.BottomRight, geometry, null, null, saveDesignItem, shape)); //(p) => g.Rect.Height = p.Y));
			} else if (geometry is EllipseGeometry) {
				var g = geometry as EllipseGeometry;
				var d = ExtendedItem.Services.Component.GetDesignItem(g);
				if (d != null)
					saveDesignItem = () => d.Properties["Center"].SetValue(((EllipseGeometry)d.Component).Center);
				list.Add(new PathPoint(g.Center, geometry, null, (p) => g.Center = p, saveDesignItem, shape));
			} else if (geometry is LineGeometry) {
				var g = geometry as LineGeometry;
				var d = ExtendedItem.Services.Component.GetDesignItem(g);
				if (d != null)
					saveDesignItem = () =>
				{
					d.Properties["StartPoint"].SetValue(((LineGeometry)d.Component).StartPoint);
					d.Properties["EndPoint"].SetValue(((LineGeometry)d.Component).EndPoint);
				};
				list.Add(new PathPoint(g.StartPoint, geometry, null, (p) => g.StartPoint = p, saveDesignItem, shape));
				list.Add(new PathPoint(g.EndPoint, geometry, null, (p) => g.EndPoint = p, saveDesignItem, shape));
			}
		}
		
		void MovePoints(double displacementX, double displacementY, bool useContainerBehavior = true)
		{
			var relativeTo = new Vector(operation.PlacedItems[0].Bounds.TopLeft.X, operation.PlacedItems[0].Bounds.TopLeft.Y);

			//iterate all selected points
			foreach (int i in _selectedPoints.Keys) {
				Point p = pathPoints[i].TranslatedPoint;

				//x and y is calculated from the currentl point
				double x = _selectedPoints[i].X + displacementX;
				double y = _selectedPoints[i].Y + displacementY;

				p.X = x;
				p.Y = y;

				if (useContainerBehavior)
					p = operation.CurrentContainerBehavior.PlacePoint(p + relativeTo) - relativeTo;

				pathPoints[i].TranslatedPoint = p;
			}
		}

		#region IKeyDown

		public bool InvokeDefaultAction
		{
			get { return _selectedPoints.Count == 0 || _selectedPoints.Count == pathPoints.Count - 1; }
		}

		int _movingDistanceX;
		int _movingDistanceY;
		public void KeyDownAction(object sender, KeyEventArgs e)
		{
			if (_selectedPoints.Count > 0) {
				if (IsArrowKey(e.Key)) {
					if (operation == null) {
						SetOperation();
						_isKeyboardMoveing = true;
						_movingDistanceX = 0;
						_movingDistanceY = 0;
					}
				}
	
				var dx1 = (e.Key == Key.Left) ? Keyboard.IsKeyDown(Key.LeftShift) ? - 10 : - 1 : 0;
				var dy1 = (e.Key == Key.Up) ? Keyboard.IsKeyDown(Key.LeftShift) ? - 10 : - 1 : 0;
				var dx2 = (e.Key == Key.Right) ? Keyboard.IsKeyDown(Key.LeftShift) ? + 10 : + 1 : 0;
				var dy2 = (e.Key == Key.Down) ? Keyboard.IsKeyDown(Key.LeftShift) ? + 10 : + 1 : 0;
	
				_movingDistanceX += (dx1 + dx2);
				_movingDistanceY += (dy1 + dy2);
				
				if (operation != null)
					MovePoints(_movingDistanceX, _movingDistanceY, false);
			}
		}

		public void KeyUpAction(object sender, KeyEventArgs e)
		{
//			if (IsArrowKey(e.Key))
//				CommitOperation();
		}

		bool IsArrowKey(Key key)
		{
			return (key == Key.Left || key == Key.Right || key == Key.Up || key == Key.Down);
		}
		#endregion
	}
}<|MERGE_RESOLUTION|>--- conflicted
+++ resolved
@@ -159,12 +159,8 @@
 			}
 		}
 
-<<<<<<< HEAD
-		private readonly Dictionary<int, Bounds> _selectedThumbs = new Dictionary<int, Bounds>();
+		private readonly Dictionary<int, Point> _selectedPoints = new Dictionary<int, Point>();
 #pragma warning disable 0414 // For future use, disable Warning CS0414: The field is assigned but its value is never used
-=======
-		private readonly Dictionary<int, Point> _selectedPoints = new Dictionary<int, Point>();
->>>>>>> 82409412
 		private bool _isDragging;
 #pragma warning restore 0414
 		ZoomControl _zoom;
