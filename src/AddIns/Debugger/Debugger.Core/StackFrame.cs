--- conflicted
+++ resolved
@@ -193,13 +193,6 @@
 		
 		void AsyncStep(bool stepIn)
 		{
-<<<<<<< HEAD
-			if (this.MethodInfo.DebugModule.HasSymbols == false && process.Options.StepOverNoSymbols) {
-				throw new DebuggerException("Unable to step. No symbols loaded.");
-			}
-			
-=======
->>>>>>> 03aa5907
 			int[] stepRanges;
 			if (ILRanges == null) {
 				SourcecodeSegment nextSt = NextStatement;
