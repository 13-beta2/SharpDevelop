--- conflicted
+++ resolved
@@ -6550,12 +6550,9 @@
   <data name="ProjectComponent.ContextMenu.ViewInBrowser" xml:space="preserve">
     <value>View in browser</value>
   </data>
-<<<<<<< HEAD
   <data name="ProjectComponent.ContextMenu.NotAWebProject" xml:space="preserve">
     <value>The project is not a web project.</value>
   </data>
-=======
->>>>>>> e9aedd15
   <data name="ProjectComponent.NewFolderString" xml:space="preserve">
     <value>New Folder</value>
   </data>
